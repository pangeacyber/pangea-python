# Copyright 2022 Pangea Cyber Corporation
# Author: Pangea Cyber Corporation
import os
<<<<<<< HEAD
import typing as t
from base64 import b64encode, b64decode
=======
from base64 import b64decode, b64encode
>>>>>>> 4ea1ae5d
from os.path import exists

from cryptography.hazmat.primitives import hashes, serialization
from cryptography.hazmat.primitives.asymmetric import ed25519

from .services.audit_util import canonicalize_json


class Signing:
    _private_key_filename = ""
    _public_key_filename = ""
    _private_key = None
    _public_key = None
    _overwrite_keys_if_exists = False
    _hash_message = False

<<<<<<< HEAD
    def __init__(self, overwrite_keys_if_exists: bool =  False, hash_message: bool = False) -> None:
        self._hash_message = hash_message
        self._overwrite_keys_if_exists = overwrite_keys_if_exists

        if not private_key_filename:
            raise Exception("No PRIVATE_KEY environment variable provided")

        if not public_key_filename:
            raise Exception("No PUBLIC_KEY environment variable provided")
=======
    def __init__(
        self, generate_keys: bool = True, overwrite_keys_if_exists: bool = False, hash_message: bool = False
    ) -> None:
        self.generate_keys = generate_keys
        self._hash_message = hash_message
        self._overwrite_keys_if_exists = overwrite_keys_if_exists

        self.__private_key_file = os.getenv("PANGEA_AUDIT_PRIVATE_KEY_FILENAME")
        self.__public_key_file = os.getenv("PANGEA_AUDIT_PUBLIC_KEY_FILENAME")

        if self.generate_keys:
            self.generateKeys(overwrite_keys_if_exists)
>>>>>>> 4ea1ae5d

    # Generates key pairs, storing in local disk.
    def generateKeys(self, overwrite_if_exists: bool):
        if not exists(self._private_key_filename) or not exists(self._public_key_filename) or overwrite_if_exists:
            try:
                private_key = ed25519.Ed25519PrivateKey.generate()
                private_bytes = private_key.private_bytes(
                    encoding=serialization.Encoding.PEM,
                    format=serialization.PrivateFormat.PKCS8,
                    encryption_algorithm=serialization.NoEncryption(),
                )

                with open(self._private_key_filename, "wb") as file:
                    file.write(private_bytes)
                    
            except Exception:
                raise Exception("Error: Failed generating private key.")

            try:
                public_key = private_key.public_key()
                public_bytes = public_key.public_bytes(
                    encoding=serialization.Encoding.OpenSSH, format=serialization.PublicFormat.OpenSSH
                )

                with open(self._public_key_filename, "wb") as file:
                    file.write(public_bytes)

            except Exception:
                raise Exception("Error: Failed generating public key.")

    # Returns the private key
    def getPrivateKey(self, private_bytes: bytes = None):
        if self._private_key is None and private_bytes is None:
            try:
                self.generateKeys(self._overwrite_keys_if_exists)
                with open(self._private_key_filename, "rb") as file:
                    private_bytes = file.read()
            except Exception:
                raise Exception("Error: Failed loading private key.")

        if private_bytes is not None:
            try:        
                self._private_key = serialization.load_pem_private_key(private_bytes, None)
            except Exception:
                raise Exception("Error: Failed loading private key.")

            if not isinstance(self._private_key, ed25519.Ed25519PrivateKey):
                raise Exception("Private key is not using Ed25519 algorithm.")

        return self._private_key

    # Returns the public key
    def getPublicKey(self, public_bytes: bytes = None):
        if self._public_key is None and public_bytes is None:
            try:
                self.generateKeys(self._overwrite_keys_if_exists)
                with open(self._public_key_filename, "rb") as file:
                    public_bytes = file.read()
            except Exception:
                raise Exception("Error: Failed loading public key.") 

        if public_bytes is not None:
            try:
                self._public_key = serialization.load_ssh_public_key(public_bytes)
            except Exception:
                raise Exception("Error: Failed loading public key.")

            if not isinstance(self._public_key, ed25519.Ed25519PublicKey):
                raise Exception("Public key is not using Ed25519 algorithm.")

        return self._public_key     

    # Returns the private key bytes
    def getPrivateKeyBytes(self):
        if self._private_key is None:
            self._private_key = self.getPrivateKey()

        return self._private_key.private_bytes(encoding=serialization.Encoding.PEM, format=serialization.PrivateFormat.PKCS8, encryption_algorithm=serialization.NoEncryption())

    # Returns the public key bytes
    def getPublicKeyBytes(self):
        if self._public_key is None:
            self._public_key = self.getPublicKey()

        return self._public_key.public_bytes(encoding=serialization.Encoding.OpenSSH, format=serialization.PublicFormat.OpenSSH)

    # Signs a string message using Ed25519 algorithm
    def signMessageStr(self, message: str, private_key_bytes: bytes = None):
        message_bytes = bytes(message, "utf8")
        return self.signMessageBytes(message_bytes, private_key_bytes)

    # Signs a message in bytes using Ed25519 algorithm
    def signMessageBytes(self, message_bytes: bytes, private_key_bytes: bytes = None):
        private_key = self.getPrivateKey(private_key_bytes)
        try:
            if self._hash_message:
                digest = hashes.Hash(hashes.SHA256())
                digest.update(message_bytes)
                message_bytes = digest.finalize()
            signature = private_key.sign(message_bytes)
            signature_b64 = b64encode(signature).decode("ascii")
        except Exception:
            return None

        return signature_b64

    # Signs a JSON message using Ed25519 algorithm
    def signMessageJSON(self, messageJSON: dict, private_key_bytes: bytes = None):
        message_bytes = canonicalize_json(messageJSON)
        return self.signMessageBytes(message_bytes, private_key_bytes)

    def signMessage(self, message: t.Any, private_key_bytes: bytes = None):
        if isinstance(message, str):
            return self.signMessageStr(message, private_key_bytes)

        if isinstance(message, dict):
            return self.signMessageJSON(message, private_key_bytes)

        if isinstance(message, bytes):
            return self.signMessageBytes(message, private_key_bytes)

    # Verify a string message using Ed25519 algorithm
    def verifyMessageStr(self, signature_b64: bytes, message: str, public_key_bytes: bytes = None) -> bool:
        message_bytes = bytes(message, "utf8")
        return self.verifyMessageBytes(signature_b64, message_bytes, public_key_bytes)         

    # Verify a message in bytes using Ed25519 algorithm
    def verifyMessageBytes(self, signature_b64: bytes, message_bytes: bytes, public_key_bytes: bytes = None) -> bool:
        public_key = self.getPublicKey(public_key_bytes)
        try:
            if self._hash_message:
                digest = hashes.Hash(hashes.SHA256())
                digest.update(message_bytes)
                message_bytes = digest.finalize()
            signature = b64decode(signature_b64)
            public_key.verify(signature, message_bytes)
        except Exception:
            return False

        return True

     # Verify a JSON message using Ed25519 algorithm
    def verifyMessageJSON(self, signature_b64: bytes, messageJSON: dict, public_key_bytes: bytes = None) -> bool:
        message_bytes = canonicalize_json(messageJSON)
        return self.verifyMessageBytes(signature_b64, message_bytes, public_key_bytes)

    def verifyMessage(self, signature_b64: bytes, message: t.Any, public_key_bytes: bytes = None) -> bool:
        if isinstance(message, str):
            return self.verifyMessageStr(signature_b64, message, public_key_bytes)

        if isinstance(message, dict):
            return self.verifyMessageJSON(signature_b64, message, public_key_bytes)

        if isinstance(message, bytes):
            return self.verifyMessageBytes(signature_b64, message, public_key_bytes)<|MERGE_RESOLUTION|>--- conflicted
+++ resolved
@@ -1,12 +1,9 @@
 # Copyright 2022 Pangea Cyber Corporation
 # Author: Pangea Cyber Corporation
 import os
-<<<<<<< HEAD
 import typing as t
 from base64 import b64encode, b64decode
-=======
-from base64 import b64decode, b64encode
->>>>>>> 4ea1ae5d
+
 from os.path import exists
 
 from cryptography.hazmat.primitives import hashes, serialization
@@ -23,30 +20,18 @@
     _overwrite_keys_if_exists = False
     _hash_message = False
 
-<<<<<<< HEAD
     def __init__(self, overwrite_keys_if_exists: bool =  False, hash_message: bool = False) -> None:
         self._hash_message = hash_message
         self._overwrite_keys_if_exists = overwrite_keys_if_exists
 
-        if not private_key_filename:
+        self._private_key_filename = os.getenv("PRIVATE_KEY")
+        self._public_key_filename = os.getenv("PUBLIC_KEY")
+
+        if not self._private_key_filename:
             raise Exception("No PRIVATE_KEY environment variable provided")
 
-        if not public_key_filename:
+        if not self._public_key_filename:
             raise Exception("No PUBLIC_KEY environment variable provided")
-=======
-    def __init__(
-        self, generate_keys: bool = True, overwrite_keys_if_exists: bool = False, hash_message: bool = False
-    ) -> None:
-        self.generate_keys = generate_keys
-        self._hash_message = hash_message
-        self._overwrite_keys_if_exists = overwrite_keys_if_exists
-
-        self.__private_key_file = os.getenv("PANGEA_AUDIT_PRIVATE_KEY_FILENAME")
-        self.__public_key_file = os.getenv("PANGEA_AUDIT_PUBLIC_KEY_FILENAME")
-
-        if self.generate_keys:
-            self.generateKeys(overwrite_keys_if_exists)
->>>>>>> 4ea1ae5d
 
     # Generates key pairs, storing in local disk.
     def generateKeys(self, overwrite_if_exists: bool):
