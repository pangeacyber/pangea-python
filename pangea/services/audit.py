# Copyright 2022 Pangea Cyber Corporation
# Author: Pangea Cyber Corporation

import json
import typing as t

from pangea.response import JSONObject, PangeaResponse

from .audit_util import (
    decode_consistency_proof,
    decode_hash,
    decode_membership_proof,
    get_arweave_published_roots,
    verify_consistency_proof,
    verify_membership_proof,
)

SupportedFields = [
    "actor",
    "action",
    "status",
    "source",
    "target",
]

SupportedJSONFields = [
    "message",
    "new",
    "old",
]


class AuditSearchResponse(object):
    """
    Wrap the base Response object to include search pagination support
    """

    def __init__(self, response, data):
        self.response = response
        self.data = data

    def __getattr__(self, attr):
        return getattr(self.response, attr)

    def next(self) -> t.Optional[t.Dict[str, t.Any]]:
        if self.count < self.total:
            return self.data | {"last": self.response.result.last}
        else:
            return None

    @property
    def total(self) -> int:
        if self.success:
            last = self.result["last"]
            total = last.split("|")[1]  # TODO: update once `last` returns an object
            return int(total)
        else:
            return 0

    @property
    def count(self) -> int:
        if self.success:
            last = self.result["last"]
            count = last.split("|")[0]  # TODO: update once `last` returns an object
            return int(count)
        else:
            return 0


class Audit(ServiceBase):
    response_class = AuditSearchResponse
    service_name = "audit"
    version = "v1"
    config_id_header = "X-Pangea-Audit-Config-ID"

    # In case of Arweave failure, ask the server for the roots
    allow_server_roots = True

    def log(self, event: dict, verify: bool = False) -> PangeaResponse:
        """
        Log an entry

        Create a log entry in the Secure Audit Log.

        Args:
<<<<<<< HEAD
            event (dict): A structured dict describing an auditable activity.
=======
            input (dict): A structured dict describing an auditable activity.
            verify (bool):
>>>>>>> 170b00c1

        Returns:
          A PangeaResponse.
        """

        endpoint_name = "log"

        data: t.Dict[str, t.Any] = {"event": {}, "return_hash": True}

        for name in SupportedFields:
            if name in data:
                data["event"][name] = event[name]

        for name in SupportedJSONFields:
            if name in event:
                data["event"][name] = json.dumps(event[name])

        if "message" not in data["event"]:
            raise Exception(f"Error: missing required field, no `message` provided")

        resp = self.request.post(endpoint_name, data=data)
        return resp

    def search(
        self,
        query: str = "",
        sources: list = [],
        page_size: int = 20,
        start: str = "",
        end: str = "",
        last: str = "",
        verify: bool = False,
    ) -> AuditSearchResponse:
        """
        Search for events

        Search for events that match the provided search criteria.

        Args:
            query (str, optional): Natural search string; list of keywords with optional `<option>:<value>` qualifiers.
            The following optional qualifiers are supported:
            - action: - actor: - message: - new: - old: - status: - target:`
            sources (list, optional): A list of sources that the search can apply to.
            If empty or not provided, matches only the default source.
            page_size (int, optional): Maximum number of records to return per page. Default is 20.
            start (str, optional): The start of the time range to perform the search on.
            end (str, optional): The end of the time range to perform the search on.
            All records up to the latest if left out.
            last (str, optional): If set, the last value from the response to fetch the next page from.
            verify (bool, optional):

        Returns:
            An AuditSearchResponse.
        """

        endpoint_name = "search"

        params = {
            "query": query,
            "sources": sources,
            "page_size": page_size,
            "start": start,
            "end": end,
            "last": last,
            "verify": verify,
        }

        if not (isinstance(page_size, int) and page_size > 0):
            raise Exception("The 'page_size' argument must be a positive integer > 0")

        data = {
            "query": query,
            "include_membership_proof": True,
            "include_hash": True,
            "include_root": True,
            "page_size": page_size,
        }

        if start:
            data["start"] = start

        if end:
            data["end"] = end

        if last:
            data["last"] = last

        if sources:
            data["sources"] = sources

        response = self.request.post(endpoint_name, data=data)
        if not response.success:
            return AuditSearchResponse(response, data)

        root = response.result.root

        # if there is no root, we don't have any record migrated to cold. We cannot verify any proof
        if not root:
            response.result.root = {}
            response.result.published_roots = {}
            return AuditSearchResponse(response, data)

        if verify is True:
            for audit in response.result.events:
                # verify membership proofs
                if not self.verify_membership_proof(response.result.root, audit):
                    raise Exception(f"Error: Membership proof failed.")

                # verify consistency proofs
                if not self.verify_consistency_proof(response.result.root, audit):
                    raise Exception(f"Error: Consistency proof failed.")

        response_wrapper = AuditSearchResponse(response, params)
        return response_wrapper

    def search_next(self, response: AuditSearchResponse):
        params = response.next()
        if not params:
            return None
        else:
            return self.search(**params)

    def update_published_roots(self, pub_roots: t.Dict[int, t.Optional[JSONObject]], result: JSONObject):
        tree_sizes = set()
        for audit in result.events:
            leaf_index = audit.get("leaf_index")
            if leaf_index is not None:
                tree_sizes.add(leaf_index + 1)
                if leaf_index > 0:
                    tree_sizes.add(leaf_index)
        tree_sizes.add(result.root.size)

        tree_sizes.difference_update(pub_roots.keys())
        if tree_sizes:
            arweave_roots = get_arweave_published_roots(result.root.tree_name, list(tree_sizes) + [result.root.size])
        else:
            arweave_roots = {}

        # fill the missing roots from the server (if allowed)
        for tree_size in tree_sizes:
            pub_root = None
            if tree_size in arweave_roots:
                pub_root = JSONObject(arweave_roots[tree_size])
                pub_root.source = "arweave"
            elif self.allow_server_roots:
                resp = self.root(tree_size)
                if resp.success:
                    pub_root = resp.result
                    pub_root.source = "pangea"
            pub_roots[tree_size] = pub_root

    def can_verify_membership_proof(self, event: JSONObject) -> bool:
        return event.get("membership_proof") is not None

    def verify_membership_proof(self, root: JSONObject, event: JSONObject) -> bool:
        if not self.allow_server_roots and root.source != "arweave":
            return False

        # TODO: uncomment when audit created field bug is fixed
        # canon = canonicalize_log(event.event)
        # node_hash_enc = hash_data(canon)
        node_hash_enc = event.hash
        node_hash = decode_hash(node_hash_enc)
        root_hash = decode_hash(root.root_hash)
        proof = decode_membership_proof(event.membership_proof)
        return verify_membership_proof(node_hash, root_hash, proof)

    def can_verify_consistency_proof(self, event: JSONObject) -> bool:
        leaf_index = event.get("leaf_index")
        return leaf_index is not None and leaf_index > 0

    def verify_consistency_proof(self, pub_roots: t.Dict[int, t.Optional[JSONObject]], event: JSONObject) -> bool:
        leaf_index = event["leaf_index"]
        curr_root = pub_roots.get(leaf_index + 1)
        prev_root = pub_roots.get(leaf_index)

        if not curr_root or not prev_root:
            return False

        if not self.allow_server_roots and (curr_root.source != "arweave" or prev_root.source != "arweave"):
            return False

        curr_root_hash = decode_hash(curr_root.root_hash)
        prev_root_hash = decode_hash(prev_root.root_hash)
        proof = decode_consistency_proof(curr_root.consistency_proof)
        return verify_consistency_proof(curr_root_hash, prev_root_hash, proof)

    def root(self, tree_size: int = 0) -> AuditSearchResponse:
        endpoint_name = "root"

        data = {}

        if tree_size > 0:
            data["tree_size"] = tree_size

        response = self.request.post(endpoint_name, data=data)
        return AuditSearchResponse(response, data)<|MERGE_RESOLUTION|>--- conflicted
+++ resolved
@@ -83,12 +83,8 @@
         Create a log entry in the Secure Audit Log.
 
         Args:
-<<<<<<< HEAD
-            event (dict): A structured dict describing an auditable activity.
-=======
             input (dict): A structured dict describing an auditable activity.
             verify (bool):
->>>>>>> 170b00c1
 
         Returns:
           A PangeaResponse.
@@ -211,7 +207,9 @@
         else:
             return self.search(**params)
 
-    def update_published_roots(self, pub_roots: t.Dict[int, t.Optional[JSONObject]], result: JSONObject):
+    def update_published_roots(
+        self, pub_roots: t.Dict[int, t.Optional[JSONObject]], result: JSONObject
+    ):
         tree_sizes = set()
         for audit in result.events:
             leaf_index = audit.get("leaf_index")
@@ -223,7 +221,9 @@
 
         tree_sizes.difference_update(pub_roots.keys())
         if tree_sizes:
-            arweave_roots = get_arweave_published_roots(result.root.tree_name, list(tree_sizes) + [result.root.size])
+            arweave_roots = get_arweave_published_roots(
+                result.root.tree_name, list(tree_sizes) + [result.root.size]
+            )
         else:
             arweave_roots = {}
 
@@ -260,7 +260,9 @@
         leaf_index = event.get("leaf_index")
         return leaf_index is not None and leaf_index > 0
 
-    def verify_consistency_proof(self, pub_roots: t.Dict[int, t.Optional[JSONObject]], event: JSONObject) -> bool:
+    def verify_consistency_proof(
+        self, pub_roots: t.Dict[int, t.Optional[JSONObject]], event: JSONObject
+    ) -> bool:
         leaf_index = event["leaf_index"]
         curr_root = pub_roots.get(leaf_index + 1)
         prev_root = pub_roots.get(leaf_index)
@@ -268,7 +270,9 @@
         if not curr_root or not prev_root:
             return False
 
-        if not self.allow_server_roots and (curr_root.source != "arweave" or prev_root.source != "arweave"):
+        if not self.allow_server_roots and (
+            curr_root.source != "arweave" or prev_root.source != "arweave"
+        ):
             return False
 
         curr_root_hash = decode_hash(curr_root.root_hash)
