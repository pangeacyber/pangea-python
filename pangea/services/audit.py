--- conflicted
+++ resolved
@@ -10,11 +10,8 @@
 
 from .audit_util import (
     b64decode,
-<<<<<<< HEAD
     b64decode_ascii,
     b64encode,
-=======
->>>>>>> 9bb8ccba
     b64encode_ascii,
     decode_buffer_root,
     decode_consistency_proof,
