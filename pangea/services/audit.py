--- conflicted
+++ resolved
@@ -40,8 +40,6 @@
     "old",
 ]
 
-sign = Signing(overwrite_keys_if_exists = False, hash_message = False)
-
 
 class Audit(ServiceBase):
     """Audit service client.
@@ -71,35 +69,27 @@
         audit = Audit(token=PANGEA_TOKEN, config=audit_config)
     """
 
-<<<<<<< HEAD
-    service_name = "audit"
-    version = "v1"
-    config_id_header = "X-Pangea-Audit-Config-ID"
-    verify_response = False
-    buffer_data: Optional[str] = None
-    root_id_filename: str = None
-=======
+
     service_name: str = "audit"
     version: str = "v1"
     config_id_header: str = "X-Pangea-Audit-Config-ID"
 
     def __init__(self, *args, **kwargs):
         super().__init__(*args, **kwargs)
->>>>>>> 4ea1ae5d
 
         self.pub_roots: dict = {}
+        self.buffer_data: Optional[str] = None
+        self.root_id_filename: str = get_root_filename()
 
         # TODO: Document signing options
         self.verify_response: bool = kwargs.get("verify_response", False)
         self.enable_signing: bool = kwargs.get("enable_signing", False)
 
         if self.enable_signing:
-            generate_keys = kwargs.get("generate_keys", True)
             overwrite_keys_if_exists = kwargs.get("overwrite_keys_if_exists", False)
             hash_message = kwargs.get("hash_message", True)
 
-            self.signing = Signing(
-                generate_keys=generate_keys,
+            self.sign = Signing(
                 overwrite_keys_if_exists=overwrite_keys_if_exists,
                 hash_message=hash_message,
             )
@@ -116,7 +106,7 @@
         Args:
             event (dict): A structured dict describing an auditable activity.
             verify (bool, optional):
-            sign (bool, optional):
+            signing (bool, optional):
 
         Returns:
             A PangeaResponse where the hash of event data and optional verbose
@@ -155,8 +145,8 @@
 
         endpoint_name = "log"
 
-        if sign and not self.enable_signing:
-            raise Exception("Error: the `sign` parameter set, but `enable_signing` is not set to True")
+        if signing and not self.enable_signing:
+            raise Exception("Error: the `signing` parameter set, but `enable_signing` is not set to True")
 
         data: t.Dict[str, t.Any] = {"event": {}, "return_hash": True}
 
@@ -175,20 +165,15 @@
             raise Exception(f"Error: missing required field, no `message` provided")
 
         if signing:
-            sign_envelope = self.create_sign_envelope(data["event"])
-            signature = sign.signMessage(sign_envelope)
+            sign_envelope = self.create_signed_envelope(data["event"])
+            signature = self.sign.signMessage(sign_envelope)
             if signature is not None:
                 data["event"]["signature"] = signature
             else:
-<<<<<<< HEAD
-                raise Exception(f"Error: failure signing message")
-                
-            public_bytes = sign.getPublicKeyBytes()
-=======
+
                 raise Exception("Error: failure signing message")
 
             public_bytes = self.sign.getPublicKeyBytes()
->>>>>>> 4ea1ae5d
             data["event"]["public_key"] = b64encode_ascii(public_bytes)
 
         prev_buffer_root = None
@@ -402,11 +387,11 @@
         if verify_signatures:
             for audit_envelope in response.result.events:
                 event = audit_envelope.event
-                sign_envelope = self.create_sign_envelope(event)
+                sign_envelope = self.create_signed_envelope(event)
                 public_key_b64 = event.get("public_key")
                 public_key_bytes = b64decode(public_key_b64)
 
-                if not sign.verifyMessage(event.signature, sign_envelope, public_key_bytes):
+                if not self.sign.verifyMessage(event.signature, sign_envelope, public_key_bytes):
                     raise Exception(f"Error: signature failed.")                 
 
         return self.handle_search_response(response)
@@ -447,11 +432,11 @@
         if verify_signatures:
             for audit_envelope in response.result.events:
                 event = audit_envelope.event
-                sign_envelope = self.create_sign_envelope(event)
+                sign_envelope = self.create_signed_envelope(event)
                 public_key_b64 = event.get("public_key")
                 public_key_bytes = b64decode(public_key_b64)
 
-                if not sign.verifyMessage(event.signature, sign_envelope, public_key_bytes):
+                if not self.sign.verifyMessage(event.signature, sign_envelope, public_key_bytes):
                     raise Exception(f"Error: signature failed.")  
 
         return self.handle_search_response(response)   
@@ -644,10 +629,10 @@
           bool:
         """
         event = audit_envelope.event
-        sign_envelope = self.create_sign_envelope(event)
+        sign_envelope = self.create_signed_envelope(event)
         public_key_b64 = event.get("public_key")
         public_key_bytes = b64decode(public_key_b64)
-        return sign.verifyMessage(event.signature, sign_envelope, public_key_bytes)
+        return self.sign.verifyMessage(event.signature, sign_envelope, public_key_bytes)
 
     def root(self, tree_size: int = 0) -> PangeaResponse:
         """
@@ -685,13 +670,10 @@
             "target": event.get("target"),
             "timestamp": event.get("timestamp"),
         }
-<<<<<<< HEAD
         return sign_envelope       
 
     def get_buffer_data(self):
         if not self.buffer_data:
-            self.root_id_filename = get_root_filename()
-
             if os.path.exists(self.root_id_filename):
                 try:
                     with open(self.root_id_filename, "r") as file:
@@ -706,9 +688,6 @@
         buffer_dict["last_root"] = last_root_enc
         buffer_dict["pending_roots"] = pending_roots
 
-        if not self.buffer_data:
-            self.root_id_filename = get_root_filename()
-
         try:
             with open(self.root_id_filename, "w") as file:
                 self.buffer_data = json.dumps(buffer_dict)
@@ -717,6 +696,3 @@
             raise Exception("Error: Failed saving data file to local disk.") 
 
         return
-=======
-        return sign_envelope
->>>>>>> 4ea1ae5d
