--- conflicted
+++ resolved
@@ -1,15 +1,15 @@
 # Copyright 2022 Pangea Cyber Corporation
 # Author: Pangea Cyber Corporation
+
 import typing as t
-
-<<<<<<< HEAD
 from base64 import b64decode, b64encode
 from datetime import date
-
+import json
 import requests
 from dateutil import parser
 
 from pangea.response import JSONObject, PangeaResponse
+from .base import ServiceBase
 
 from .audit_util import (
     base64url_decode,
@@ -28,13 +28,6 @@
 )
 from .base import ServiceBase
 
-# The fields in a top-level audit log record.
-SupportedFields = ["actor", "action", "created", "message", "new", "old", "status", "target"]
-=======
-import json
-from pangea.response import PangeaResponse
-from .base import ServiceBase
-
 SupportedFields = [
     "actor",
     "action",
@@ -48,7 +41,6 @@
     "new",
     "old",
 ]
->>>>>>> 4dfada7e
 
 
 class AuditSearchResponse(object):
@@ -63,29 +55,12 @@
     def __getattr__(self, attr):
         return getattr(self.response, attr)
 
-<<<<<<< HEAD
-    def next(self):
-        reg_count = 0
-        if self.count and self.count != "":
-            reg_count = int(self.count)
-
-        reg_total = 0
-        if self.total and self.total != "":
-            reg_total = int(self.total)
-
-        if reg_count < reg_total:
-            params = {
-                "query": self.data["query"],
-                "last": self.result["last"],
-                "size": self.data["max_results"],
-=======
     def next(self) -> t.Optional[t.Dict[str, t.Any]]:
         if self.count < self.total:
             params = {
                 "query": self.data["query"],
                 "last": self.result["last"],
                 "size": self.data["page_size"],
->>>>>>> 4dfada7e
             }
 
             if hasattr(self.data, "start"):
@@ -99,42 +74,22 @@
             return None
 
     @property
-<<<<<<< HEAD
-    def total(self) -> str:
-        total = "0"
-        if self.success:
-            last = self.result.last
-            if last is not None:
-                total = last.split("|")[1]
-            return total
-=======
     def total(self) -> int:
         if self.success:
             last = self.result["last"]
             total = last.split("|")[1]  # TODO: update once `last` returns an object
             return int(total)
->>>>>>> 4dfada7e
         else:
-            return total
+            return 0
 
     @property
-<<<<<<< HEAD
-    def count(self) -> str:
-        count = "0"
-        if self.success:
-            last = self.result.last
-            if last is not None:
-                count = last.split("|")[0]
-            return count
-=======
     def count(self) -> int:
         if self.success:
             last = self.result["last"]
             count = last.split("|")[0]  # TODO: update once `last` returns an object
             return int(count)
->>>>>>> 4dfada7e
         else:
-            return count
+            return 0
 
 
 class Audit(ServiceBase):
@@ -144,17 +99,11 @@
     # In case of Arweave failure, ask the server for the roots
     allow_server_roots = True
 
-<<<<<<< HEAD
-    def log(self, input: dict, signature=None, public_key=None, verify: bool = False) -> PangeaResponse:
-=======
-    def log(self, data: dict) -> PangeaResponse:
->>>>>>> 4dfada7e
+    def log(self, data: dict, verify: bool = False) -> PangeaResponse:
+        """
+        Filter input on valid search params, at least one valid param is required
+        """
         endpoint_name = "log"
-
-        """
-        Filter input on valid search params, at least one valid param is required
-        """
-<<<<<<< HEAD
 
         data = {"event": {}, "return_hash": "true"}
 
@@ -162,77 +111,33 @@
             if name in input:
                 data["event"][name] = input[name]
 
-        if len(data) < 1:
-            raise Exception(f"Error: no valid parameters, require on or more of: {', '.join(SupportedFields)}")
-
-        if "action" not in data["event"]:
-            raise Exception(f"Error: missing required field, no `action` provided")
-
-        if "actor" not in data["event"]:
-            raise Exception(f"Error: missing required field, no `actor` provided")
+        for name in SupportedJSONFields:
+            if name in input:
+                data["event"][name] = json.dumps(input[name])
 
         if "message" not in data["event"]:
             raise Exception(f"Error: missing required field, no `message` provided")
 
-        if "status" not in data["event"]:
-            raise Exception(f"Error: missing required field, no `status` provided")
-
-        if "new" not in data["event"]:
-            raise Exception(f"Error: missing required field, no `new` provided")
-
-        if "old" not in data["event"]:
-            raise Exception(f"Error: missing required field, no `old` provided")
-
-        if "target" not in data["event"]:
-            raise Exception(f"Error: missing required field, no `target` provided")
-=======
-        record = {}
-
-        for name in SupportedFields:
-            if name in data:
-                record[name] = data[name]
-
-        for name in SupportedJSONFields:
-            if name in data:
-                record[name] = json.dumps(data[name])
-
-        if "message" not in record:
-            raise Exception(f"Error: missing required field, no `message` provided")
-
-        response = self.request.post(endpoint_name, data={"event": record})
->>>>>>> 4dfada7e
-
         resp = self.request.post(endpoint_name, data=data)
-
         return resp
 
     def search(
         self,
-<<<<<<< HEAD
-        query,
-=======
         query: str = "",
         sources: list = [],
->>>>>>> 4dfada7e
         size: int = 20,
         start: str = "",
         end: str = "",
         last: str = "",
-        signature=None,
-        public_key=None,
         verify: bool = False,
     ) -> AuditSearchResponse:
+        """
+        The `size` param determines the maximum results returned, it must be a positive integer.
+        """
         endpoint_name = "search"
 
-        """
-        The `size` param determines the maximum results returned, it must be a positive integer.
-        """
         if not (isinstance(size, int) and size > 0):
             raise Exception("The 'size' argument must be a positive integer > 0")
-
-<<<<<<< HEAD
-        if not query:
-            raise Exception(f"Error: Query field is mandatory.")
 
         data = {
             "query": query,
@@ -240,16 +145,11 @@
             "include_hash": True,
             "include_root": True,
         }
-=======
-        data = {"query": query, "page_size": size}
->>>>>>> 4dfada7e
 
         if start:
-            parser.isoparse(start)
             data.update({"start": start})
 
         if end:
-            parser.isoparse(end)
             data.update({"end": end})
 
         if last:
@@ -286,7 +186,9 @@
         # get all the roots from arweave
         response.result.published_roots = {
             tree_size: JSONObject(obj.get("event", {}))
-            for tree_size, obj in get_arweave_published_roots(root.tree_name, list(tree_sizes) + [root.size]).items()
+            for tree_size, obj in get_arweave_published_roots(
+                root.tree_name, list(tree_sizes) + [root.size]
+            ).items()
         }
         for tree_size, root in response.result.published_roots.items():
             root["source"] = "arweave"
@@ -295,7 +197,9 @@
         for tree_size in tree_sizes:
             if tree_size not in response.result.published_roots:
                 try:
-                    response.result.published_roots[tree_size] = self.root(tree_size).result.event
+                    response.result.published_roots[tree_size] = self.root(
+                        tree_size
+                    ).result.event
                     response.result.published_roots[tree_size]["source"] = "pangea"
                 except:
                     pass
@@ -313,17 +217,23 @@
         if verify == True:
             for audit in response.result.events:
                 # verify membership proofs
-                if not self.verify_membership_proof(response.result.root, audit, verify):
+                if not self.verify_membership_proof(
+                    response.result.root, audit, verify
+                ):
                     raise Exception(f"Error: Membership proof failed.")
 
                 # verify consistency proofs
-                if not self.verify_consistency_proof(response.result.root, audit, verify):
+                if not self.verify_consistency_proof(
+                    response.result.root, audit, verify
+                ):
                     raise Exception(f"Error: Consistency proof failed.")
 
         response_wrapper = AuditSearchResponse(response, data)
         return response_wrapper
 
-    def verify_membership_proof(self, root: JSONObject, audit: JSONObject, required: bool = False) -> bool:
+    def verify_membership_proof(
+        self, root: JSONObject, audit: JSONObject, required: bool = False
+    ) -> bool:
         if not audit.get("membership_proof"):
             return not required
 
@@ -354,7 +264,9 @@
         if not curr_root or not prev_root:
             return False
 
-        if not self.allow_server_roots and (curr_root.source != "arweave" or prev_root.source != "arweave"):
+        if not self.allow_server_roots and (
+            curr_root.source != "arweave" or prev_root.source != "arweave"
+        ):
             return False
 
         return verify_consistency_proof(curr_root, prev_root)
