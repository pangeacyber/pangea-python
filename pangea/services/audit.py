# Copyright 2022 Pangea Cyber Corporation
# Author: Pangea Cyber Corporation
import json
import typing as t

from pangea.response import JSONObject, PangeaResponse
from pangea.signing import Signing

from .audit_util import (
    decode_consistency_proof,
    decode_hash,
    decode_membership_proof,
    get_arweave_published_roots,
    verify_consistency_proof,
    verify_membership_proof,
)
from .base import ServiceBase

SupportedFields = [
    "actor",
    "action",
    "status",
    "source",
    "target",
]

SupportedJSONFields = [
    "message",
    "new",
    "old",
]


class Audit(ServiceBase):
    """Audit service client.

    Provides methods to interact with Pangea Audit Service:
        [https://docs.dev.pangea.cloud/docs/api/log-an-entry]
        (https://docs.dev.pangea.cloud/docs/api/log-an-entry)

    The following information is needed:
        PANGEA_TOKEN - service token which can be found on the Pangea User
            Console at [https://console.dev.pangea.cloud/project/tokens]
            (https://console.dev.pangea.cloud/project/tokens)
        AUDIT_CONFIG_ID - Configuration ID which can be found on the Pangea
            User Console at [https://console.dev.pangea.cloud/service/audit]
            (https://console.dev.pangea.cloud/service/audit)

    Examples:
        import os

        # Pangea SDK
        from pangea.config import PangeaConfig
        from pangea.services import Audit

        PANGEA_TOKEN = os.getenv("PANGEA_TOKEN")
        AUDIT_CONFIG_ID = os.getenv("AUDIT_CONFIG_ID")

        audit_config = PangeaConfig(base_domain="dev.pangea.cloud", config_id=AUDIT_CONFIG_ID)

        # Setup Pangea Audit service
        audit = Audit(token=PANGEA_TOKEN, config=audit_config)
    """

    service_name: str = "audit"
    version: str = "v1"
    config_id_header: str = "X-Pangea-Audit-Config-ID"

    def __init__(self, *args, **kwargs):
        super().__init__(*args, **kwargs)

        self.pub_roots: dict = {}

        # TODO: Document signing options
        self.verify_response: bool = kwargs.get("verify_response", False)
        self.enable_signing: bool = kwargs.get("enable_signing", False)

        if self.enable_signing:
            generate_keys = kwargs.get("generate_keys", True)
            overwrite_keys_if_exists = kwargs.get("overwrite_keys_if_exists", False)
            hash_message = kwargs.get("hash_message", True)

            self.signing = Signing(
                generate_keys=generate_keys,
                overwrite_keys_if_exists=overwrite_keys_if_exists,
                hash_message=hash_message,
            )

        # In case of Arweave failure, ask the server for the roots
        self.allow_server_roots = True

    def log(self, event: dict, verify: bool = False, sign: bool = False) -> PangeaResponse:
        """
        Log an entry

        Create a log entry in the Secure Audit Log.

        Args:
            input (dict): A structured dict describing an auditable activity.
            verify (bool):

        Returns:
            A PangeaResponse where the hash of event data and optional verbose
                results are returned in the response.result field.
                Available response fields can be found at:
                [https://docs.dev.pangea.cloud/docs/api/audit#log-an-entry]
                (https://docs.dev.pangea.cloud/docs/api/audit#log-an-entry)

        Examples:
            audit_data = {
                "action": "add_employee",
                "actor": "Mariah Carey",
                "target": "mariah@mariahcarey.com",
                "status": "success",
                "message": "Resume accepted",
                "new": { "status": "employed" },
                "source": "web",
            }

            response = audit.log(input=audit_data)

            \"\"\"
            response contains:
            {
                "request_id": "prq_ttd3wa7pm4fbut73tlc2r7gi5tcelfcq",
                "request_time": "2022-07-06T23:46:57.537Z",
                "response_time": "2022-07-06T23:46:57.556Z",
                "status_code": 200,
                "status": "success",
                "result": {
                    "hash": "eba9cd62d2f765a462b6a1c246e18dcb20411c5ee6f6ba4b6d315f455fdfb38a"
                },
                "summary": "Logged 1 record(s)"
            }
            \"\"\"
        """

        endpoint_name = "log"

        if sign and not self.enable_signing:
            raise Exception("Error: the `sign` parameter set, but `enable_signing` is not set to True")

        data: t.Dict[str, t.Any] = {"event": {}, "return_hash": True}

        for name in SupportedFields:
            if name in event:
                data["event"][name] = event[name]

        for name in SupportedJSONFields:
            if name in event:
                if isinstance(event[name], dict):
                    data["event"][name] = json.dumps(event[name])
                else:
                    data["event"][name] = event[name]

        if "message" not in data["event"]:
            raise Exception("Error: missing required field, no `message` provided")

        if sign:
            sign_envelope = self.create_signed_envelope(data["event"])
            signature = self.signing.signMessageJSON(sign_envelope)
            if signature is not None:
                data["event"]["signature"] = signature
            else:
                raise Exception("Error: failure signing message")

        resp = self.request.post(endpoint_name, data=data)
        return resp

    def search(
        self,
        query: str = "",
        restriction: dict = {},
        limit: int = 20,
        start: str = "",
        end: str = "",
<<<<<<< HEAD
        last: str = "",
        order: str = "",
        order_by: str = "",
=======
>>>>>>> 5e168e86
        verify: bool = False,
        verify_signatures: bool = False,
    ) -> PangeaResponse:
        """
        Search for events

        Search for events that match the provided search criteria.

        Args:
            query (str, optional): Natural search string; list of keywords with optional `<option>:<value>` qualifiers.
            The following optional qualifiers are supported:
            - action: - actor: - message: - new: - old: - status: - target:`
            restriction (dist, optional): A dict of field name/value pairs on which to restrict the search.
            If empty or not provided, matches only the default source.
            limit (int, optional): Maximum number of records to return per page. Default is 20.
            start (str, optional): The start of the time range to perform the search on.
            end (str, optional): The end of the time range to perform the search on.
            All records up to the latest if left out.
<<<<<<< HEAD
            last (str, optional): If set, the last value from the response to fetch the next page from.
            order (str, optional): One of  "asc", "desc"
            order_by (str, optional): One of "actor", "action", "message", "received_at", "signature", "source", "status", "target", "timestamp"
            verify (bool, optional):
=======
            verify (bool, optional): If set, the consistency and membership proofs are validated for all
            events returned by `search` and `results`. The fields `consistency_proof_verification` and
            `membership_proof_verification` are added to each event, with the value `pass`, `fail` or `none`.
>>>>>>> 5e168e86

        Returns:
            A PangeaResponse where the list of matched events is returned in the
                response.result field.  Available response fields can be found at:
                [https://docs.dev.pangea.cloud/docs/api/audit#search-for-events]
                (https://docs.dev.pangea.cloud/docs/api/audit#search-for-events)

        Examples:
            response = audit.search("Resume accepted", page_size=10)

            \"\"\"
            response contains:
            {
                "request_id": "prq_cdrlelm2xm66kyeughcyokpg6y5mcewv",
                "request_time": "2022-07-06T23:49:09.034Z",
                "response_time": "2022-07-06T23:49:09.044Z",
                "status_code": 200,
                "status": "success",
                "result": {
                    "events": [
                        {
                            "event": {
                                "action": "update_employee",
                                "actor": "manager@acme.co",
                                "message": "\"{updating employee}\"",
                                "received_at": "2022-06-29T15:25:00.547967+00:00",
                                "source": "web",
                                "status": "pending",
                                "target": "jane.smith@gmail.com"
                            },
                            "hash": "df91bf7cc7500160525dc0959ef1c5387a998d1f68851058f427f5ac7ac8d4fb",
                            "leaf_index": 5,
                            "membership_proof": "r:34d9eb62de1d039870abd4a62d7e08be2ed4065c66b435f19a973beea53fefef,r:12bb5ab67c4a8a44439bfddbd93edc656f6bdddf6d61754364ba4eb845125aa4,r:47ea9cb1c54c3357ba1680d48c1ad33d29af53dcef5077d4f6d48ed7705fc09c,r:317b823fa5ca93e3d67d537863c9abe133128e9d26b5112b72be2ff8dafa6ceb,l:89ec1a955393bf1b5eefe29415eec8738bb00b974279a5d96bcbe9b5826f1905,l:c7610ea9a181ab9263d9ec0c0bb307480eb2f6a28c3065d1a02ba89f2268a934"
                        }
                    ],
                    "last": "1|1|",
                    "root": {
                    "consistency_proof": [
                        "x:89ec1a955393bf1b5eefe29415eec8738bb00b974279a5d96bcbe9b5826f1905,r:730315ba3fe23d9724bab2375105934c9097f08e12567d33aaf3ba36ef7eb750,l:c7610ea9a181ab9263d9ec0c0bb307480eb2f6a28c3065d1a02ba89f2268a934",
                        "x:c7610ea9a181ab9263d9ec0c0bb307480eb2f6a28c3065d1a02ba89f2268a934,r:639b0b5694aaeb70aa75380956f88b10e3507a67b94fb58c96986cf34b705344"
                    ],
                    "published_at": "2022-06-29T16:25:11.110758Z",
                    "root_hash": "d2da009f4778cd29b5bfec823f0952ee63bd1585139c4c09ddafb330ee84c27f",
                    "size": 6,
                    "tree_name": "ffaba963b14d03a695714c39f2d324c1ed8c482fcdcd224c57f5040867567de4",
                    "url": "https://arweave.net/tx/vUe6aAH4761WIeC8FMMSd1_51X6KLlGzJjuWYAa0u5g/data/"
                    }
                },
                "summary": "Found 1 record(s)"
            }
            \"\"\"
        """

        endpoint_name = "search"

        if not (isinstance(limit, int) and limit > 0):
            raise Exception("The 'limit' argument must be a positive integer > 0")

        self.verify_response = verify

        # TODO: allow control of `include` flags
        data = {
            "query": query,
            "include_membership_proof": True,
            "include_hash": True,
            "include_root": True,
            "limit": limit,
        }

        if start:
            data["start"] = start

        if end:
            data["end"] = end

        if restriction:
            data["search_restriction"] = restriction

        if order:
            data["order"] = order

        if order_by:
            data["order_by"] = order_by

        response = self.request.post(endpoint_name, data=data)

        if verify_signatures:
            for audit_envelope in response.result.events:
                event = audit_envelope.event
                sign_envelope = self.create_signed_envelope(event)

                if not self.signing.verifyMessageJSON(event.signature, sign_envelope):
                    raise Exception("Error: signature failed.")

        return self.handle_search_response(response)

    def results(self, id: str, limit: int = 20, offset: int = 0, verify_signatures: bool = False):
        """
        Results of a Search

        Returns paginated results of a previous Search

        Args:
            id (string, required): the id of a search action, found in `response.result.id`
            limit (integer, optional): the maximum number of results to return, default is 20
            offset (integer, optional): the position of the first result to return, default is 0

        """

        endpoint_name = "results"

        if not id:
            raise Exception("An 'id' parameter is required")

        if not (isinstance(limit, int) and limit > 0):
            raise Exception("The 'limit' argument must be a positive integer > 0")

        if not (isinstance(offset, int) and offset >= 0):
            raise Exception("The 'offset' argument must be a positive integer")

        data = {
            "id": id,
            "limit": limit,
            "offset": offset,
        }

        response = self.request.post(endpoint_name, data=data)

        if verify_signatures:
            for audit_envelope in response.result.events:
                event = audit_envelope.event
                sign_envelope = self.create_signed_envelope(event)

                if not self.signing.verifyMessageJSON(event.signature, sign_envelope):
                    raise Exception("Error: signature failed.")

        return self.handle_search_response(response)

    def handle_search_response(self, response: PangeaResponse):
        if not response.success:
            return response

        root = response.result.root

        if self.verify_response:
            # if there is no root, we don't have any record migrated to cold. We cannot verify any proof
            if not root:
                response.result.root = {}

                # set verification flags for all events to `none`
                for audit in response.result.events:
                    audit.event.membership_proof_verification = "none"
                    audit.event.consistency_proof_verification = "none"

                return response

            for audit in response.result.events:
                self.update_published_roots(self.pub_roots, response.result)

                # verify membership proofs
                membership_verification = "none"
                if self.can_verify_membership_proof(audit):
                    if self.verify_membership_proof(response.result.root, audit):
                        membership_verification = "pass"
                    else:
                        membership_verification = "fail"

                audit.event.membership_proof_verification = membership_verification

                # verify consistency proofs
                consistency_verification = "none"
                if self.can_verify_consistency_proof(audit):
                    if self.verify_consistency_proof(self.pub_roots, audit):
                        consistency_verification = "pass"
                    else:
                        consistency_verification = "fail"

                audit.event.consistency_proof_verification = consistency_verification

        return response

    def update_published_roots(self, pub_roots: t.Dict[int, t.Optional[JSONObject]], result: JSONObject):
        """Fetches series of published root hashes from [Arweave](https://arweave.net).

        This is used for subsequent calls to verify_consistency_proof().

        Args:
            pub_roots (dict): series of published root hashes.
            result (obj): PangeaResponse object from previous call to audit.search()
        """
        tree_sizes = set()
        for audit in result.events:
            leaf_index = audit.get("leaf_index")
            if leaf_index is not None:
                tree_sizes.add(leaf_index + 1)
                if leaf_index > 0:
                    tree_sizes.add(leaf_index)

        if result.root:
            tree_sizes.add(result.root.size)

        tree_sizes.difference_update(pub_roots.keys())
        if tree_sizes:
            arweave_roots = get_arweave_published_roots(result.root.tree_name, list(tree_sizes) + [result.count])
        else:
            arweave_roots = {}

        # fill the missing roots from the server (if allowed)
        for tree_size in tree_sizes:
            pub_root = None
            if tree_size in arweave_roots:
                pub_root = JSONObject(arweave_roots[tree_size])
                pub_root.source = "arweave"
            elif self.allow_server_roots:
                resp = self.root(tree_size)
                if resp.success:
                    pub_root = resp.result.data
                    pub_root.source = "pangea"
            pub_roots[tree_size] = pub_root

    def can_verify_membership_proof(self, event: JSONObject) -> bool:
        """If a given event's membership within the tree can be proven.

        Read more at: [What is a membership proof?](https://docs.dev.pangea.cloud/docs/audit/tamperproof/tamperproof-audit-logs#what-is-a-membership-proof)

        Args:
            event (obj): The audit event to be verified

        Returns:
            bool: True if membership proof is available, False otherwise
        """
        return event.get("membership_proof") is not None

    def verify_membership_proof(self, root: JSONObject, event: JSONObject) -> bool:
        """Verifies an event's membership proof within the tree.

        Read more at: [What is a membership proof?](https://docs.dev.pangea.cloud/docs/audit/tamperproof/tamperproof-audit-logs#what-is-a-membership-proof)

        Args:
            root (obj): The root node used for verification
            event (obj): The audit event to be verified

        Returns:
            bool: True if membership proof is verified, False otherwise
        """
        if not self.allow_server_roots and root.source != "arweave":
            return False

        # TODO: uncomment when audit created field bug is fixed
        # canon = canonicalize_json(event.event)
        # node_hash_enc = hash_data(canon)
        node_hash_enc = event.hash
        node_hash = decode_hash(node_hash_enc)
        root_hash = decode_hash(root.root_hash)

        proof = decode_membership_proof(event.membership_proof)

        return verify_membership_proof(node_hash, root_hash, proof)

    def can_verify_consistency_proof(self, event: JSONObject) -> bool:
        """If a given event's consistency across time can be proven.

        Read more at: [Cryptographic Signatures](https://docs.dev.pangea.cloud/docs/audit/tamperproof/tamperproof-audit-logs#cryptographic-signatures)

        Args:
            event (obj): The audit event to be verified.

        Returns:
            bool: True if the consistency can be verifed, False otherwise
        """
        leaf_index = event.get("leaf_index")

        return leaf_index is not None and leaf_index > 0

    def verify_consistency_proof(self, pub_roots: t.Dict[int, t.Optional[JSONObject]], event: JSONObject) -> bool:
        """Checks the cryptographic consistency of the event across time.

        Read more at: [Cryptographic Signatures](https://docs.dev.pangea.cloud/docs/audit/tamperproof/tamperproof-audit-logs#cryptographic-signatures)

        Args:
            pub_roots (dict): list of published root hashes across time
            event (obj): Audit event to be verified.

        Returns:
            bool: True if consistency proof is verified, False otherwise.
        """
        leaf_index = event["leaf_index"]
        curr_root = pub_roots.get(leaf_index + 1)
        prev_root = pub_roots.get(leaf_index)

        if not curr_root or not prev_root:
            return False

        if not self.allow_server_roots and (curr_root.source != "arweave" or prev_root.source != "arweave"):
            return False

        curr_root_hash = decode_hash(curr_root.root_hash)
        prev_root_hash = decode_hash(prev_root.root_hash)
        proof = decode_consistency_proof(curr_root.consistency_proof)

        return verify_consistency_proof(curr_root_hash, prev_root_hash, proof)

    def verify_signature(self, audit_envelope: JSONObject) -> bool:
        event = audit_envelope.event
        sign_envelope = self.create_signed_envelope(event)
        return self.signing.verifyMessageJSON(event.signature, sign_envelope)

    def root(self, tree_size: int = 0) -> PangeaResponse:
        """
        Retrieve tamperproof verification

        Returns current root hash and consistency proof.

        Args:
            tree_size (int): The size of the tree (the number of records)

        Returns:
            An PangeaResponse.

        Examples:
            response = audit.root(tree_size=7)
        """
        endpoint_name = "root"

        data = {}

        if tree_size > 0:
            data["tree_size"] = tree_size

        return self.request.post(endpoint_name, data=data)

    def create_signed_envelope(self, event: dict) -> dict:
        sign_envelope = {
            "message": event.get("message"),
            "actor": event.get("actor"),
            "action": event.get("action"),
            "new": event.get("new"),
            "old": event.get("old"),
            "source": event.get("source"),
            "status": event.get("status"),
            "target": event.get("target"),
            "timestamp": event.get("timestamp"),
        }
        return sign_envelope<|MERGE_RESOLUTION|>--- conflicted
+++ resolved
@@ -174,12 +174,8 @@
         limit: int = 20,
         start: str = "",
         end: str = "",
-<<<<<<< HEAD
-        last: str = "",
         order: str = "",
         order_by: str = "",
-=======
->>>>>>> 5e168e86
         verify: bool = False,
         verify_signatures: bool = False,
     ) -> PangeaResponse:
@@ -198,16 +194,11 @@
             start (str, optional): The start of the time range to perform the search on.
             end (str, optional): The end of the time range to perform the search on.
             All records up to the latest if left out.
-<<<<<<< HEAD
-            last (str, optional): If set, the last value from the response to fetch the next page from.
             order (str, optional): One of  "asc", "desc"
             order_by (str, optional): One of "actor", "action", "message", "received_at", "signature", "source", "status", "target", "timestamp"
-            verify (bool, optional):
-=======
             verify (bool, optional): If set, the consistency and membership proofs are validated for all
             events returned by `search` and `results`. The fields `consistency_proof_verification` and
             `membership_proof_verification` are added to each event, with the value `pass`, `fail` or `none`.
->>>>>>> 5e168e86
 
         Returns:
             A PangeaResponse where the list of matched events is returned in the
