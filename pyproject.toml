--- conflicted
+++ resolved
@@ -19,11 +19,7 @@
 package-mode = false
 
 [tool.poetry.group.lint.dependencies]
-<<<<<<< HEAD
-ruff = "0.11.13"
-=======
 ruff = "0.12.5"
->>>>>>> 632559c7
 
 [tool.poetry.group.dev.dependencies]
 pangea-django = { path = "./packages/pangea-django", develop = true }
