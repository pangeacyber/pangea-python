[project]
name = "pangea-sdk"
<<<<<<< HEAD
version = "6.2.0beta1"
=======
version = "6.1.1"
>>>>>>> 3e67f1ec
description = "Pangea API SDK"
authors = [
    {name = "Glenn Gallien", email = "glenn.gallien@pangea.cloud"}
]
license = "MIT"
readme = "README.md"
homepage = "https://pangea.cloud/docs/sdk/python/"
repository = "https://github.com/pangeacyber/pangea-python/tree/main/packages/pangea-sdk"
keywords = ["Pangea", "SDK", "Audit"]
classifiers = [
    "Topic :: Software Development",
    "Topic :: Software Development :: Libraries",
]
requires-python = ">=3.9.2,<4.0.0"
dependencies = [
  "aiohttp (>=3.11.18,<4.0.0)",
  "cryptography (>=44.0.3,<44.0.4)",
  "deprecated (>=1.2.18,<2.0.0)",
  "google-crc32c (>=1.7.1,<2.0.0)",
  "pydantic (>=2.11.4,<3.0.0)",
  "python-dateutil (>=2.9.0.post0,<3.0.0)",
  "requests (>=2.32.3,<3.0.0)",
  "requests-toolbelt (>=1.0.0,<2.0.0)",
  "typing-extensions (>=4.13.2,<5.0.0)",
  "yarl (>=1.20.0,<2.0.0)"
]

[tool.poetry]
packages = [
    { include = "pangea" }
]

[tool.poetry.group.dev.dependencies]
black = "^25.1.0"
docstring-parser = "^0.15"
isort = "^6.0.1"
mypy = "1.15.0"
types-Deprecated = "^1.2.9.3"
types-python-dateutil = "^2.8.19.14"
types-requests = "^2.32.0.20250328"

[tool.black]
line-length = 120

[tool.isort]
profile = "black"
line_length = 120
src_paths = ["pangea", "tests"]
known_local_folder = ["pangea", "tests"]

[tool.mypy]
python_version = "3.9"
color_output = true
error_summary = true
pretty = true
show_column_numbers = true
warn_unused_ignores = true
plugins = ['pydantic.mypy']

[tool.pydantic-mypy]
init_forbid_extra = true
init_typed = true
warn_required_dynamic_aliases = true

[build-system]
requires = ["poetry-core>=2.1.3"]
build-backend = "poetry.core.masonry.api"<|MERGE_RESOLUTION|>--- conflicted
+++ resolved
@@ -1,10 +1,6 @@
 [project]
 name = "pangea-sdk"
-<<<<<<< HEAD
 version = "6.2.0beta1"
-=======
-version = "6.1.1"
->>>>>>> 3e67f1ec
 description = "Pangea API SDK"
 authors = [
     {name = "Glenn Gallien", email = "glenn.gallien@pangea.cloud"}
