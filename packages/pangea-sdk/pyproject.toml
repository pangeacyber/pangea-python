--- conflicted
+++ resolved
@@ -1,10 +1,6 @@
 [project]
 name = "pangea-sdk"
-<<<<<<< HEAD
-version = "5.2.0beta2"
-=======
 version = "5.3.0"
->>>>>>> c185c415
 description = "Pangea API SDK"
 authors = [
     {name = "Glenn Gallien", email = "glenn.gallien@pangea.cloud"}
