# Copyright 2022 Pangea Cyber Corporation
# Author: Pangea Cyber Corporation

# TODO: Modernize.
# ruff: noqa: UP006, UP035

from __future__ import annotations

import datetime
<<<<<<< HEAD
from typing import Any, Dict, Iterable, List, Literal, Optional, Sequence, Union, cast, overload

from pydantic import TypeAdapter
=======
from collections.abc import Mapping
from typing import Any, Dict, Iterable, List, Optional, Sequence, Union
>>>>>>> 6512023c

import pangea.exceptions as pexc
from pangea.asyncio.services.base import ServiceBaseAsync
from pangea.config import PangeaConfig
from pangea.response import PangeaResponse, PangeaResponseResult
from pangea.services.audit.audit import AuditBase
from pangea.services.audit.exceptions import AuditException
from pangea.services.audit.models import (
    AuditSchema,
    DownloadFormat,
    DownloadRequest,
    DownloadResult,
    Event,
    ExportRequest,
    ForwardingConfiguration,
    LogBulkResult,
    LogResult,
    PublishedRoot,
    RootRequest,
    RootResult,
    RootSource,
    SearchOrder,
    SearchOrderBy,
    SearchOutput,
    SearchRequest,
    SearchResultOutput,
    SearchResultRequest,
    ServiceConfig,
    ServiceConfigFilter,
    ServiceConfigListResult,
)
from pangea.services.audit.util import format_datetime


class AuditAsync(ServiceBaseAsync, AuditBase):
    """Audit service client.

    Provides methods to interact with the [Pangea Audit Service](https://pangea.cloud/docs/api/audit).

    The following information is needed:
        PANGEA_TOKEN - service token which can be found on the Pangea User
            Console at [https://console.pangea.cloud/project/tokens](https://console.pangea.cloud/project/tokens)

    Examples:
        import os

        # Pangea SDK
        from pangea.config import PangeaConfig
        from pangea.services import Audit

        PANGEA_TOKEN = os.getenv("PANGEA_AUDIT_TOKEN")
        audit_config = PangeaConfig(domain="aws.us.pangea.cloud")

        # Setup Pangea Audit service
        audit = Audit(token=PANGEA_TOKEN, config=audit_config)
    """

    service_name = "audit"

    def __init__(
        self,
        token: str,
        config: PangeaConfig | None = None,
        private_key_file: str = "",
        public_key_info: Mapping[str, str] = {},
        tenant_id: str | None = None,
        logger_name: str = "pangea",
        config_id: str | None = None,
    ) -> None:
        """
        Audit client

        Initializes a new Audit client.

        Args:
            token: Pangea API token.
            config: Configuration.
            private_key_file: Private key filepath.
            public_key_info: Public key information.
            tenant_id: Tenant ID.
            logger_name: Logger name.
            config_id: Configuration ID.

        Examples:
             config = PangeaConfig(domain="pangea_domain")
             audit = AuditAsync(token="pangea_token", config=config)
        """
        ServiceBaseAsync.__init__(self, token, config=config, logger_name=logger_name, config_id=config_id)
        AuditBase.__init__(
            self, private_key_file=private_key_file, public_key_info=public_key_info, tenant_id=tenant_id
        )

    async def log(
        self,
        message: Union[str, dict],
        actor: Optional[str] = None,
        action: Optional[str] = None,
        new: Optional[Union[str, dict]] = None,
        old: Optional[Union[str, dict]] = None,
        source: Optional[str] = None,
        status: Optional[str] = None,
        target: Optional[str] = None,
        timestamp: Optional[datetime.datetime] = None,
        verify: bool = False,
        sign_local: bool = False,
        verbose: Optional[bool] = None,
    ) -> PangeaResponse[LogResult]:
        """
        Log an entry

        Create a log entry in the Secure Audit Log.

        OperationId: audit_post_v1_log

        Args:
            message (str, dict): A message describing a detailed account of what happened.
            actor (str, optional): Record who performed the auditable activity.
            action (str, optional): The auditable action that occurred.
            new (str, dict, optional): The value of a record after it was changed.
            old (str, dict, optional): The value of a record before it was changed.
            source (str, optional): Used to record the location from where an activity occurred.
            status (str, optional): Record whether or not the activity was successful.
            target (str, optional): Used to record the specific record that was targeted by the auditable activity.
            timestamp (datetime, optional): An optional client-supplied timestamp.
            verify (bool, optional): True to verify logs consistency after response.
            sign_local (bool, optional): True to sign event with local key.
            verbose (bool, optional): True to get a more verbose response.
            tenant_id (string, optional): Used to record the tenant associated with this activity.
        Raises:
            AuditException: If an audit based api exception happens
            PangeaAPIException: If an API Error happens

        Returns:
            A PangeaResponse where the hash of event data and optional verbose
                results are returned in the response.result field.
                Available response fields can be found in our
                [API documentation](https://pangea.cloud/docs/api/audit#/v1/log-post).

        Examples:
            try:
                log_response = audit.log(message="Hello world", verbose=False)
                print(f"Response. Hash: {log_response.result.hash}")
            except pe.PangeaAPIException as e:
                print(f"Request Error: {e.response.summary}")
                for err in e.errors:
                    print(f"\\t{err.detail} \\n")
        """

        event = Event(
            message=message,
            actor=actor,
            action=action,
            new=new,
            old=old,
            source=source,
            status=status,
            target=target,
            timestamp=timestamp,
        )

        return await self.log_event(event=event, verify=verify, sign_local=sign_local, verbose=verbose)

    async def log_event(
        self,
        event: Dict[str, Any],
        verify: bool = False,
        sign_local: bool = False,
        verbose: Optional[bool] = None,
    ) -> PangeaResponse[LogResult]:
        """
        Log an event

        Create a log entry in the Secure Audit Log.

        Args:
            event (dict[str, Any]): event to be logged
            verify (bool, optional): True to verify logs consistency after response.
            sign_local (bool, optional): True to sign event with local key.
            verbose (bool, optional): True to get a more verbose response.

        Raises:
            AuditException: If an audit based api exception happens
            PangeaAPIException: If an API Error happens

        Returns:
            A PangeaResponse where the hash of event data and optional verbose
                results are returned in the response.result field.
                Available response fields can be found in our [API documentation](https://pangea.cloud/docs/api/audit#/v1/log-post).

        Examples:
            response = await audit.log_event({"message": "hello world"}, verbose=True)
        """

        input = self._get_log_request(event, sign_local=sign_local, verify=verify, verbose=verbose)
        response: PangeaResponse[LogResult] = await self.request.post(
            "v1/log", LogResult, data=input.model_dump(exclude_none=True)
        )
        if response.success and response.result is not None:
            self._process_log_result(response.result, verify=verify)
        return response

    async def log_bulk(
        self,
        events: List[Dict[str, Any]],
        sign_local: bool = False,
        verbose: Optional[bool] = None,
    ) -> PangeaResponse[LogBulkResult]:
        """
        Log an entry

        Create a log entry in the Secure Audit Log.
        Args:
            events (List[dict[str, Any]]): events to be logged
            verify (bool, optional): True to verify logs consistency after response.
            sign_local (bool, optional): True to sign event with local key.
            verbose (bool, optional): True to get a more verbose response.
        Raises:
            AuditException: If an audit based api exception happens
            PangeaAPIException: If an API Error happens

        Returns:
            A PangeaResponse where the hash of event data and optional verbose
                results are returned in the response.result field.
                Available response fields can be found in our [API documentation](https://pangea.cloud/docs/api/audit#/v1/log-post).

        Examples:
            FIXME:
        """

        input = self._get_log_request(events, sign_local=sign_local, verify=False, verbose=verbose)
        response: PangeaResponse[LogBulkResult] = await self.request.post(
            "v2/log", LogBulkResult, data=input.model_dump(exclude_none=True)
        )
        if response.success and response.result is not None:
            for result in response.result.results:
                self._process_log_result(result, verify=True)
        return response

    async def log_bulk_async(
        self,
        events: List[Dict[str, Any]],
        sign_local: bool = False,
        verbose: Optional[bool] = None,
    ) -> PangeaResponse[LogBulkResult]:
        """
        Log an entry

        Create a log entry in the Secure Audit Log.
        Args:
            events (List[dict[str, Any]]): events to be logged
            verify (bool, optional): True to verify logs consistency after response.
            sign_local (bool, optional): True to sign event with local key.
            verbose (bool, optional): True to get a more verbose response.
        Raises:
            AuditException: If an audit based api exception happens
            PangeaAPIException: If an API Error happens

        Returns:
            A PangeaResponse where the hash of event data and optional verbose
                results are returned in the response.result field.
                Available response fields can be found in our [API documentation](https://pangea.cloud/docs/api/audit#/v1/log-post).

        Examples:
            FIXME:
        """

        input = self._get_log_request(events, sign_local=sign_local, verify=False, verbose=verbose)
        try:
            response: PangeaResponse[LogBulkResult] = await self.request.post(
                "v2/log_async", LogBulkResult, data=input.model_dump(exclude_none=True), poll_result=False
            )
        except pexc.AcceptedRequestException as e:
            return e.response
        if response.success and response.result:
            for result in response.result.results:
                self._process_log_result(result, verify=True)
        return response

    async def search(
        self,
        query: str,
        order: Optional[SearchOrder] = None,
        order_by: Optional[Union[SearchOrderBy, str]] = None,
        start: Optional[Union[datetime.datetime, str]] = None,
        end: Optional[Union[datetime.datetime, str]] = None,
        limit: Optional[int] = None,
        max_results: Optional[int] = None,
        search_restriction: Optional[Dict[str, Sequence[str]]] = None,
        verbose: Optional[bool] = None,
        verify_consistency: bool = False,
        verify_events: bool = True,
        return_context: Optional[bool] = None,
    ) -> PangeaResponse[SearchOutput]:
        """
        Search the log

        Search for events that match the provided search criteria.

        OperationId: audit_post_v1_search

        Args:
            query (str): Natural search string; list of keywords with optional
                `<option>:<value>` qualifiers. The following optional qualifiers are supported:
                    - action
                    - actor
                    - message
                    - new
                    - old
                    - status
                    - target
            order (SearchOrder, optional): Specify the sort order of the response.
            order_by (SearchOrderBy, str, optional): Name of column to sort the results by.
            last (str, optional): Optional[str] = None,
            start (datetime, optional): An RFC-3339 formatted timestamp, or relative time adjustment from the current time.
            end (datetime, optional): An RFC-3339 formatted timestamp, or relative time adjustment from the current time.
            limit (int, optional): Optional[int] = None,
            max_results (int, optional): Maximum number of results to return.
            search_restriction (Dict[str, Sequence[str]], optional): A list of keys to restrict the search results to. Useful for partitioning data available to the query string.
            verbose (bool, optional): If true, response include root and membership and consistency proofs.
            verify_consistency (bool): True to verify logs consistency
            verify_events (bool): True to verify hash events and signatures
            return_context (bool): Return the context data needed to decrypt secure audit events that have been redacted with format preserving encryption.

        Raises:
            AuditException: If an audit based api exception happens
            PangeaAPIException: If an API Error happens

        Returns:
            A PangeaResponse[SearchOutput] where the first page of matched events is returned in the
                response.result field. Available response fields can be found in our [API documentation](https://pangea.cloud/docs/api/audit#/v1/results-post).
                Pagination can be found in the [search results endpoint](https://pangea.cloud/docs/api/audit#/v1/download_results-post).

        Examples:
            response: PangeaResponse[SearchOutput] = audit.search(query="message:test", search_restriction={'source': ["monitor"]}, limit=1, verify_consistency=True, verify_events=True)
        """

        if verify_consistency:
            verbose = True

        input = SearchRequest(
            query=query,
            order=order,
            order_by=order_by,
            start=format_datetime(start) if isinstance(start, datetime.datetime) else start,
            end=format_datetime(end) if isinstance(end, datetime.datetime) else end,
            limit=limit,
            max_results=max_results,
            search_restriction=search_restriction,
            verbose=verbose,
            return_context=return_context,
        )

        response: PangeaResponse[SearchOutput] = await self.request.post(
            "v1/search", SearchOutput, data=input.model_dump(exclude_none=True)
        )
        if verify_consistency:
            await self.update_published_roots(response.result)  # type: ignore[arg-type]

        return self.handle_search_response(response, verify_consistency, verify_events)

    async def results(
        self,
        id: str,
        limit: Optional[int] = 20,
        offset: Optional[int] = 0,
        assert_search_restriction: Optional[Dict[str, Sequence[str]]] = None,
        verify_consistency: bool = False,
        verify_events: bool = True,
        return_context: Optional[bool] = None,
    ) -> PangeaResponse[SearchResultOutput]:
        """
        Results of a search

        Fetch paginated results of a previously executed search.

        OperationId: audit_post_v1_results

        Args:
            id (string): the id of a search action, found in `response.result.id`
            limit (integer, optional): the maximum number of results to return, default is 20
            offset (integer, optional): the position of the first result to return, default is 0
            assert_search_restriction (Dict[str, Sequence[str]], optional): Assert the requested search results were queried with the exact same search restrictions, to ensure the results comply to the expected restrictions.
            verify_consistency (bool): True to verify logs consistency
            verify_events (bool): True to verify hash events and signatures
            return_context (bool): Return the context data needed to decrypt secure audit events that have been redacted with format preserving encryption.

        Raises:
            AuditException: If an audit based api exception happens
            PangeaAPIException: If an API Error happens

        Examples:
            search_res: PangeaResponse[SearchOutput] = audit.search(
                query="message:test",
                search_restriction={'source': ["monitor"]},
                limit=100,
                verify_consistency=True,
                verify_events=True)

            result_res: PangeaResponse[SearchResultsOutput] = audit.results(
                id=search_res.result.id,
                limit=10,
                offset=0,
                assert_search_restriction={'source': ["monitor"]})
        """

        if limit <= 0:  # type: ignore[operator]
            raise AuditException("The 'limit' argument must be a positive integer > 0")

        if offset < 0:  # type: ignore[operator]
            raise AuditException("The 'offset' argument must be a positive integer")

        input = SearchResultRequest(
            id=id,
            limit=limit,
            offset=offset,
            assert_search_restriction=assert_search_restriction,
            return_context=return_context,
        )
        response = await self.request.post("v1/results", SearchResultOutput, data=input.model_dump(exclude_none=True))
        if verify_consistency and response.result is not None:
            await self.update_published_roots(response.result)

        return self.handle_results_response(response, verify_consistency, verify_events)

    async def export(
        self,
        *,
        format: DownloadFormat = DownloadFormat.CSV,
        start: Optional[datetime.datetime] = None,
        end: Optional[datetime.datetime] = None,
        order: Optional[SearchOrder] = None,
        order_by: Optional[str] = None,
        verbose: bool = True,
    ) -> PangeaResponse[PangeaResponseResult]:
        """
        Export from the audit log

        Bulk export of data from the Secure Audit Log, with optional filtering.

        OperationId: audit_post_v1_export

        Args:
            format: Format for the records.
            start: The start of the time range to perform the search on.
            end: The end of the time range to perform the search on. If omitted,
                then all records up to the latest will be searched.
            order: Specify the sort order of the response.
            order_by: Name of column to sort the results by.
            verbose: Whether or not to include the root hash of the tree and the
                membership proof for each record.

        Raises:
            AuditException: If an audit based api exception happens
            PangeaAPIException: If an API Error happens

        Examples:
            export_res = await audit.export(verbose=False)

            # Export may take several dozens of minutes, so polling for the result
            # should be done in a loop. That is omitted here for brevity's sake.
            try:
                await audit.poll_result(request_id=export_res.request_id)
            except AcceptedRequestException:
                # Retry later.

            # Download the result when it's ready.
            download_res = await audit.download_results(request_id=export_res.request_id)
            download_res.result.dest_url
            # => https://pangea-runtime.s3.amazonaws.com/audit/xxxxx/search_results_[...]
        """
        input = ExportRequest(
            format=format,
            start=start,
            end=end,
            order=order,
            order_by=order_by,
            verbose=verbose,
        )
        try:
            return await self.request.post(
                "v1/export", PangeaResponseResult, data=input.model_dump(exclude_none=True), poll_result=False
            )
        except pexc.AcceptedRequestException as e:
            return e.response

    async def log_stream(self, data: dict) -> PangeaResponse[PangeaResponseResult]:
        """
        Log streaming endpoint

        This API allows 3rd party vendors (like Auth0) to stream events to this
        endpoint where the structure of the payload varies across different
        vendors.

        OperationId: audit_post_v1_log_stream

        Args:
            data: Event data. The exact schema of this will vary by vendor.

        Raises:
            AuditException: If an audit based api exception happens
            PangeaAPIException: If an API Error happens

        Examples:
            data = {
                "logs": [
                    {
                        "log_id": "some log ID",
                        "data": {
                            "date": "2024-03-29T17:26:50.193Z",
                            "type": "sapi",
                            "description": "Create a log stream",
                            "client_id": "some client ID",
                            "ip": "127.0.0.1",
                            "user_agent": "AppleWebKit/537.36 (KHTML, like Gecko) Chrome/123.0.0.0",
                            "user_id": "some user ID",
                        },
                    }
                    # ...
                ]
            }

            response = await audit.log_stream(data)
        """
        return await self.request.post("v1/log_stream", PangeaResponseResult, data=data)

    async def root(self, tree_size: Optional[int] = None) -> PangeaResponse[RootResult]:
        """
        Tamperproof verification

        Returns current root hash and consistency proof.

        OperationId: audit_post_v1_root

        Args:
            tree_size (int, optional): The size of the tree (the number of records). If None, endpoint will return last tree root.

        Returns:
            PangeaResponse[RootOutput]

        Raises:
            AuditException: If an audit based api exception happens
            PangeaAPIException: If an API Error happens

        Examples:
            response = audit.root(tree_size=7)
        """
        input = RootRequest(tree_size=tree_size)
        return await self.request.post("v1/root", RootResult, data=input.model_dump(exclude_none=True))

    async def download_results(
        self,
        result_id: Optional[str] = None,
        format: DownloadFormat = DownloadFormat.CSV,
        request_id: Optional[str] = None,
        return_context: Optional[bool] = None,
    ) -> PangeaResponse[DownloadResult]:
        """
        Download search results

        Get all search results as a compressed (gzip) CSV file.

        OperationId: audit_post_v1_download_results

        Args:
            result_id: ID returned by the search API.
            format: Format for the records.
            request_id: ID returned by the export API.
            return_context (bool): Return the context data needed to decrypt secure audit events that have been redacted with format preserving encryption.

        Returns:
            URL where search results can be downloaded.

        Raises:
            AuditException: If an Audit-based API exception occurs.
            PangeaAPIException: If an API exception occurs.

        Examples:
            response = await audit.download_results(
                result_id="pas_[...]",
                format=DownloadFormat.JSON,
            )
        """

        if request_id is None and result_id is None:
            raise ValueError("must pass one of `request_id` or `result_id`")

        input = DownloadRequest(
            request_id=request_id, result_id=result_id, format=format, return_context=return_context
        )
        return await self.request.post("v1/download_results", DownloadResult, data=input.model_dump(exclude_none=True))

    async def get_service_config(self, config_id: str) -> PangeaResponse[ServiceConfig]:
        """
        Get a service config.

        OperationId: audit_post_v1beta_config

        Args:
            id: The config ID
        """

        response = await self.request.post("v1beta/config", PangeaResponseResult, data={"id": config_id})
        response.result = TypeAdapter(ServiceConfig).validate_python(response.json["result"])
        return cast(PangeaResponse[ServiceConfig], response)

    @overload
    async def create_service_config(
        self,
        version: Literal[1],
        name: str,
        *,
        cold_query_result_retention: str | None = None,
        hot_storage: str | None = None,
        query_result_retention: str | None = None,
        redact_service_config_id: str | None = None,
        redaction_fields: Sequence[str] | None = None,
        retention: str | None = None,
        vault_key_id: str | None = None,
        vault_service_config_id: str | None = None,
        vault_sign: bool | None = None,
    ) -> PangeaResponse[ServiceConfig]:
        """
        Create a v1 service config.

        OperationId: audit_post_v1beta_config_create

        Args:
            name: Configuration name
            cold_query_result_retention: Retention window for cold query result / state information.
            hot_storage: Retention window to keep audit logs in hot storage.
            query_result_retention: Length of time to preserve server-side query result caching.
            redact_service_config_id: A redact service config that will be used to redact PII from logs.
            redaction_fields: Fields to perform redaction against.
            retention: Retention window to store audit logs.
            vault_key_id: ID of the Vault key used for signing. If missing, use a default Audit key.
            vault_service_config_id: A vault service config that will be used to sign logs.
            vault_sign: Enable/disable event signing.
        """

    @overload
    async def create_service_config(
        self,
        version: Literal[2],
        name: str,
        *,
        schema: AuditSchema,
        cold_query_result_retention: str | None = None,
        forwarding_configuration: ForwardingConfiguration | None = None,
        hot_storage: str | None = None,
        query_result_retention: str | None = None,
        redact_service_config_id: str | None = None,
        retention: str | None = None,
        vault_key_id: str | None = None,
        vault_service_config_id: str | None = None,
        vault_sign: bool | None = None,
    ) -> PangeaResponse[ServiceConfig]:
        """
        Create a v2 service config.

        OperationId: audit_post_v1beta_config_create

        Args:
            name: Configuration name
            schema: Audit log field configuration. Only settable at create time.
            cold_query_result_retention: Retention window for cold query result / state information.
            forwarding_configuration: Configuration for forwarding audit logs to external systems.
            hot_storage: Retention window to keep audit logs in hot storage.
            query_result_retention: Length of time to preserve server-side query result caching.
            redact_service_config_id: A redact service config that will be used to redact PII from logs.
            retention: Retention window to store audit logs.
            vault_key_id: ID of the Vault key used for signing. If missing, use a default Audit key.
            vault_service_config_id: A vault service config that will be used to sign logs.
            vault_sign: Enable/disable event signing.
        """

    @overload
    async def create_service_config(
        self,
        version: Literal[3],
        name: str,
        *,
        schema: AuditSchema,
        cold_storage: str | None = None,
        hot_storage: str | None = None,
        warm_storage: str | None = None,
        redact_service_config_id: str | None = None,
        vault_service_config_id: str | None = None,
        vault_key_id: str | None = None,
        vault_sign: bool | None = None,
        forwarding_configuration: ForwardingConfiguration | None = None,
    ) -> PangeaResponse[ServiceConfig]:
        """
        Create a v3 service config.

        OperationId: audit_post_v1beta_config_create

        Args:
            name: Configuration name
            schema: Audit log field configuration. Only settable at create time.
            cold_storage: Retention window for logs in cold storage. Deleted afterwards.
            hot_storage: Retention window for logs in hot storage. Migrated to warm, cold, or deleted afterwards.
            warm_storage: Retention window for logs in warm storage. Migrated to cold or deleted afterwards.
            redact_service_config_id: A redact service config that will be used to redact PII from logs.
            vault_service_config_id: A vault service config that will be used to sign logs.
            vault_key_id: ID of the Vault key used for signing. If missing, use a default Audit key.
            vault_sign: Enable/disable event signing.
            forwarding_configuration: Configuration for forwarding audit logs to external systems.
        """

    async def create_service_config(
        self,
        version: Literal[1, 2, 3],
        name: str,
        *,
        cold_query_result_retention: str | None = None,
        cold_storage: str | None = None,
        forwarding_configuration: ForwardingConfiguration | None = None,
        hot_storage: str | None = None,
        query_result_retention: str | None = None,
        redact_service_config_id: str | None = None,
        redaction_fields: Sequence[str] | None = None,
        retention: str | None = None,
        schema: AuditSchema | None = None,
        vault_key_id: str | None = None,
        vault_service_config_id: str | None = None,
        vault_sign: bool | None = None,
        warm_storage: str | None = None,
    ) -> PangeaResponse[ServiceConfig]:
        """
        Create a service config.

        OperationId: audit_post_v1beta_config_create

        Args:
            name: Configuration name
            cold_query_result_retention: Retention window for cold query result / state information.
            cold_storage: Retention window for logs in cold storage. Deleted afterwards.
            forwarding_configuration: Configuration for forwarding audit logs to external systems.
            hot_storage: Retention window to keep audit logs in hot storage.
            query_result_retention: Length of time to preserve server-side query result caching.
            redact_service_config_id: A redact service config that will be used to redact PII from logs.
            redaction_fields: Fields to perform redaction against.
            retention: Retention window to store audit logs.
            schema: Audit log field configuration. Only settable at create time.
            vault_key_id: ID of the Vault key used for signing. If missing, use a default Audit key.
            vault_service_config_id: A vault service config that will be used to sign logs.
            vault_sign: Enable/disable event signing.
            warm_storage: Retention window for logs in warm storage. Migrated to cold or deleted afterwards.
        """

        response = await self.request.post(
            "v1beta/config/create",
            PangeaResponseResult,
            data={
                "cold_query_result_retention": cold_query_result_retention,
                "cold_storage": cold_storage,
                "forwarding_configuration": forwarding_configuration,
                "hot_storage": hot_storage,
                "name": name,
                "query_result_retention": query_result_retention,
                "redact_service_config_id": redact_service_config_id,
                "redaction_fields": redaction_fields,
                "retention": retention,
                "schema": schema,
                "vault_key_id": vault_key_id,
                "vault_service_config_id": vault_service_config_id,
                "vault_sign": vault_sign,
                "warm_storage": warm_storage,
                "version": version,
            },
        )
        response.result = TypeAdapter(ServiceConfig).validate_python(response.json["result"])
        return cast(PangeaResponse[ServiceConfig], response)

    async def update_service_config(
        self,
        config_id: str,
        *,
        name: str,
        updated_at: datetime.datetime,
        # Optionals.
        cold_query_result_retention: str | None = None,
        cold_storage: str | None = None,
        forwarding_configuration: ForwardingConfiguration | None = None,
        hot_storage: str | None = None,
        query_result_retention: str | None = None,
        redact_service_config_id: str | None = None,
        retention: str | None = None,
        schema: AuditSchema | None = None,
        vault_key_id: str | None = None,
        vault_service_config_id: str | None = None,
        vault_sign: bool | None = None,
        warm_storage: str | None = None,
    ) -> PangeaResponse[ServiceConfig]:
        """
        Update a service config.

        OperationId: audit_post_v1beta_config_update

        Args:
            id: The config ID
            name: Configuration name
            updated_at: The DB timestamp when this config was last updated at
            cold_query_result_retention: Retention window for cold query result / state information.
            cold_storage: Retention window for logs in cold storage. Deleted afterwards.
            forwarding_configuration: Configuration for forwarding audit logs to external systems
            hot_storage: Retention window to keep audit logs in hot storage
            query_result_retention: Length of time to preserve server-side query result caching
            redact_service_config_id: A redact service config that will be used to redact PII from logs
            retention: Retention window to store audit logs
            schema: Audit log field configuration
            vault_key_id: ID of the Vault key used for signing. If missing, use a default Audit key.
            vault_service_config_id: A vault service config that will be used to sign logs
            vault_sign: Enable/disable event signing
            warm_storage: Retention window for logs in warm storage. Migrated to cold or deleted afterwards.
        """

        response = await self.request.post(
            "v1beta/config/update",
            PangeaResponseResult,
            data={
                "id": config_id,
                "name": name,
                "updated_at": updated_at,
                # Optionals.
                "cold_query_result_retention": cold_query_result_retention,
                "cold_storage": cold_storage,
                "forwarding_configuration": forwarding_configuration,
                "hot_storage": hot_storage,
                "query_result_retention": query_result_retention,
                "redact_service_config_id": redact_service_config_id,
                "retention": retention,
                "schema": schema,
                "vault_key_id": vault_key_id,
                "vault_service_config_id": vault_service_config_id,
                "vault_sign": vault_sign,
                "warm_storage": warm_storage,
            },
        )
        response.result = TypeAdapter(ServiceConfig).validate_python(response.json["result"])
        return cast(PangeaResponse[ServiceConfig], response)

    async def delete_service_config(self, config_id: str) -> PangeaResponse[ServiceConfig]:
        """
        Delete a service config.

        OperationId: audit_post_v1beta_config_delete

        Args:
            id: The config ID
        """

        response = await self.request.post("v1beta/config/delete", PangeaResponseResult, data={"id": config_id})
        response.result = TypeAdapter(ServiceConfig).validate_python(response.json["result"])
        return cast(PangeaResponse[ServiceConfig], response)

    async def list_service_configs(
        self,
        *,
        filter: ServiceConfigFilter | None = None,
        last: str | None = None,
        order: Literal["asc", "desc"] | None = None,
        order_by: Literal["id", "created_at", "updated_at"] | None = None,
        size: int | None = None,
    ) -> PangeaResponse[ServiceConfigListResult]:
        """
        List service configs.

        OperationId: audit_post_v1beta_config_list

        Args:
            last: Reflected value from a previous response to obtain the next page of results.
            order: Order results asc(ending) or desc(ending).
            order_by: Which field to order results by.
            size: Maximum results to include in the response.
        """

        return await self.request.post(
            "v1beta/config/list",
            ServiceConfigListResult,
            data={"filter": filter, "last": last, "order": order, "order_by": order_by, "size": size},
        )

    async def update_published_roots(self, result: SearchResultOutput):
        """Fetches series of published root hashes from Arweave

        This is used for subsequent calls to verify_consistency_proof(). Root hashes
        are published on [Arweave](https://arweave.net).

        Args:
            result (SearchResultOutput): Result object from previous call to AuditAsync.search() or AuditAsync.results()

        Raises:
            AuditException: If an audit based api exception happens
            PangeaAPIException: If an API Error happens
        """

        if not result.root:
            return

        tree_sizes, arweave_roots = self._get_tree_sizes_and_roots(result)

        # fill the missing roots from the server (if allowed)
        for tree_size in tree_sizes:
            pub_root = None
            if tree_size in arweave_roots:
                pub_root = PublishedRoot(**arweave_roots[tree_size].model_dump(exclude_none=True))
                pub_root.source = RootSource.ARWEAVE
            elif self.allow_server_roots:
                resp = await self.root(tree_size=tree_size)
                if resp.success and resp.result is not None:
                    pub_root = PublishedRoot(**resp.result.data.model_dump(exclude_none=True))
                    pub_root.source = RootSource.PANGEA
            if pub_root is not None:
                self.pub_roots[tree_size] = pub_root

        await self._fix_consistency_proofs(tree_sizes)

    async def _fix_consistency_proofs(self, tree_sizes: Iterable[int]) -> None:
        # on very rare occasions, the consistency proof in Arweave may be wrong
        # override it with the proof from pangea (not the root hash, just the proof)
        for tree_size in tree_sizes:
            if tree_size not in self.pub_roots or tree_size - 1 not in self.pub_roots:
                continue

            if self.pub_roots[tree_size].source == RootSource.PANGEA:
                continue

            if self.verify_consistency_proof(tree_size):
                continue

            resp = await self.root(tree_size=tree_size)
            if resp.success and resp.result is not None and resp.result.data is not None:
                self.pub_roots[tree_size].consistency_proof = resp.result.data.consistency_proof<|MERGE_RESOLUTION|>--- conflicted
+++ resolved
@@ -7,14 +7,11 @@
 from __future__ import annotations
 
 import datetime
-<<<<<<< HEAD
-from typing import Any, Dict, Iterable, List, Literal, Optional, Sequence, Union, cast, overload
+from collections.abc import Mapping
+from typing import Any, Dict, Iterable, List, Optional, Sequence, Union, cast, overload
 
 from pydantic import TypeAdapter
-=======
-from collections.abc import Mapping
-from typing import Any, Dict, Iterable, List, Optional, Sequence, Union
->>>>>>> 6512023c
+from typing_extensions import Literal
 
 import pangea.exceptions as pexc
 from pangea.asyncio.services.base import ServiceBaseAsync
