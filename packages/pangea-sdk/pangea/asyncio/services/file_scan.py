--- conflicted
+++ resolved
@@ -120,11 +120,7 @@
             transfer_method=transfer_method,
             source_url=source_url,
         )
-<<<<<<< HEAD
-        data = input.dict(exclude_none=True)
-=======
         data = input.model_dump(exclude_none=True)
->>>>>>> 9571b017
         try:
             return await self.request.post("v1/scan", m.FileScanResult, data=data, files=files, poll_result=sync_call)
         finally:
