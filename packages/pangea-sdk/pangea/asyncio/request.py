--- conflicted
+++ resolved
@@ -51,6 +51,10 @@
         if self.config_id and data.get("config_id", None) is None:
             data["config_id"] = self.config_id
 
+        self.logger.debug(
+            json.dumps({"service": self.service, "action": "post", "url": url, "data": data}, default=default_encoder)
+        )
+
         if (
             files is not None
             and type(data) is dict
@@ -64,6 +68,7 @@
                 url, headers=self._headers(), data=data, files=files, presigned_url_post=False
             )
 
+        await self._check_http_errors(requests_response)
         pangea_response = PangeaResponse(
             requests_response, result_class=result_class, json=await requests_response.json()
         )
@@ -103,18 +108,7 @@
         else:
             data_send = json.dumps(data, default=default_encoder) if isinstance(data, dict) else data
 
-<<<<<<< HEAD
-        async with self.session.post(url, headers=self._headers(), data=data_send) as requests_response:
-            await self._check_http_errors(requests_response)
-            pangea_response = PangeaResponse(
-                requests_response, result_class=result_class, json=await requests_response.json()
-            )
-
-        if poll_result:
-            pangea_response = await self._handle_queued_result(pangea_response)
-=======
         return await self.session.post(url, headers=headers, data=data_send)
->>>>>>> 6cdf7d6b
 
     async def _post_presigned_url(
         self,
@@ -255,7 +249,7 @@
 
     async def _check_http_errors(self, resp: aiohttp.ClientResponse):
         if resp.status == 503:
-            raise exceptions.ServiceTemporarilyUnavailable(await resp.json())
+            raise pe.ServiceTemporarilyUnavailable(await resp.json())
 
     async def poll_result_by_id(
         self, request_id: str, result_class: Union[Type[PangeaResponseResult], dict], check_response: bool = True
