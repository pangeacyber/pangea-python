--- conflicted
+++ resolved
@@ -14,19 +14,19 @@
         self.message = message
 
 
-<<<<<<< HEAD
 class ServiceTemporarilyUnavailable(PangeaException):
     body: str
 
     def __init__(self, body: str):
         super(PangeaException, self).__init__("Service temporarily unavailable")
-=======
+        self.body = body
+
+
 class PresignedUploadError(PangeaException):
     body: str
 
     def __init__(self, message: str, body: str):
         super().__init__(message)
->>>>>>> 6cdf7d6b
         self.body = body
 
 
