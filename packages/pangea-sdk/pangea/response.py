# Copyright 2022 Pangea Cyber Corporation
# Author: Pangea Cyber Corporation
import datetime
import enum
from typing import Any, Dict, Generic, List, Optional, TypeVar

import requests
from pangea.utils import format_datetime
from pydantic import BaseModel

T = TypeVar("T")


# API response should accept arbitrary fields to make them accept possible new parameters
class APIResponseModel(BaseModel):
    class Config:
        arbitrary_types_allowed = True
        # allow parameters despite they are not declared in model. Make SDK accept server new parameters
        extra = "allow"


# API request models doesn't not allow arbitrary fields
class APIRequestModel(BaseModel):
    class Config:
        arbitrary_types_allowed = True
        json_encoders = {
            datetime.datetime: format_datetime,
        }


class PangeaResponseResult(APIResponseModel):
    pass


class ErrorField(PangeaResponseResult):
    """
    Field errors denote errors in fields provided in request payloads

    Fields:
        code(str): The field code
        detail(str): A human readable detail explaining the error
        source(str): A JSON pointer where the error occurred
        path(str): If verbose mode was enabled, a path to the JSON Schema used to validate the field
    """

    code: str
    detail: str
    source: str
    path: Optional[str] = None


class PangeaError(PangeaResponseResult):
    errors: List[ErrorField] = []


class ResponseStatus(str, enum.Enum):
    SUCCESS = "Success"
    FAILED = "Failed"
    VALIDATION_ERR = "ValidationError"
    TOO_MANY_REQUESTS = "TooManyRequests"
    NO_CREDIT = "NoCredit"
    UNAUTHORIZED = "Unauthorized"
    SERVICE_NOT_ENABLED = "ServiceNotEnabled"
    PROVIDER_ERR = "ProviderError"
    MISSING_CONFIG_ID_SCOPE = "MissingConfigIDScope"
    MISSING_CONFIG_ID = "MissingConfigID"
    SERVICE_NOT_AVAILABLE = "ServiceNotAvailable"
    TREE_NOT_FOUND = "TreeNotFound"
    IP_NOT_FOUND = "IPNotFound"
    BAD_OFFSET = "BadOffset"
<<<<<<< HEAD
    FORBIDDEN_VAULT_OPERATION = "ForbiddenVaultOperation"
    VAULT_ITEM_NOT_FOUND = "VaultItemNotFound"
=======
    NOT_FOUND = "NotFound"
>>>>>>> 97e47d3c


class ResponseHeader(APIResponseModel):
    """
    Pangea response API header.

    Arguments:
    request_id -- The request ID.
    request_time -- The time the request was issued, ISO8601.
    response_time -- The time the response was issued, ISO8601.
    status -- Pangea response status
    summary -- The summary of the response.
    """

    request_id: str
    request_time: str
    response_time: str
    status: str
    summary: str


class PangeaResponse(Generic[T], ResponseHeader):
    raw_result: Optional[Dict[str, Any]] = None
    raw_response: Optional[requests.Response] = None
    result: Optional[T] = None
    pangea_error: Optional[PangeaError] = None

    def __init__(self, response: requests.Response):
        json = response.json()
        super(PangeaResponse, self).__init__(**json)
        self.raw_response = response
        self.raw_result = json["result"]
        self.result = (
            T(**json["result"])
            if issubclass(type(T), PangeaResponseResult) and self.status == ResponseStatus.SUCCESS.value
            else None
        )
        if not self.success:
            self.pangea_error = PangeaError(**self.raw_result) if self.raw_result is not None else None

    @property
    def success(self) -> bool:
        return self.status == ResponseStatus.SUCCESS.value

    @property
    def errors(self) -> List[ErrorField]:
        return self.pangea_error.errors if self.pangea_error is not None else []<|MERGE_RESOLUTION|>--- conflicted
+++ resolved
@@ -68,12 +68,9 @@
     TREE_NOT_FOUND = "TreeNotFound"
     IP_NOT_FOUND = "IPNotFound"
     BAD_OFFSET = "BadOffset"
-<<<<<<< HEAD
     FORBIDDEN_VAULT_OPERATION = "ForbiddenVaultOperation"
     VAULT_ITEM_NOT_FOUND = "VaultItemNotFound"
-=======
     NOT_FOUND = "NotFound"
->>>>>>> 97e47d3c
 
 
 class ResponseHeader(APIResponseModel):
