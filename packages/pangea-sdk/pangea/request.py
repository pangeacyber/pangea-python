# Copyright 2022 Pangea Cyber Corporation
# Author: Pangea Cyber Corporation

import copy
import json
import logging
import time
from typing import Dict, List, Optional, Tuple, Union

import pangea
import requests
from pangea import exceptions
from pangea.config import PangeaConfig
from pangea.response import PangeaResponse, PangeaResponseResult, ResponseStatus
from pangea.utils import default_encoder
from requests.adapters import HTTPAdapter, Retry


class PangeaRequest(object):
    """An object that makes direct calls to Pangea Service APIs.

    Wraps Get/Post calls to support both API requests. If `queued_retry_enabled`
    is enabled, the progress of long running Post requests will queried until
    completion or until the `poll_result_timeout` is reached. Both values can
    be set in PangeaConfig.
    """

    def __init__(self, config: PangeaConfig, token: str, service: str, logger: logging.Logger):
        self.config = copy.deepcopy(config)
        self.token = token
        self.service = service

        # Queued request retry support flag
        self._queued_retry_enabled = config.queued_retry_enabled

        # Custom headers
        self._extra_headers = {}
        self._user_agent = ""
        self.set_custom_user_agent(config.custom_user_agent)
        self.session: requests.Session = self._init_session()

        self.logger = logger

    def __del__(self):
        self.session.close()

    def set_extra_headers(self, headers: dict):
        """Sets any additional headers in the request.

        Args:
            headers (dict): key-value pair containing extra headers to et

        Example:
            set_extra_headers({ "My-Header" : "foobar" })
        """

        if isinstance(headers, dict):
            self._extra_headers = headers

    def set_custom_user_agent(self, user_agent: str):
        self.config.custom_user_agent = user_agent
        self._user_agent = f"pangea-python/{pangea.__version__}"
        if self.config.custom_user_agent:
            self._user_agent += f" {self.config.custom_user_agent}"

    def queued_support(self, value: bool):
        """Sets or returns the queued retry support mode.

        Args:
            value (bool): true - enable queued request retry mode, false - to disable
        """
        self._queued_retry_enabled = value

        return self._queued_retry_enabled

    def post(
        self,
        endpoint: str,
        result_class: type[PangeaResponseResult],
        data: Union[str, Dict] = {},
        files: Optional[List[Tuple]] = None,
        poll_result: bool = True,
    ) -> PangeaResponse:
        """Makes the POST call to a Pangea Service endpoint.

        Args:
            endpoint(str): The Pangea Service API endpoint.
            data(dict): The POST body payload object

        Returns:
            PangeaResponse which contains the response in its entirety and
               various properties to retrieve individual fields
        """
        url = self._url(endpoint)
        data_send = json.dumps(data, default=default_encoder) if isinstance(data, dict) else data
        self.logger.debug(
            json.dumps({"service": self.service, "action": "post", "url": url, "data": data}, default=default_encoder)
        )

        if files:
            multi = [("request", (None, data_send, "application/json"))]
            multi.extend(files)
            files = multi
            data_send = None

        requests_response = self.session.post(url, headers=self._headers(), data=data_send, files=files)
        pangea_response = PangeaResponse(requests_response, result_class=result_class)
        if poll_result:
            pangea_response = self._handle_queued_result(pangea_response)

        self.logger.debug(
            json.dumps(
                {"service": self.service, "action": "post", "url": url, "response": pangea_response.json},
                default=default_encoder,
            )
        )
        self._check_response(pangea_response)
        return pangea_response

    def _handle_queued_result(self, response: PangeaResponse) -> PangeaResponse:
        if self._queued_retry_enabled and response.raw_response.status_code == 202:
            self.logger.debug(
                json.dumps(
                    {"service": self.service, "action": "poll_result", "response": response.json},
                    default=default_encoder,
                )
            )
            response = self._poll_result_retry(response)

        return response

    def get(self, path: str, result_class: type[PangeaResponseResult], check_response: bool = True) -> PangeaResponse:
        """Makes the GET call to a Pangea Service endpoint.

        Args:
            endpoint(str): The Pangea Service API endpoint.
            path(str): Additional URL path

        Returns:
            PangeaResponse which contains the response in its entirety and
               various properties to retrieve individual fields
        """

        url = self._url(path, include_version=False)
        self.logger.debug(json.dumps({"service": self.service, "action": "get", "url": url}))
        requests_response = self.session.get(url, headers=self._headers())
        pangea_response = PangeaResponse(requests_response, result_class=result_class)

        self.logger.debug(
            json.dumps(
                {"service": self.service, "action": "get", "url": url, "response": pangea_response.json},
                default=default_encoder,
            )
        )

        if check_response is False:
            return pangea_response

        return self._check_response(pangea_response)

    def _get_delay(self, retry_count, start):
        delay = retry_count * retry_count
        now = time.time()
        # if with this delay exceed timeout, reduce delay
        if now - start + delay >= self.config.poll_result_timeout:
            delay = start + self.config.poll_result_timeout - now

        return delay

    def _reach_timeout(self, start):
        return time.time() - start >= self.config.poll_result_timeout

    def _get_poll_path(self, request_id: str):
        return f"request/{request_id}"

    def poll_result_once(self, response: PangeaResponse, check_response: bool = True):
        request_id = response.request_id
        if not request_id:
            raise exceptions.PangeaException("Poll result error error: response did not include a 'request_id'")

        if response.status != ResponseStatus.ACCEPTED.value:
            raise exceptions.PangeaException("Response already proccesed")

        path = self._get_poll_path(request_id)
        self.logger.debug(json.dumps({"service": self.service, "action": "poll_result_once", "url": path}))
        return self.get(path, response.result_class, check_response=check_response)

    def _poll_result_retry(self, response: PangeaResponse) -> PangeaResponse:
        retry_count = 1
        start = time.time()

        while response.status == ResponseStatus.ACCEPTED.value and not self._reach_timeout(start):
            time.sleep(self._get_delay(retry_count, start))
            response = self.poll_result_once(response, check_response=False)
            retry_count += 1

        self.logger.debug(json.dumps({"service": self.service, "action": "poll_result_retry", "step": "exit"}))
        return self._check_response(response)

    def _init_session(self) -> requests.Session:
        retry_config = Retry(
            total=self.config.request_retries,
            backoff_factor=self.config.request_backoff,
            status_forcelist=[500, 502, 503, 504],
        )

        adapter = HTTPAdapter(max_retries=retry_config)
        session = requests.Session()

        if self.config.insecure:
            session.mount("http://", adapter)
        else:
            session.mount("https://", adapter)

        return session

<<<<<<< HEAD
    def _url(self, path: str, include_version: bool = True) -> str:
        protocol = "http://" if self.config.insecure else "https://"
        domain = self.config.domain if self.config.environment == "local" else f"{self.service}.{self.config.domain}"

        url = f"{protocol}{domain}/{ str(self.version) + '/' if (self.version and include_version) else '' }{path}"
=======
    def _url(self, path: str) -> str:
        if self.config.domain.startswith("http://") or self.config.domain.startswith("https://"):
            # it's URL
            url = f"{self.config.domain}/{path}"
        else:
            schema = "http://" if self.config.insecure else "https://"
            domain = (
                self.config.domain if self.config.environment == "local" else f"{self.service}.{self.config.domain}"
            )
            url = f"{schema}{domain}/{path}"
>>>>>>> e35ecbcc
        return url

    def _headers(self) -> dict:
        headers = {
            "User-Agent": self._user_agent,
            "Authorization": f"Bearer {self.token}",
        }

        # We want to ignore previous headers if user tryed to set them, so we will overwrite them.
        self._extra_headers.update(headers)
        return self._extra_headers

    def _check_response(self, response: PangeaResponse):
        status = response.status
        summary = response.summary

        if status == ResponseStatus.SUCCESS.value:
            return response

        self.logger.error(
            json.dumps(
                {
                    "service": self.service,
                    "action": "api_error",
                    "url": response.raw_response.url,
                    "summary": summary,
                    "request_id": response.request_id,
                    "result": response.raw_result,
                }
            )
        )

        if status == ResponseStatus.VALIDATION_ERR.value:
            raise exceptions.ValidationException(summary, response)
        elif status == ResponseStatus.TOO_MANY_REQUESTS.value:
            raise exceptions.RateLimitException(summary, response)
        elif status == ResponseStatus.NO_CREDIT.value:
            raise exceptions.NoCreditException(summary, response)
        elif status == ResponseStatus.UNAUTHORIZED.value:
            raise exceptions.UnauthorizedException(self.service, response)
        elif status == ResponseStatus.SERVICE_NOT_ENABLED.value:
            raise exceptions.ServiceNotEnabledException(self.service, response)
        elif status == ResponseStatus.PROVIDER_ERR.value:
            raise exceptions.ProviderErrorException(summary, response)
        elif status in (ResponseStatus.MISSING_CONFIG_ID_SCOPE.value, ResponseStatus.MISSING_CONFIG_ID.value):
            raise exceptions.MissingConfigID(self.service, response)
        elif status == ResponseStatus.SERVICE_NOT_AVAILABLE.value:
            raise exceptions.ServiceNotAvailableException(summary, response)
        elif status == ResponseStatus.NOT_FOUND.value:
            raise exceptions.NotFound(response.raw_response.url, response)
        elif status == ResponseStatus.TREE_NOT_FOUND.value:
            raise exceptions.TreeNotFoundException(summary, response)
        elif status == ResponseStatus.IP_NOT_FOUND.value:
            raise exceptions.IPNotFoundException(summary)
        elif status == ResponseStatus.BAD_OFFSET.value:
            raise exceptions.BadOffsetException(summary, response)
        elif status == ResponseStatus.FORBIDDEN_VAULT_OPERATION.value:
            raise exceptions.ForbiddenVaultOperation(summary, response)
        elif status == ResponseStatus.VAULT_ITEM_NOT_FOUND.value:
            raise exceptions.VaultItemNotFound(summary, response)
        elif status == ResponseStatus.NOT_FOUND.value:
            raise exceptions.NotFound(response.raw_response.url if response.raw_response is not None else "", response)
        elif status == ResponseStatus.INTERNAL_SERVER_ERROR.value:
            raise exceptions.InternalServerError(response)
        elif status == ResponseStatus.ACCEPTED.value:
            raise exceptions.AcceptedRequestException(response)
        raise exceptions.PangeaAPIException(f"{summary} ", response)<|MERGE_RESOLUTION|>--- conflicted
+++ resolved
@@ -141,7 +141,7 @@
                various properties to retrieve individual fields
         """
 
-        url = self._url(path, include_version=False)
+        url = self._url(path)
         self.logger.debug(json.dumps({"service": self.service, "action": "get", "url": url}))
         requests_response = self.session.get(url, headers=self._headers())
         pangea_response = PangeaResponse(requests_response, result_class=result_class)
@@ -214,13 +214,6 @@
 
         return session
 
-<<<<<<< HEAD
-    def _url(self, path: str, include_version: bool = True) -> str:
-        protocol = "http://" if self.config.insecure else "https://"
-        domain = self.config.domain if self.config.environment == "local" else f"{self.service}.{self.config.domain}"
-
-        url = f"{protocol}{domain}/{ str(self.version) + '/' if (self.version and include_version) else '' }{path}"
-=======
     def _url(self, path: str) -> str:
         if self.config.domain.startswith("http://") or self.config.domain.startswith("https://"):
             # it's URL
@@ -231,7 +224,6 @@
                 self.config.domain if self.config.environment == "local" else f"{self.service}.{self.config.domain}"
             )
             url = f"{schema}{domain}/{path}"
->>>>>>> e35ecbcc
         return url
 
     def _headers(self) -> dict:
