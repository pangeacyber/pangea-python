--- conflicted
+++ resolved
@@ -210,11 +210,5 @@
         elif status == ResponseStatus.IP_NOT_FOUND.value:
             raise exceptions.IPNotFoundException(summary)
         elif status == ResponseStatus.BAD_OFFSET.value:
-<<<<<<< HEAD
-            raise exceptions.BadOffsetException(summary)
-        elif status == ResponseStatus.FORBIDDEN_VAULT_OPERATION.value:
-            raise exceptions.ForbiddenVaultOperation(summary, response)
-=======
             raise exceptions.BadOffsetException(summary, response)
->>>>>>> 14259b44
         raise exceptions.PangeaAPIException(f"{status}: {summary}", response)