# Copyright 2022 Pangea Cyber Corporation
# Author: Pangea Cyber Corporation

import copy
import json
import logging
import time
from typing import Dict, List, Optional, Tuple, Type, Union

import aiohttp
import pangea
import pangea.exceptions as pe
import requests
from pangea.config import PangeaConfig
from pangea.response import AcceptedResult, PangeaResponse, PangeaResponseResult, ResponseStatus, TransferMethod
from pangea.utils import default_encoder
from requests.adapters import HTTPAdapter, Retry


class PangeaRequestBase(object):
    def __init__(
        self, config: PangeaConfig, token: str, service: str, logger: logging.Logger, config_id: Optional[str] = None
    ):
        self.config = copy.deepcopy(config)
        self.token = token
        self.service = service
        self.config_id = config_id

        # Queued request retry support flag
        self._queued_retry_enabled = config.queued_retry_enabled

        # Custom headers
        self._extra_headers = {}
        self._user_agent = ""
        self.set_custom_user_agent(config.custom_user_agent)
        self._session: Optional[Union[requests.Session, aiohttp.ClientSession]] = None

        self.logger = logger

    @property
    def session(self):
        if not self._session:
            self._session = self._init_session()

        return self._session

    def set_extra_headers(self, headers: dict):
        """Sets any additional headers in the request.

        Args:
            headers (dict): key-value pair containing extra headers to et

        Example:
            set_extra_headers({ "My-Header" : "foobar" })
        """

        if isinstance(headers, dict):
            self._extra_headers = headers

    def set_custom_user_agent(self, user_agent: str):
        self.config.custom_user_agent = user_agent
        self._user_agent = f"pangea-python/{pangea.__version__}"
        if self.config.custom_user_agent:
            self._user_agent += f" {self.config.custom_user_agent}"

    def queued_support(self, value: bool):
        """Sets or returns the queued retry support mode.

        Args:
            value (bool): true - enable queued request retry mode, false - to disable
        """
        self._queued_retry_enabled = value

        return self._queued_retry_enabled

    def _get_delay(self, retry_count, start):
        delay = retry_count * retry_count
        now = time.time()
        # if with this delay exceed timeout, reduce delay
        if now - start + delay >= self.config.poll_result_timeout:
            delay = start + self.config.poll_result_timeout - now

        return delay

    def _reach_timeout(self, start):
        return time.time() - start >= self.config.poll_result_timeout

    def _get_poll_path(self, request_id: str):
        return f"request/{request_id}"

    def _url(self, path: str) -> str:
        if self.config.domain.startswith("http://") or self.config.domain.startswith("https://"):
            # it's URL
            url = f"{self.config.domain}/{path}"
        else:
            schema = "http://" if self.config.insecure else "https://"
            domain = (
                self.config.domain if self.config.environment == "local" else f"{self.service}.{self.config.domain}"
            )
            url = f"{schema}{domain}/{path}"
        return url

    def _headers(self) -> dict:
        headers = {
            "User-Agent": self._user_agent,
            "Authorization": f"Bearer {self.token}",
        }

        # We want to ignore previous headers if user tryed to set them, so we will overwrite them.
        self._extra_headers.update(headers)
        return self._extra_headers

    def _check_response(self, response: PangeaResponse) -> PangeaResponse:
        status = response.status
        summary = response.summary

        if status == ResponseStatus.SUCCESS.value:
            return response

        self.logger.error(
            json.dumps(
                {
                    "service": self.service,
                    "action": "api_error",
                    "url": response.url,
                    "summary": summary,
                    "request_id": response.request_id,
                    "result": response.raw_result,
                }
            )
        )

        if status == ResponseStatus.VALIDATION_ERR.value:
            raise pe.ValidationException(summary, response)
        elif status == ResponseStatus.TOO_MANY_REQUESTS.value:
            raise pe.RateLimitException(summary, response)
        elif status == ResponseStatus.NO_CREDIT.value:
            raise pe.NoCreditException(summary, response)
        elif status == ResponseStatus.UNAUTHORIZED.value:
            raise pe.UnauthorizedException(self.service, response)
        elif status == ResponseStatus.SERVICE_NOT_ENABLED.value:
            raise pe.ServiceNotEnabledException(self.service, response)
        elif status == ResponseStatus.PROVIDER_ERR.value:
            raise pe.ProviderErrorException(summary, response)
        elif status in (ResponseStatus.MISSING_CONFIG_ID_SCOPE.value, ResponseStatus.MISSING_CONFIG_ID.value):
            raise pe.MissingConfigID(self.service, response)
        elif status == ResponseStatus.SERVICE_NOT_AVAILABLE.value:
            raise pe.ServiceNotAvailableException(summary, response)
        elif status == ResponseStatus.TREE_NOT_FOUND.value:
            raise pe.TreeNotFoundException(summary, response)
        elif status == ResponseStatus.IP_NOT_FOUND.value:
            raise pe.IPNotFoundException(summary)
        elif status == ResponseStatus.BAD_OFFSET.value:
            raise pe.BadOffsetException(summary, response)
        elif status == ResponseStatus.FORBIDDEN_VAULT_OPERATION.value:
            raise pe.ForbiddenVaultOperation(summary, response)
        elif status == ResponseStatus.VAULT_ITEM_NOT_FOUND.value:
            raise pe.VaultItemNotFound(summary, response)
        elif status == ResponseStatus.NOT_FOUND.value:
            raise pe.NotFound(response.raw_response.url if response.raw_response is not None else "", response)
        elif status == ResponseStatus.INTERNAL_SERVER_ERROR.value:
            raise pe.InternalServerError(response)
        elif status == ResponseStatus.ACCEPTED.value:
            raise pe.AcceptedRequestException(response)
        raise pe.PangeaAPIException(f"{summary} ", response)


class PangeaRequest(PangeaRequestBase):
    """An object that makes direct calls to Pangea Service APIs.

    Wraps Get/Post calls to support both API requests. If `queued_retry_enabled`
    is enabled, the progress of long running Post requests will queried until
    completion or until the `poll_result_timeout` is reached. Both values can
    be set in PangeaConfig.
    """

    def __del__(self):
        self.session.close()

    def post(
        self,
        endpoint: str,
        result_class: Type[PangeaResponseResult],
        data: Union[str, Dict] = {},
        files: Optional[List[Tuple]] = None,
        poll_result: bool = True,
        url: Optional[str] = None,
    ) -> PangeaResponse:
        """Makes the POST call to a Pangea Service endpoint.

        Args:
            endpoint(str): The Pangea Service API endpoint.
            data(dict): The POST body payload object

        Returns:
            PangeaResponse which contains the response in its entirety and
               various properties to retrieve individual fields
        """
        if url is None:
            url = self._url(endpoint)

        # Set config ID if available
        if self.config_id and data.get("config_id", None) is None:
            data["config_id"] = self.config_id

        if (
            files is not None
            and type(data) is dict
            and data.get("transfer_method", None) == TransferMethod.DIRECT.value
        ):
            requests_response = self._post_presigned_url(endpoint, result_class=result_class, data=data, files=files)
        else:
            requests_response = self._http_post(
                url, headers=self._headers(), data=data, files=files, multipart_post=True
            )

<<<<<<< HEAD
        pangea_response = PangeaResponse(requests_response, result_class=result_class, json=requests_response.json())
        if poll_result:
            pangea_response = self._handle_queued_result(pangea_response)

=======
        requests_response = self.session.post(url, headers=self._headers(), data=data_send, files=files)
>>>>>>> cef756a3
        self.logger.debug(
            json.dumps(
                {"service": self.service, "action": "post", "url": url, "response": requests_response.json()},
                default=default_encoder,
            )
        )

        pangea_response = PangeaResponse(requests_response, result_class=result_class, json=requests_response.json())
        if poll_result:
            pangea_response = self._handle_queued_result(pangea_response)

        return self._check_response(pangea_response)

    def _http_post_process(
        self, data: Union[str, Dict] = {}, files: Optional[List[Tuple]] = None, multipart_post: bool = True
    ):
        if files:
            if multipart_post is True:
                data_send = json.dumps(data, default=default_encoder) if isinstance(data, dict) else data
                multi = [("request", (None, data_send, "application/json"))]
                multi.extend(files)
                files = multi
                return None, files
            else:
                # Post to presigned url as form
                data_send = []
                for k, v in data.items():
                    data_send.append((k, v))
                # When posting to presigned url, file key should be 'file'
                files = {
                    "file": files[0][1],
                }
                return data_send, files
        else:
            data_send = json.dumps(data, default=default_encoder) if isinstance(data, dict) else data
            return data_send, None

        return data, files

    def _http_post(
        self,
        url: str,
        headers: Dict = {},
        data: Union[str, Dict] = {},
        files: Optional[List[Tuple]] = None,
        multipart_post: bool = True,
    ) -> requests.Response:
        self.logger.debug(
            json.dumps(
                {"service": self.service, "action": "http_post", "url": url, "data": data}, default=default_encoder
            )
        )

        data_send, files = self._http_post_process(data=data, files=files, multipart_post=multipart_post)

        return self.session.post(url, headers=headers, data=data_send, files=files)

    def _post_presigned_url(
        self,
        endpoint: str,
        result_class: Type[PangeaResponseResult],
        data: Union[str, Dict] = {},
        files: Optional[List[Tuple]] = None,
    ):
        if len(files) == 0:
            raise AttributeError("files attribute should have at least 1 file")

        # Send request
        try:
            # This should return 202 (AcceptedRequestException)
            resp = self.post(endpoint=endpoint, result_class=result_class, data=data, poll_result=False)
            raise pe.PresignedURLException("Should return 202", resp)

        except pe.AcceptedRequestException as e:
            accepted_exception = e
        except Exception as e:
            raise e

        # Receive 202 with accepted_status
        result = self._poll_presigned_url(accepted_exception)
        data_to_presigned = result.accepted_status.upload_details
        presigned_url = result.accepted_status.upload_url

        # Send multipart request with file and upload_details as body
        resp = self._http_post(url=presigned_url, data=data_to_presigned, files=files, multipart_post=False)
        self.logger.debug(
            json.dumps(
                {"service": self.service, "action": "post presigned", "url": presigned_url, "response": resp.text},
                default=default_encoder,
            )
        )

        if resp.status_code < 200 or resp.status_code >= 300:
            raise pe.PresignedUploadError(f"presigned POST failure: {resp.status_code}", resp.text)

        return accepted_exception.response.raw_response

    def _handle_queued_result(self, response: PangeaResponse) -> PangeaResponse:
        if self._queued_retry_enabled and response.raw_response.status_code == 202:
            self.logger.debug(
                json.dumps(
                    {"service": self.service, "action": "poll_result", "response": response.json},
                    default=default_encoder,
                )
            )
            response = self._poll_result_retry(response)

        return response

    def get(self, path: str, result_class: Type[PangeaResponseResult], check_response: bool = True) -> PangeaResponse:
        """Makes the GET call to a Pangea Service endpoint.

        Args:
            endpoint(str): The Pangea Service API endpoint.
            path(str): Additional URL path

        Returns:
            PangeaResponse which contains the response in its entirety and
               various properties to retrieve individual fields
        """

        url = self._url(path)
        self.logger.debug(json.dumps({"service": self.service, "action": "get", "url": url}))
        requests_response = self.session.get(url, headers=self._headers())
        pangea_response = PangeaResponse(requests_response, result_class=result_class, json=requests_response.json())

        self.logger.debug(
            json.dumps(
                {"service": self.service, "action": "get", "url": url, "response": pangea_response.json},
                default=default_encoder,
            )
        )

        if check_response is False:
            return pangea_response

        return self._check_response(pangea_response)

    def poll_result_by_id(
        self, request_id: str, result_class: Union[Type[PangeaResponseResult], dict], check_response: bool = True
    ):
        path = self._get_poll_path(request_id)
        self.logger.debug(json.dumps({"service": self.service, "action": "poll_result_once", "url": path}))
        return self.get(path, result_class, check_response=check_response)

    def poll_result_once(self, response: PangeaResponse, check_response: bool = True):
        request_id = response.request_id
        if not request_id:
            raise pe.PangeaException("Poll result error: response did not include a 'request_id'")

        if response.status != ResponseStatus.ACCEPTED.value:
            raise pe.PangeaException("Response already proccesed")

        return self.poll_result_by_id(request_id, response.result_class, check_response=check_response)

    def _poll_result_retry(self, response: PangeaResponse) -> PangeaResponse:
        retry_count = 1
        start = time.time()

        while response.status == ResponseStatus.ACCEPTED.value and not self._reach_timeout(start):
            time.sleep(self._get_delay(retry_count, start))
            response = self.poll_result_once(response, check_response=False)
            retry_count += 1

        self.logger.debug(json.dumps({"service": self.service, "action": "poll_result_retry", "step": "exit"}))
        return self._check_response(response)

    def _poll_presigned_url(self, initial_exc: pe.AcceptedRequestException) -> AcceptedResult:
        if type(initial_exc) is not pe.AcceptedRequestException:
            raise AttributeError("Exception should be of type AcceptedRequestException")

        if initial_exc.accepted_result.accepted_status.upload_url:
            return initial_exc.accepted_result

        self.logger.debug(json.dumps({"service": self.service, "action": "poll_presigned_url", "step": "start"}))
        retry_count = 1
        start = time.time()
        loop_exc = initial_exc

        while (
            loop_exc.accepted_result is not None
            and not loop_exc.accepted_result.accepted_status.upload_url
            and not self._reach_timeout(start)
        ):
            time.sleep(self._get_delay(retry_count, start))
            try:
                self.poll_result_once(initial_exc.response, check_response=False)
                msg = "Polling presigned url return 200 instead of 202"
                self.logger.debug(
                    json.dumps(
                        {"service": self.service, "action": "poll_presigned_url", "step": "exit", "cause": {msg}}
                    )
                )
                raise pe.PangeaException(msg)
            except pe.AcceptedRequestException as e:
                retry_count += 1
                loop_exc = e
            except Exception as e:
                self.logger.debug(
                    json.dumps(
                        {"service": self.service, "action": "poll_presigned_url", "step": "exit", "cause": {str(e)}}
                    )
                )
                raise pe.PresignedURLException("Failed to pull Presigned URL", loop_exc.response, e)

        self.logger.debug(json.dumps({"service": self.service, "action": "poll_presigned_url", "step": "exit"}))

        if loop_exc.accepted_result is not None and not loop_exc.accepted_result.accepted_status.upload_url:
            return loop_exc.accepted_result
        else:
            raise loop_exc

    def _init_session(self) -> requests.Session:
        retry_config = Retry(
            total=self.config.request_retries,
            backoff_factor=self.config.request_backoff,
            status_forcelist=[500, 502, 503, 504],
        )

        adapter = HTTPAdapter(max_retries=retry_config)
        session = requests.Session()

        if self.config.insecure:
            session.mount("http://", adapter)
        else:
            session.mount("https://", adapter)

        return session<|MERGE_RESOLUTION|>--- conflicted
+++ resolved
@@ -214,21 +214,6 @@
                 url, headers=self._headers(), data=data, files=files, multipart_post=True
             )
 
-<<<<<<< HEAD
-        pangea_response = PangeaResponse(requests_response, result_class=result_class, json=requests_response.json())
-        if poll_result:
-            pangea_response = self._handle_queued_result(pangea_response)
-
-=======
-        requests_response = self.session.post(url, headers=self._headers(), data=data_send, files=files)
->>>>>>> cef756a3
-        self.logger.debug(
-            json.dumps(
-                {"service": self.service, "action": "post", "url": url, "response": requests_response.json()},
-                default=default_encoder,
-            )
-        )
-
         pangea_response = PangeaResponse(requests_response, result_class=result_class, json=requests_response.json())
         if poll_result:
             pangea_response = self._handle_queued_result(pangea_response)
