--- conflicted
+++ resolved
@@ -205,9 +205,6 @@
             raise exceptions.TreeNotFoundException(summary)
         elif status == ResponseStatus.IP_NOT_FOUND.value:
             raise exceptions.IPNotFoundException(summary)
-<<<<<<< HEAD
-=======
         elif status == ResponseStatus.BAD_OFFSET.value:
             raise exceptions.BadOffsetException(summary)
->>>>>>> 68f8a849
         raise exceptions.PangeaAPIException(f"{status}: {summary}", response)