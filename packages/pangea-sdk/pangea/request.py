# Copyright 2022 Pangea Cyber Corporation
# Author: Pangea Cyber Corporation

import copy
import json
import logging
import time
from typing import Dict, List, Optional, Tuple, Type, Union

import aiohttp
import pangea
import pangea.exceptions as pe
import requests
from pangea.config import PangeaConfig
from pangea.response import AcceptedResult, PangeaResponse, PangeaResponseResult, ResponseStatus, TransferMethod
from pangea.utils import default_encoder
from requests.adapters import HTTPAdapter, Retry


class PangeaRequestBase(object):
    def __init__(
        self, config: PangeaConfig, token: str, service: str, logger: logging.Logger, config_id: Optional[str] = None
    ):
        self.config = copy.deepcopy(config)
        self.token = token
        self.service = service
        self.config_id = config_id

        # Queued request retry support flag
        self._queued_retry_enabled = config.queued_retry_enabled

        # Custom headers
        self._extra_headers = {}
        self._user_agent = ""
        self.set_custom_user_agent(config.custom_user_agent)
        self._session: Optional[Union[requests.Session, aiohttp.ClientSession]] = None

        self.logger = logger

    @property
    def session(self):
        if not self._session:
            self._session = self._init_session()

        return self._session

    def set_extra_headers(self, headers: dict):
        """Sets any additional headers in the request.

        Args:
            headers (dict): key-value pair containing extra headers to et

        Example:
            set_extra_headers({ "My-Header" : "foobar" })
        """

        if isinstance(headers, dict):
            self._extra_headers = headers

    def set_custom_user_agent(self, user_agent: str):
        self.config.custom_user_agent = user_agent
        self._user_agent = f"pangea-python/{pangea.__version__}"
        if self.config.custom_user_agent:
            self._user_agent += f" {self.config.custom_user_agent}"

    def queued_support(self, value: bool):
        """Sets or returns the queued retry support mode.

        Args:
            value (bool): true - enable queued request retry mode, false - to disable
        """
        self._queued_retry_enabled = value

        return self._queued_retry_enabled

    def _get_delay(self, retry_count, start):
        delay = retry_count * retry_count
        now = time.time()
        # if with this delay exceed timeout, reduce delay
        if now - start + delay >= self.config.poll_result_timeout:
            delay = start + self.config.poll_result_timeout - now

        return delay

    def _reach_timeout(self, start):
        return time.time() - start >= self.config.poll_result_timeout

    def _get_poll_path(self, request_id: str):
        return f"request/{request_id}"

    def _url(self, path: str) -> str:
        if self.config.domain.startswith("http://") or self.config.domain.startswith("https://"):
            # it's URL
            url = f"{self.config.domain}/{path}"
        else:
            schema = "http://" if self.config.insecure else "https://"
            domain = (
                self.config.domain if self.config.environment == "local" else f"{self.service}.{self.config.domain}"
            )
            url = f"{schema}{domain}/{path}"
        return url

    def _headers(self) -> dict:
        headers = {
            "User-Agent": self._user_agent,
            "Authorization": f"Bearer {self.token}",
        }

        # We want to ignore previous headers if user tryed to set them, so we will overwrite them.
        self._extra_headers.update(headers)
        return self._extra_headers

    def _check_response(self, response: PangeaResponse) -> PangeaResponse:
        status = response.status
        summary = response.summary

        if status == ResponseStatus.SUCCESS.value:
            return response

        self.logger.error(
            json.dumps(
                {
                    "service": self.service,
                    "action": "api_error",
                    "url": response.url,
                    "summary": summary,
                    "request_id": response.request_id,
                    "result": response.raw_result,
                }
            )
        )

        if status == ResponseStatus.VALIDATION_ERR.value:
            raise pe.ValidationException(summary, response)
        elif status == ResponseStatus.TOO_MANY_REQUESTS.value:
            raise pe.RateLimitException(summary, response)
        elif status == ResponseStatus.NO_CREDIT.value:
            raise pe.NoCreditException(summary, response)
        elif status == ResponseStatus.UNAUTHORIZED.value:
            raise pe.UnauthorizedException(self.service, response)
        elif status == ResponseStatus.SERVICE_NOT_ENABLED.value:
            raise pe.ServiceNotEnabledException(self.service, response)
        elif status == ResponseStatus.PROVIDER_ERR.value:
            raise pe.ProviderErrorException(summary, response)
        elif status in (ResponseStatus.MISSING_CONFIG_ID_SCOPE.value, ResponseStatus.MISSING_CONFIG_ID.value):
            raise pe.MissingConfigID(self.service, response)
        elif status == ResponseStatus.SERVICE_NOT_AVAILABLE.value:
            raise pe.ServiceNotAvailableException(summary, response)
        elif status == ResponseStatus.TREE_NOT_FOUND.value:
            raise pe.TreeNotFoundException(summary, response)
        elif status == ResponseStatus.IP_NOT_FOUND.value:
            raise pe.IPNotFoundException(summary)
        elif status == ResponseStatus.BAD_OFFSET.value:
            raise pe.BadOffsetException(summary, response)
        elif status == ResponseStatus.FORBIDDEN_VAULT_OPERATION.value:
            raise pe.ForbiddenVaultOperation(summary, response)
        elif status == ResponseStatus.VAULT_ITEM_NOT_FOUND.value:
            raise pe.VaultItemNotFound(summary, response)
        elif status == ResponseStatus.NOT_FOUND.value:
            raise pe.NotFound(response.raw_response.url if response.raw_response is not None else "", response)
        elif status == ResponseStatus.INTERNAL_SERVER_ERROR.value:
            raise pe.InternalServerError(response)
        elif status == ResponseStatus.ACCEPTED.value:
            raise pe.AcceptedRequestException(response)
        raise pe.PangeaAPIException(f"{summary} ", response)


class PangeaRequest(PangeaRequestBase):
    """An object that makes direct calls to Pangea Service APIs.

    Wraps Get/Post calls to support both API requests. If `queued_retry_enabled`
    is enabled, the progress of long running Post requests will queried until
    completion or until the `poll_result_timeout` is reached. Both values can
    be set in PangeaConfig.
    """

    def __del__(self):
        self.session.close()

    def post(
        self,
        endpoint: str,
        result_class: Type[PangeaResponseResult],
        data: Union[str, Dict] = {},
        files: Optional[List[Tuple]] = None,
        poll_result: bool = True,
        url: Optional[str] = None,
    ) -> PangeaResponse:
        """Makes the POST call to a Pangea Service endpoint.

        Args:
            endpoint(str): The Pangea Service API endpoint.
            data(dict): The POST body payload object

        Returns:
            PangeaResponse which contains the response in its entirety and
               various properties to retrieve individual fields
        """
        if url is None:
            url = self._url(endpoint)

        # Set config ID if available
        if self.config_id and data.get("config_id", None) is None:
            data["config_id"] = self.config_id

        if (
            files is not None
            and type(data) is dict
            and data.get("transfer_method", None) == TransferMethod.DIRECT.value
        ):
            requests_response = self._post_presigned_url(endpoint, result_class=result_class, data=data, files=files)
        else:
            requests_response = self._http_post(
                url, headers=self._headers(), data=data, files=files, multipart_post=True
            )

        pangea_response = PangeaResponse(requests_response, result_class=result_class, json=requests_response.json())
        if poll_result:
            pangea_response = self._handle_queued_result(pangea_response)

        return self._check_response(pangea_response)

    def _http_post(
        self,
        url: str,
        headers: Dict = {},
        data: Union[str, Dict] = {},
        files: Optional[List[Tuple]] = None,
        multipart_post: bool = True,
    ) -> requests.Response:
        self.logger.debug(
            json.dumps(
                {"service": self.service, "action": "http_post", "url": url, "data": data}, default=default_encoder
            )
        )

        data_send, files = self._http_post_process(data=data, files=files, multipart_post=multipart_post)
        return self.session.post(url, headers=headers, data=data_send, files=files)

    def _http_post_process(
        self, data: Union[str, Dict] = {}, files: Optional[List[Tuple]] = None, multipart_post: bool = True
    ):
        if files:
            if multipart_post is True:
                data_send = json.dumps(data, default=default_encoder) if isinstance(data, dict) else data
                multi = [("request", (None, data_send, "application/json"))]
                multi.extend(files)
                files = multi
                return None, files
            else:
                # Post to presigned url as form
                data_send = []
                for k, v in data.items():
                    data_send.append((k, v))
                # When posting to presigned url, file key should be 'file'
                files = {
                    "file": files[0][1],
                }
                return data_send, files
        else:
            data_send = json.dumps(data, default=default_encoder) if isinstance(data, dict) else data
            return data_send, None

<<<<<<< HEAD
        requests_response = self.session.post(url, headers=self._headers(), data=data_send, files=files)
        self._check_http_errors(requests_response)
=======
        return data, files

    def _post_presigned_url(
        self,
        endpoint: str,
        result_class: Type[PangeaResponseResult],
        data: Union[str, Dict] = {},
        files: Optional[List[Tuple]] = None,
    ):
        if len(files) == 0:
            raise AttributeError("files attribute should have at least 1 file")

        # Send request
        try:
            # This should return 202 (AcceptedRequestException)
            resp = self.post(endpoint=endpoint, result_class=result_class, data=data, poll_result=False)
            raise pe.PresignedURLException("Should return 202", resp)

        except pe.AcceptedRequestException as e:
            accepted_exception = e
        except Exception as e:
            raise e

        # Receive 202 with accepted_status
        result = self._poll_presigned_url(accepted_exception)
        data_to_presigned = result.accepted_status.upload_details
        presigned_url = result.accepted_status.upload_url

        # Send multipart request with file and upload_details as body
        resp = self._http_post(url=presigned_url, data=data_to_presigned, files=files, multipart_post=False)
>>>>>>> 6cdf7d6b
        self.logger.debug(
            json.dumps(
                {"service": self.service, "action": "post presigned", "url": presigned_url, "response": resp.text},
                default=default_encoder,
            )
        )

        if resp.status_code < 200 or resp.status_code >= 300:
            raise pe.PresignedUploadError(f"presigned POST failure: {resp.status_code}", resp.text)

        return accepted_exception.response.raw_response

    def _check_http_errors(self, resp: requests.Response):
        if resp.status_code == 503:
            raise exceptions.ServiceTemporarilyUnavailable(resp.json())

    def _handle_queued_result(self, response: PangeaResponse) -> PangeaResponse:
        if self._queued_retry_enabled and response.raw_response.status_code == 202:
            self.logger.debug(
                json.dumps(
                    {"service": self.service, "action": "poll_result", "response": response.json},
                    default=default_encoder,
                )
            )
            response = self._poll_result_retry(response)

        return response

    def get(self, path: str, result_class: Type[PangeaResponseResult], check_response: bool = True) -> PangeaResponse:
        """Makes the GET call to a Pangea Service endpoint.

        Args:
            endpoint(str): The Pangea Service API endpoint.
            path(str): Additional URL path

        Returns:
            PangeaResponse which contains the response in its entirety and
               various properties to retrieve individual fields
        """

        url = self._url(path)
        self.logger.debug(json.dumps({"service": self.service, "action": "get", "url": url}))
        requests_response = self.session.get(url, headers=self._headers())
        self._check_http_errors(requests_response)
        pangea_response = PangeaResponse(requests_response, result_class=result_class, json=requests_response.json())

        self.logger.debug(
            json.dumps(
                {"service": self.service, "action": "get", "url": url, "response": pangea_response.json},
                default=default_encoder,
            )
        )

        if check_response is False:
            return pangea_response

        return self._check_response(pangea_response)

    def poll_result_by_id(
        self, request_id: str, result_class: Union[Type[PangeaResponseResult], dict], check_response: bool = True
    ):
        path = self._get_poll_path(request_id)
        self.logger.debug(json.dumps({"service": self.service, "action": "poll_result_once", "url": path}))
        return self.get(path, result_class, check_response=check_response)

    def poll_result_once(self, response: PangeaResponse, check_response: bool = True):
        request_id = response.request_id
        if not request_id:
            raise pe.PangeaException("Poll result error: response did not include a 'request_id'")

        if response.status != ResponseStatus.ACCEPTED.value:
            raise pe.PangeaException("Response already proccesed")

        return self.poll_result_by_id(request_id, response.result_class, check_response=check_response)

    def _poll_result_retry(self, response: PangeaResponse) -> PangeaResponse:
        retry_count = 1
        start = time.time()

        while response.status == ResponseStatus.ACCEPTED.value and not self._reach_timeout(start):
            time.sleep(self._get_delay(retry_count, start))
            response = self.poll_result_once(response, check_response=False)
            retry_count += 1

        self.logger.debug(json.dumps({"service": self.service, "action": "poll_result_retry", "step": "exit"}))
        return self._check_response(response)

    def _poll_presigned_url(self, initial_exc: pe.AcceptedRequestException) -> AcceptedResult:
        if type(initial_exc) is not pe.AcceptedRequestException:
            raise AttributeError("Exception should be of type AcceptedRequestException")

        if initial_exc.accepted_result.accepted_status.upload_url:
            return initial_exc.accepted_result

        self.logger.debug(json.dumps({"service": self.service, "action": "poll_presigned_url", "step": "start"}))
        retry_count = 1
        start = time.time()
        loop_exc = initial_exc

        while (
            loop_exc.accepted_result is not None
            and not loop_exc.accepted_result.accepted_status.upload_url
            and not self._reach_timeout(start)
        ):
            time.sleep(self._get_delay(retry_count, start))
            try:
                self.poll_result_once(initial_exc.response, check_response=False)
                msg = "Polling presigned url return 200 instead of 202"
                self.logger.debug(
                    json.dumps(
                        {"service": self.service, "action": "poll_presigned_url", "step": "exit", "cause": {msg}}
                    )
                )
                raise pe.PangeaException(msg)
            except pe.AcceptedRequestException as e:
                retry_count += 1
                loop_exc = e
            except Exception as e:
                self.logger.debug(
                    json.dumps(
                        {"service": self.service, "action": "poll_presigned_url", "step": "exit", "cause": {str(e)}}
                    )
                )
                raise pe.PresignedURLException("Failed to pull Presigned URL", loop_exc.response, e)

        self.logger.debug(json.dumps({"service": self.service, "action": "poll_presigned_url", "step": "exit"}))

        if loop_exc.accepted_result is not None and not loop_exc.accepted_result.accepted_status.upload_url:
            return loop_exc.accepted_result
        else:
            raise loop_exc

    def _init_session(self) -> requests.Session:
        retry_config = Retry(
            total=self.config.request_retries,
            backoff_factor=self.config.request_backoff,
            status_forcelist=[500, 502, 503, 504],
        )

        adapter = HTTPAdapter(max_retries=retry_config)
        session = requests.Session()

        if self.config.insecure:
            session.mount("http://", adapter)
        else:
            session.mount("https://", adapter)

        return session<|MERGE_RESOLUTION|>--- conflicted
+++ resolved
@@ -203,6 +203,10 @@
         if self.config_id and data.get("config_id", None) is None:
             data["config_id"] = self.config_id
 
+        self.logger.debug(
+            json.dumps({"service": self.service, "action": "post", "url": url, "data": data}, default=default_encoder)
+        )
+
         if (
             files is not None
             and type(data) is dict
@@ -214,11 +218,23 @@
                 url, headers=self._headers(), data=data, files=files, multipart_post=True
             )
 
+        self._check_http_errors(requests_response)
+        self.logger.debug(
+            json.dumps(
+                {"service": self.service, "action": "post", "url": url, "response": requests_response.json()},
+                default=default_encoder,
+            )
+        )
+
         pangea_response = PangeaResponse(requests_response, result_class=result_class, json=requests_response.json())
         if poll_result:
             pangea_response = self._handle_queued_result(pangea_response)
 
         return self._check_response(pangea_response)
+
+    def _check_http_errors(self, resp: requests.Response):
+        if resp.status_code == 503:
+            raise pe.ServiceTemporarilyUnavailable(resp.json())
 
     def _http_post(
         self,
@@ -261,10 +277,6 @@
             data_send = json.dumps(data, default=default_encoder) if isinstance(data, dict) else data
             return data_send, None
 
-<<<<<<< HEAD
-        requests_response = self.session.post(url, headers=self._headers(), data=data_send, files=files)
-        self._check_http_errors(requests_response)
-=======
         return data, files
 
     def _post_presigned_url(
@@ -295,7 +307,6 @@
 
         # Send multipart request with file and upload_details as body
         resp = self._http_post(url=presigned_url, data=data_to_presigned, files=files, multipart_post=False)
->>>>>>> 6cdf7d6b
         self.logger.debug(
             json.dumps(
                 {"service": self.service, "action": "post presigned", "url": presigned_url, "response": resp.text},
@@ -307,10 +318,6 @@
             raise pe.PresignedUploadError(f"presigned POST failure: {resp.status_code}", resp.text)
 
         return accepted_exception.response.raw_response
-
-    def _check_http_errors(self, resp: requests.Response):
-        if resp.status_code == 503:
-            raise exceptions.ServiceTemporarilyUnavailable(resp.json())
 
     def _handle_queued_result(self, response: PangeaResponse) -> PangeaResponse:
         if self._queued_retry_enabled and response.raw_response.status_code == 202:
