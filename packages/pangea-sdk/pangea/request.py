# Copyright 2022 Pangea Cyber Corporation
# Author: Pangea Cyber Corporation

# TODO: Modernize.
# ruff: noqa: UP006, UP035

from __future__ import annotations

import copy
import json
import logging
import time
from collections.abc import Iterable, Mapping
<<<<<<< HEAD
from typing import TYPE_CHECKING, Any, Dict, List, Literal, Optional, Sequence, Tuple, Type, Union, cast, overload
=======
from typing import TYPE_CHECKING, Any, Dict, List, Optional, Tuple, Type, Union, cast
>>>>>>> 6512023c

import requests
from pydantic import BaseModel, TypeAdapter
from pydantic_core import to_jsonable_python
from requests.adapters import HTTPAdapter, Retry
from requests_toolbelt import MultipartDecoder  # type: ignore[import-untyped]
from typing_extensions import TypeAlias, TypeVar, override
from yarl import URL

import pangea
import pangea.exceptions as pe
from pangea.config import PangeaConfig
from pangea.response import AttachedFile, PangeaResponse, PangeaResponseResult, ResponseStatus, TransferMethod
from pangea.utils import default_encoder

if TYPE_CHECKING:
    import aiohttp


_Data: TypeAlias = Union[Iterable[bytes], str, bytes, list[tuple[Any, Any]]]

_FileName: TypeAlias = Union[str, None]
_FileContent: TypeAlias = Union[str, bytes]
_FileContentType: TypeAlias = str
_FileCustomHeaders: TypeAlias = Mapping[str, str]
_FileSpecTuple2: TypeAlias = tuple[_FileName, _FileContent]
_FileSpecTuple3: TypeAlias = tuple[_FileName, _FileContent, _FileContentType]
_FileSpecTuple4: TypeAlias = tuple[_FileName, _FileContent, _FileContentType, _FileCustomHeaders]
_FileSpec: TypeAlias = Union[_FileContent, _FileSpecTuple2, _FileSpecTuple3, _FileSpecTuple4]
_Files: TypeAlias = Union[Mapping[str, _FileSpec], Iterable[tuple[str, _FileSpec]]]


class MultipartResponse:
    pangea_json: Dict[str, str]
    attached_files: List = []

    def __init__(self, pangea_json: dict[str, str], attached_files: list = []):  # noqa: B006
        self.pangea_json = pangea_json
        self.attached_files = attached_files


class PangeaRequestBase:
    def __init__(
        self, config: PangeaConfig, token: str, service: str, logger: logging.Logger, config_id: Optional[str] = None
    ):
        self.config = copy.deepcopy(config)
        self.token = token
        self.service = service
        self.config_id = config_id

        # Queued request retry support flag
        self._queued_retry_enabled = config.queued_retry_enabled

        # Custom headers
        self._extra_headers: Dict = {}
        self._user_agent = ""

        self.set_custom_user_agent(config.custom_user_agent)
        self._session: Optional[Union[requests.Session, aiohttp.ClientSession]] = None

        self.logger = logger

    @property
    def session(self):
        if not self._session:
            self._session = self._init_session()

        return self._session

    def set_extra_headers(self, headers: dict):
        """Sets any additional headers in the request.

        Args:
            headers (dict): key-value pair containing extra headers to et

        Example:
            set_extra_headers({ "My-Header" : "foobar" })
        """

        if isinstance(headers, dict):
            self._extra_headers = headers

    def set_custom_user_agent(self, user_agent: Optional[str]):
        self.config.custom_user_agent = user_agent
        self._user_agent = f"pangea-python/{pangea.__version__}"
        if self.config.custom_user_agent:
            self._user_agent += f" {self.config.custom_user_agent}"

    def queued_support(self, value: bool):
        """Sets or returns the queued retry support mode.

        Args:
            value (bool): true - enable queued request retry mode, false - to disable
        """
        self._queued_retry_enabled = value

        return self._queued_retry_enabled

    def _get_delay(self, retry_count, start):
        delay = retry_count * retry_count
        now = time.time()
        # if with this delay exceed timeout, reduce delay
        if now - start + delay >= self.config.poll_result_timeout:
            delay = start + self.config.poll_result_timeout - now

        return delay

    def _reach_timeout(self, start):
        return time.time() - start >= self.config.poll_result_timeout

    def _get_poll_path(self, request_id: str):
        return f"request/{request_id}"

    def _url(self, path: str) -> str:
        url = URL(self.config.base_url_template.format(SERVICE_NAME=self.service))
        return str(url / path)

    def _headers(self) -> dict:
        headers = {
            "User-Agent": self._user_agent,
            "Authorization": f"Bearer {self.token}",
            "Content-Type": "application/json",
        }

        # We want to ignore previous headers if user tried to set them, so we will overwrite them.
        self._extra_headers.update(headers)
        return self._extra_headers

    def _get_filename_from_content_disposition(self, content_disposition: str) -> Optional[str]:
        filename_parts = content_disposition.split("name=")
        if len(filename_parts) > 1:
            return filename_parts[1].split(";")[0].strip('"')
        return None

    def _get_filename_from_url(self, url: str) -> Optional[str]:
        return url.split("/")[-1].split("?")[0]

    def _check_response(self, response: PangeaResponse) -> PangeaResponse:
        status = response.status
        summary = response.summary

        if status == ResponseStatus.SUCCESS.value:
            return response

        self.logger.error(
            json.dumps(
                {
                    "service": self.service,
                    "action": "api_error",
                    "url": response.url,
                    "summary": summary,
                    "request_id": response.request_id,
                    "result": response.raw_result,
                }
            )
        )

        if status == ResponseStatus.VALIDATION_ERR.value:
            raise pe.ValidationException(summary, response)
        if status == ResponseStatus.TOO_MANY_REQUESTS.value:
            raise pe.RateLimitException(summary, response)
        if status == ResponseStatus.NO_CREDIT.value:
            raise pe.NoCreditException(summary, response)
        if status == ResponseStatus.UNAUTHORIZED.value:
            raise pe.UnauthorizedException(self.service, response)
        if status == ResponseStatus.SERVICE_NOT_ENABLED.value:
            raise pe.ServiceNotEnabledException(self.service, response)
        if status == ResponseStatus.PROVIDER_ERR.value:
            raise pe.ProviderErrorException(summary, response)
        if status in (ResponseStatus.MISSING_CONFIG_ID_SCOPE.value, ResponseStatus.MISSING_CONFIG_ID.value):
            raise pe.MissingConfigID(self.service, response)
        if status == ResponseStatus.SERVICE_NOT_AVAILABLE.value:
            raise pe.ServiceNotAvailableException(summary, response)
        if status == ResponseStatus.TREE_NOT_FOUND.value:
            raise pe.TreeNotFoundException(summary, response)
        if status == ResponseStatus.IP_NOT_FOUND.value:
            raise pe.IPNotFoundException(summary, response)
        if status == ResponseStatus.BAD_OFFSET.value:
            raise pe.BadOffsetException(summary, response)
        if status == ResponseStatus.FORBIDDEN_VAULT_OPERATION.value:
            raise pe.ForbiddenVaultOperation(summary, response)
        if status == ResponseStatus.VAULT_ITEM_NOT_FOUND.value:
            raise pe.VaultItemNotFound(summary, response)
        if status == ResponseStatus.NOT_FOUND.value:
            raise pe.NotFound(str(response.raw_response.url) if response.raw_response is not None else "", response)
        if status == ResponseStatus.INTERNAL_SERVER_ERROR.value:
            raise pe.InternalServerError(response)
        if status == ResponseStatus.ACCEPTED.value:
            raise pe.AcceptedRequestException(response)
        raise pe.PangeaAPIException(f"{summary} ", response)

    def _init_session(self) -> requests.Session | aiohttp.ClientSession:
        raise NotImplementedError


TResult = TypeVar("TResult", bound=PangeaResponseResult)


class PangeaRequest(PangeaRequestBase):
    """An object that makes direct calls to Pangea Service APIs.

    Wraps Get/Post calls to support both API requests. If `queued_retry_enabled`
    is enabled, the progress of long running Post requests will queried until
    completion or until the `poll_result_timeout` is reached. Both values can
    be set in PangeaConfig.
    """

    def __del__(self) -> None:
        self.session.close()

    def delete(self, endpoint: str) -> None:
        """
        Makes a DELETE call to a Pangea endpoint.

        Args:
            endpoint: The Pangea API endpoint.
        """

        url = self._url(endpoint)

        self.logger.debug(
            json.dumps({"service": self.service, "action": "delete", "url": url}, default=default_encoder)
        )

        requests_response = self._http_delete(url, headers=self._headers())
        self._check_http_errors(requests_response)

    @overload
    def post(
        self,
        endpoint: str,
        result_class: Type[TResult],
        data: str | BaseModel | Mapping[str, Any] | None = None,
        files: Optional[list[Tuple]] = None,
        poll_result: bool = True,
        url: Optional[str] = None,
        *,
        pangea_response: Literal[True] = True,
    ) -> PangeaResponse[TResult]:
        """
        Makes the POST call to a Pangea Service endpoint.

        Args:
            endpoint: The Pangea Service API endpoint.
            data: The POST body payload object

        Returns:
            PangeaResponse which contains the response in its entirety and
               various properties to retrieve individual fields
        """

    @overload
    def post(
        self,
        endpoint: str,
        result_class: Type[TResult],
        data: str | BaseModel | dict[str, Any] | None = None,
        files: Optional[List[Tuple]] = None,
        poll_result: bool = True,
        url: Optional[str] = None,
        *,
        pangea_response: Literal[False],
    ) -> TResult:
        """
        Makes the POST call to a Pangea Service endpoint.

        Args:
            endpoint: The Pangea Service API endpoint.
            data: The POST body payload object
        """

    def post(
        self,
        endpoint: str,
        result_class: Type[TResult],
        data: str | BaseModel | dict[str, Any] | None = None,
        files: Optional[List[Tuple]] = None,
        poll_result: bool = True,
        url: Optional[str] = None,
        *,
        pangea_response: bool = True,
    ) -> PangeaResponse[TResult] | TResult:
        """
        Makes the POST call to a Pangea Service endpoint.

        Args:
            endpoint: The Pangea Service API endpoint.
            data: The POST body payload object
            pangea_response: Whether or not the response body follows Pangea's
              standard response schema
        """

        if isinstance(data, BaseModel):
            data = data.model_dump(exclude_none=True)

        if isinstance(data, dict):
            # Remove `None` values.
            data = {k: v for k, v in data.items() if v is not None}

        if data is None:
            data = {}

        # Normalize.
        data = cast(dict[str, Any], to_jsonable_python(data, exclude_none=True))

        if url is None:
            url = self._url(endpoint)

        # Set config ID if available
        if self.config_id and isinstance(data, dict) and data.get("config_id", None) is None:
            data["config_id"] = self.config_id

        self.logger.debug(
            json.dumps({"service": self.service, "action": "post", "url": url, "data": data}, default=default_encoder)
        )
        transfer_method = data.get("transfer_method", None) if isinstance(data, dict) else None

        if files is not None and type(data) is dict and (transfer_method == TransferMethod.POST_URL.value):
            requests_response = self._full_post_presigned_url(
                endpoint, result_class=result_class, data=data, files=files
            )
        else:
            headers = self._headers()
            if transfer_method == TransferMethod.MULTIPART.value:
                del headers["Content-Type"]
            requests_response = self._http_post(url, headers=headers, data=data, files=files)

        self._check_http_errors(requests_response)

        if not pangea_response:
            type_adapter = TypeAdapter(result_class)
            return type_adapter.validate_python(requests_response.json())

        if "multipart/form-data" in requests_response.headers.get("content-type", ""):
            multipart_response = self._process_multipart_response(requests_response)
            pangea_response_obj: PangeaResponse = PangeaResponse(
                requests_response,
                result_class=result_class,
                json=multipart_response.pangea_json,
                attached_files=multipart_response.attached_files,
            )
        else:
            try:
                json_resp = requests_response.json()
                self.logger.debug(
                    json.dumps({"service": self.service, "action": "post", "url": url, "response": json_resp})
                )

                pangea_response_obj = PangeaResponse(requests_response, result_class=result_class, json=json_resp)
            except requests.exceptions.JSONDecodeError as e:
                raise pe.PangeaException(f"Failed to decode json response. {e}. Body: {requests_response.text}") from e

        if poll_result:
            pangea_response_obj = self._handle_queued_result(pangea_response_obj)

        return self._check_response(pangea_response_obj)

    def _get_pangea_json(self, decoder: MultipartDecoder) -> Optional[Dict]:
        # Iterate through parts
        for i, part in enumerate(decoder.parts):
            if i == 0:
                json_str = part.content.decode("utf-8")
                return json.loads(json_str)

        return None

    def _get_attached_files(self, decoder: MultipartDecoder) -> List[AttachedFile]:
        files = []

        for i, part in enumerate(decoder.parts):
            content_type = part.headers.get(b"Content-Type", b"").decode("utf-8")
            # if "application/octet-stream" in content_type:
            if i > 0:
                content_disposition = part.headers.get(b"Content-Disposition", b"").decode("utf-8")
                name = self._get_filename_from_content_disposition(content_disposition)
                if name is None:
                    name = f"default_file_name_{i}"

                files.append(AttachedFile(name, part.content, content_type))

        return files

    def _process_multipart_response(self, resp: requests.Response) -> MultipartResponse:
        # Parse the multipart response
        decoder = MultipartDecoder.from_response(resp)

        pangea_json = self._get_pangea_json(decoder)
        self.logger.debug(
            json.dumps({"service": self.service, "action": "multipart response", "response": pangea_json})
        )

        attached_files = self._get_attached_files(decoder)
        return MultipartResponse(pangea_json, attached_files)  # type: ignore

    def _check_http_errors(self, resp: requests.Response):
        if resp.status_code == 503:
            raise pe.ServiceTemporarilyUnavailable(resp.json())

    def _http_delete(
        self,
        url: str,
        *,
        headers: Mapping[str, str | bytes | None] = {},
    ) -> requests.Response:
        return self.session.delete(url, headers=headers)

    def _http_post(
        self,
        url: str,
<<<<<<< HEAD
        headers: Mapping[str, str | bytes | None] = {},
        data: Union[str, Dict] = {},
        files: Optional[List[Tuple]] = None,
=======
        headers: Mapping[str, str] = {},
        data: str | dict[Any, Any] = {},  # noqa: B006
        files: _Files | None = None,
>>>>>>> 6512023c
        multipart_post: bool = True,
    ) -> requests.Response:
        data_send, files = self._http_post_process(data=data, files=files, multipart_post=multipart_post)
        return self.session.post(url, headers=headers, data=data_send, files=files)

    def _http_post_process(
        self,
        data: str | dict[Any, Any] = {},  # noqa: B006
        files: _Files | None = None,
        multipart_post: bool = True,
    ) -> tuple[_Data | None, _Files | None]:
        if files:
            if multipart_post is True:
                data_send: str = json.dumps(data, default=default_encoder) if isinstance(data, dict) else data
                multi: list[tuple[str, _FileSpec]] = [("request", (None, data_send, "application/json")), *files]
                return None, multi

            # Post to presigned URL as form.
            # When posting to presigned URL, file key should be 'file'.
            assert isinstance(data, dict)
            assert isinstance(files, list)
            return [(k, v) for k, v in data.items()], {"file": files[0][1]}

        data_send = json.dumps(data, default=default_encoder) if isinstance(data, dict) else data
        return data_send, None

    def _handle_queued_result(self, response: PangeaResponse[TResult]) -> PangeaResponse[TResult]:
        if self._queued_retry_enabled and response.http_status == 202:
            self.logger.debug(
                json.dumps(
                    {"service": self.service, "action": "poll_result", "response": response.json},
                    default=default_encoder,
                )
            )
            response = self._poll_result_retry(response)

        return response

    @overload
    def get(
        self,
        path: str,
        result_class: Type[TResult],
        check_response: bool = True,
        *,
        params: (
            Mapping[str | bytes | int | float, str | bytes | int | float | Iterable[str | bytes | int | float] | None]
            | None
        ) = None,
        pangea_response: Literal[True] = True,
    ) -> PangeaResponse[TResult]:
        """
        Makes the GET call to a Pangea Service endpoint.

        Args:
            path: Additional URL path
            params: Dictionary of querystring data to attach to the request

        Returns:
            PangeaResponse which contains the response in its entirety and
               various properties to retrieve individual fields
        """

    @overload
    def get(
        self,
        path: str,
        result_class: Type[TResult],
        check_response: bool = True,
        *,
        params: (
            Mapping[str | bytes | int | float, str | bytes | int | float | Iterable[str | bytes | int | float] | None]
            | None
        ) = None,
        pangea_response: Literal[False] = False,
    ) -> TResult:
        """
        Makes the GET call to a Pangea Service endpoint.

        Args:
            path: Additional URL path
            params: Dictionary of querystring data to attach to the request
        """

    def get(
        self,
        path: str,
        result_class: Type[TResult],
        check_response: bool = True,
        *,
        params: (
            Mapping[str | bytes | int | float, str | bytes | int | float | Iterable[str | bytes | int | float] | None]
            | None
        ) = None,
        pangea_response: bool = True,
    ) -> PangeaResponse[TResult] | TResult:
        """
        Makes the GET call to a Pangea Service endpoint.

        Args:
            path: Additional URL path
            params: Dictionary of querystring data to attach to the request
            pangea_response: Whether or not the response body follows Pangea's
              standard response schema
        """

        url = self._url(path)
        self.logger.debug(json.dumps({"service": self.service, "action": "get", "url": url}))
        requests_response = self.session.get(url, params=params, headers=self._headers())
        self._check_http_errors(requests_response)

        if not pangea_response:
            type_adapter = TypeAdapter(result_class)
            return type_adapter.validate_python(requests_response.json())

        pangea_response_obj: PangeaResponse = PangeaResponse(
            requests_response, result_class=result_class, json=requests_response.json()
        )

        self.logger.debug(
            json.dumps(
                {"service": self.service, "action": "get", "url": url, "response": pangea_response_obj.json},
                default=default_encoder,
            )
        )

        if check_response is False:
            return pangea_response_obj

        return self._check_response(pangea_response_obj)

    def download_file(self, url: str, filename: str | None = None) -> AttachedFile:
        """
        Download file

        Download a file from the specified URL and save it with the given
        filename.

        Args:
            url: URL of the file to download
            filename: Name to save the downloaded file as. If not provided, the
              filename will be determined from the Content-Disposition header or
              the URL.
        """

        self.logger.debug(
            json.dumps(
                {
                    "service": self.service,
                    "action": "download_file",
                    "url": url,
                    "filename": filename,
                    "status": "start",
                }
            )
        )
        response = self.session.get(url, headers={})
        if response.status_code == 200:
            if filename is None:
                content_disposition = response.headers.get(b"Content-Disposition", b"").decode("utf-8")
                filename = self._get_filename_from_content_disposition(content_disposition)
                if filename is None:
                    filename = self._get_filename_from_url(url)
                    if filename is None:
                        filename = "default_filename"

            content_type = response.headers.get(b"Content-Type", b"").decode("utf-8")

            self.logger.debug(
                json.dumps(
                    {
                        "service": self.service,
                        "action": "download_file",
                        "url": url,
                        "filename": filename,
                        "status": "success",
                    }
                )
            )
            return AttachedFile(filename=filename, file=response.content, content_type=content_type)
        raise pe.DownloadFileError(f"Failed to download file. Status: {response.status_code}", response.text)

    def poll_result_by_id(
        self, request_id: str, result_class: Type[TResult], check_response: bool = True
    ) -> PangeaResponse[TResult]:
        path = self._get_poll_path(request_id)
        self.logger.debug(json.dumps({"service": self.service, "action": "poll_result_once", "url": path}))
        return self.get(path, result_class, check_response=check_response)

    def poll_result_once(
        self, response: PangeaResponse[TResult], check_response: bool = True
    ) -> PangeaResponse[TResult]:
        request_id = response.request_id
        if not request_id:
            raise pe.PangeaException("Poll result error: response did not include a 'request_id'")

        if response.status != ResponseStatus.ACCEPTED.value:
            raise pe.PangeaException("Response already processed")

        return self.poll_result_by_id(request_id, response.result_class, check_response=check_response)

    def request_presigned_url(
        self,
        endpoint: str,
        result_class: Type[PangeaResponseResult],
        data: Union[str, Mapping[str, Any]] = {},
    ) -> PangeaResponse:
        # Send request
        try:
            # This should return 202 (AcceptedRequestException) at least zero size file is sent
            return self.post(endpoint=endpoint, result_class=result_class, data=data, poll_result=False)
        except pe.AcceptedRequestException as e:
            accepted_exception = e
        except Exception as e:
            raise e

        # Receive 202
        return self._poll_presigned_url(accepted_exception.response)

    def post_presigned_url(self, url: str, data: Dict, files: List[Tuple]):
        # Send form request with file and upload_details as body
        resp = self._http_post(url=url, data=data, files=files, multipart_post=False)
        self.logger.debug(
            json.dumps(
                {"service": self.service, "action": "post presigned", "url": url, "response": resp.text},
                default=default_encoder,
            )
        )

        if resp.status_code < 200 or resp.status_code >= 300:
            raise pe.PresignedUploadError(f"presigned POST failure: {resp.status_code}", resp.text)

    def put_presigned_url(self, url: str, files: List[Tuple]):
        # Send put request with file as body
        resp = self._http_put(url=url, files=files)
        self.logger.debug(
            json.dumps(
                {"service": self.service, "action": "put presigned", "url": url, "response": resp.text},
                default=default_encoder,
            )
        )

        if resp.status_code < 200 or resp.status_code >= 300:
            raise pe.PresignedUploadError(f"presigned PUT failure: {resp.status_code}", resp.text)

    def _http_put(
        self,
        url: str,
        files: list[Tuple],
        headers: Mapping[str, str] = {},
    ) -> requests.Response:
        self.logger.debug(
            json.dumps({"service": self.service, "action": "http_put", "url": url}, default=default_encoder)
        )
        _, value = files[0]
        return self.session.put(url, headers=headers, data=value[1])

    def _full_post_presigned_url(
        self,
        endpoint: str,
        result_class: Type[PangeaResponseResult],
        data: Union[str, Mapping[str, Any]] = {},
        files: Optional[List[Tuple]] = None,
    ):
        if files is None or len(files) == 0:
            raise AttributeError("files attribute should have at least 1 file")

        response = self.request_presigned_url(endpoint=endpoint, result_class=result_class, data=data)

        if response.success:  # This should only happen when uploading a zero bytes file
            return response.raw_response
        if response.accepted_result is None:
            raise pe.PangeaException("No accepted_result field when requesting presigned url")
        if response.accepted_result.post_url is None:
            raise pe.PresignedURLException("No presigned url", response)

        data_to_presigned = response.accepted_result.post_form_data
        presigned_url = response.accepted_result.post_url

        self.post_presigned_url(url=presigned_url, data=data_to_presigned, files=files)
        return response.raw_response

    def _poll_result_retry(self, response: PangeaResponse[TResult]) -> PangeaResponse[TResult]:
        retry_count = 1
        start = time.time()

        while response.status == ResponseStatus.ACCEPTED.value and not self._reach_timeout(start):
            time.sleep(self._get_delay(retry_count, start))
            response = self.poll_result_once(response, check_response=False)
            retry_count += 1

        self.logger.debug(json.dumps({"service": self.service, "action": "poll_result_retry", "step": "exit"}))
        return self._check_response(response)

    def _poll_presigned_url(self, response: PangeaResponse[TResult]) -> PangeaResponse[TResult]:
        if response.http_status != 202:
            raise AttributeError("Response should be 202")

        if response.accepted_result is not None and response.accepted_result.has_upload_url:
            return response

        self.logger.debug(json.dumps({"service": self.service, "action": "poll_presigned_url", "step": "start"}))
        retry_count = 1
        start = time.time()
        loop_resp = response

        while (
            loop_resp.accepted_result is not None
            and not loop_resp.accepted_result.has_upload_url
            and not self._reach_timeout(start)
        ):
            time.sleep(self._get_delay(retry_count, start))
            try:
                self.poll_result_once(loop_resp, check_response=False)
                msg = "Polling presigned url return 200 instead of 202"
                self.logger.debug(
                    json.dumps(
                        {"service": self.service, "action": "poll_presigned_url", "step": "exit", "cause": {msg}}
                    )
                )
                raise pe.PangeaException(msg)
            except pe.AcceptedRequestException as e:
                retry_count += 1
                loop_resp = e.response
                loop_exc = e
            except Exception as e:
                self.logger.debug(
                    json.dumps(
                        {"service": self.service, "action": "poll_presigned_url", "step": "exit", "cause": {str(e)}}
                    )
                )
                raise pe.PresignedURLException("Failed to pull Presigned URL", loop_resp, e) from e

        self.logger.debug(json.dumps({"service": self.service, "action": "poll_presigned_url", "step": "exit"}))

        if loop_resp.accepted_result is not None and not loop_resp.accepted_result.has_upload_url:
            return loop_resp
        raise loop_exc

    @override
    def _init_session(self) -> requests.Session:
        retry_config = Retry(
            total=self.config.request_retries,
            backoff_factor=self.config.request_backoff,
            status_forcelist=[500, 502, 503, 504],
        )

        adapter = HTTPAdapter(max_retries=retry_config)
        session = requests.Session()

        session.mount("http://", adapter)
        session.mount("https://", adapter)

        return session<|MERGE_RESOLUTION|>--- conflicted
+++ resolved
@@ -11,18 +11,14 @@
 import logging
 import time
 from collections.abc import Iterable, Mapping
-<<<<<<< HEAD
-from typing import TYPE_CHECKING, Any, Dict, List, Literal, Optional, Sequence, Tuple, Type, Union, cast, overload
-=======
-from typing import TYPE_CHECKING, Any, Dict, List, Optional, Tuple, Type, Union, cast
->>>>>>> 6512023c
+from typing import TYPE_CHECKING, Any, Dict, List, Optional, Tuple, Type, Union, cast, overload
 
 import requests
 from pydantic import BaseModel, TypeAdapter
 from pydantic_core import to_jsonable_python
 from requests.adapters import HTTPAdapter, Retry
 from requests_toolbelt import MultipartDecoder  # type: ignore[import-untyped]
-from typing_extensions import TypeAlias, TypeVar, override
+from typing_extensions import Literal, TypeAlias, TypeVar, override
 from yarl import URL
 
 import pangea
@@ -272,8 +268,8 @@
         self,
         endpoint: str,
         result_class: Type[TResult],
-        data: str | BaseModel | dict[str, Any] | None = None,
-        files: Optional[List[Tuple]] = None,
+        data: str | BaseModel | Mapping[str, Any] | None = None,
+        files: Optional[list[Tuple]] = None,
         poll_result: bool = True,
         url: Optional[str] = None,
         *,
@@ -291,15 +287,15 @@
         self,
         endpoint: str,
         result_class: Type[TResult],
-        data: str | BaseModel | dict[str, Any] | None = None,
-        files: Optional[List[Tuple]] = None,
+        data: str | BaseModel | Mapping[str, Any] | None = None,
+        files: Optional[list[Tuple]] = None,
         poll_result: bool = True,
         url: Optional[str] = None,
         *,
         pangea_response: bool = True,
     ) -> PangeaResponse[TResult] | TResult:
         """
-        Makes the POST call to a Pangea Service endpoint.
+        Makes a POST call to a Pangea Service endpoint.
 
         Args:
             endpoint: The Pangea Service API endpoint.
@@ -425,15 +421,9 @@
     def _http_post(
         self,
         url: str,
-<<<<<<< HEAD
-        headers: Mapping[str, str | bytes | None] = {},
-        data: Union[str, Dict] = {},
-        files: Optional[List[Tuple]] = None,
-=======
         headers: Mapping[str, str] = {},
         data: str | dict[Any, Any] = {},  # noqa: B006
         files: _Files | None = None,
->>>>>>> 6512023c
         multipart_post: bool = True,
     ) -> requests.Response:
         data_send, files = self._http_post_process(data=data, files=files, multipart_post=multipart_post)
