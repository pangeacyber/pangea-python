--- conflicted
+++ resolved
@@ -9,15 +9,9 @@
 from .base import ServiceBase
 
 
-<<<<<<< HEAD
 class IntelCommonRequest(APIRequestModel):
     """
     Intel common request data
-=======
-class FileReputationRequest(APIRequestModel):
-    """
-    File reputation request data
->>>>>>> fe865414
 
     provider (str, optional): Provider of the information. Default provider defined by the configuration.
     verbose (bool, optional): Echo back the parameters of the API in the response
@@ -29,7 +23,6 @@
     provider: Optional[str] = None
 
 
-<<<<<<< HEAD
 class IntelCommonResult(PangeaResponseResult):
     """
     Intel common result data
@@ -39,9 +32,9 @@
     raw_data: Optional[Dict] = None
 
 
-class FileLookupRequest(IntelCommonRequest):
-    """
-    File lookup request data
+class FileReputationRequest(APIRequestModel):
+    """
+    File reputation request data
 
     file_hash (str): Hash of the file to be looked up
     hash_type (str): Type of hash, can be "sha256", "sha" or "md5"
@@ -51,14 +44,7 @@
     hash_type: str
 
 
-class FileLookupData(APIResponseModel):
-=======
-class FileLookupRequest(FileReputationRequest):
-    pass
-
-
 class FileReputationData(APIResponseModel):
->>>>>>> fe865414
     """
     File reputation information
     """
@@ -68,57 +54,29 @@
     verdict: str
 
 
-<<<<<<< HEAD
-class FileLookupResult(IntelCommonResult):
-=======
 class FileReputationResult(PangeaResponseResult):
->>>>>>> fe865414
     """
     File reputation result information
     """
 
-<<<<<<< HEAD
-    data: FileLookupData
+    data: FileReputationData
 
 
 class IPCommonRequest(IntelCommonRequest):
     """
     IP common request data
-
-    ip (str): IP address to be analyzed
-=======
-    data: FileReputationData
-    parameters: Optional[Dict] = None
-    raw_data: Optional[Dict] = None
-
-
-class FileLookupResult(FileReputationResult):
-    pass
-
-
-class IPRepurationRequest(APIRequestModel):
+    ip (str): IP address to search for reputation information
+    """
+
+    ip: str
+
+
+class IPRepurationRequest(IPCommonRequest):
     """
     IP reputation request data
 
-    ip (str): IP address to search for reputation information
-    provider (str, optional): Provider of the reputation information. ("reversinglabs"). Default provider defined by the configuration.
-    verbose (bool, optional): Echo back the parameters of the API in the response
-    raw (bool, optional): Return additional details from the provider.
->>>>>>> fe865414
-    """
-
-    ip: str
-
-
-class IPLookupRequest(IPCommonRequest):
-    """
-    IP lookup request data
-    """
-
-    pass
-
-
-class IPLookupRequest(IPRepurationRequest):
+    """
+
     pass
 
 
@@ -132,23 +90,17 @@
     verdict: str
 
 
-<<<<<<< HEAD
-class IPLookupResult(IntelCommonResult):
-=======
 class IPReputationResult(PangeaResponseResult):
->>>>>>> fe865414
-    """
-    IP lookup result
-    """
-
-<<<<<<< HEAD
-    data: IPLookupData
+    """
+    IP reputation result
+    """
+
+    data: IPReputationData
 
 
 class IPGeolocateRequest(IPCommonRequest):
     """
     IP geolocate request data
-
     """
 
     pass
@@ -237,43 +189,20 @@
 
 
 class DomainCommonRequest(IntelCommonRequest):
-=======
-    data: IPReputationData
-    parameters: Optional[Dict] = None
-    raw_data: Optional[Dict] = None
-
-
-class IPLookupResult(IPReputationResult):
-    pass
-
-
-class DomainReputationRequest(APIRequestModel):
->>>>>>> fe865414
+    """
+    Domain lookup request data
+
+    domain (str): Domain address to be analyzed
+    """
+
+    domain: str
+
+
+class DomainReputationRequest(DomainCommonRequest):
     """
     Domain reputation request data
-
-<<<<<<< HEAD
-    domain (str): Domain address to be analyzed
-=======
-    domain (str): Domain address to search for reputation information
-    provider (str, optional): Provider of the reputation information. ("domaintools"). Default provider defined by the configuration.
-    verbose (bool, optional): Echo back the parameters of the API in the response
-    raw (bool, optional): Return additional details from the provider.
->>>>>>> fe865414
-    """
-
-    domain: str
-
-
-class DomainLookupRequest(DomainCommonRequest):
-    """
-    Domain lookup request data
-    """
-
-    pass
-
-
-class DomainLookupRequest(DomainReputationRequest):
+    """
+
     pass
 
 
@@ -287,17 +216,12 @@
     verdict: str
 
 
-<<<<<<< HEAD
-class DomainLookupResult(IntelCommonResult):
-=======
 class DomainReputationResult(PangeaResponseResult):
->>>>>>> fe865414
     """
     Domain reputation result
     """
 
-<<<<<<< HEAD
-    data: DomainLookupData
+    data: DomainReputationData
 
 
 class URLCommonRequest(IntelCommonRequest):
@@ -305,39 +229,16 @@
     URL common request data
 
     url (str): URL address to be analyzed
-=======
-    data: DomainReputationData
-    parameters: Optional[Dict] = None
-    raw_data: Optional[Dict] = None
-
-
-class DomainLookupResult(DomainReputationResult):
-    pass
-
-
-class URLReputationRequest(APIRequestModel):
+    """
+
+    url: str
+
+
+class URLReputationRequest(URLCommonRequest):
     """
     URL reputation request data
-
-    url (str): URL address to search for reputation information
-    provider (str, optional): Provider of the reputation information. ("crowdstrike"). Default provider defined by the configuration.
-    verbose (bool, optional): Echo back the parameters of the API in the response
-    raw (bool, optional): Return additional details from the provider.
->>>>>>> fe865414
-    """
-
-    url: str
-
-
-class URLLookupRequest(URLCommonRequest):
-    """
-    URL lookup request data
-    """
-
-    pass
-
-
-class URLLookupRequest(URLReputationRequest):
+    """
+
     pass
 
 
@@ -351,26 +252,12 @@
     verdict: str
 
 
-<<<<<<< HEAD
-class URLLookupResult(IntelCommonResult):
-=======
-class URLReputationResult(PangeaResponseResult):
->>>>>>> fe865414
-    """
-    URL lookup result
-    """
-
-<<<<<<< HEAD
-    data: URLLookupData
-=======
+class URLReputationResult(IntelCommonResult):
+    """
+    URL Reputation result
+    """
+
     data: URLReputationData
-    parameters: Optional[Dict] = None
-    raw_data: Optional[Dict] = None
->>>>>>> fe865414
-
-
-class URLLookupResult(URLReputationResult):
-    pass
 
 
 class FileIntel(ServiceBase):
@@ -408,7 +295,7 @@
         provider: Optional[str] = None,
         verbose: Optional[bool] = None,
         raw: Optional[bool] = None,
-    ) -> PangeaResponse[FileLookupResult]:
+    ) -> PangeaResponse[FileReputationResult]:
         """
         Look up a file
 
@@ -430,14 +317,10 @@
 
         Examples:
             response = file_intel.lookup(hash="142b638c6a60b60c7f9928da4fb85a5a8e1422a9ffdc9ee49e17e56ccca9cf6e", hash_type="sha256", provider="reversinglabs")
-<<<<<<< HEAD
-=======
-
->>>>>>> fe865414
         """
         input = FileReputationRequest(hash=hash, hash_type=hash_type, verbose=verbose, raw=raw, provider=provider)
         response = self.request.post("reputation", data=input.dict(exclude_none=True))
-        response.result = FileLookupResult(**response.raw_result)
+        response.result = FileReputationResult(**response.raw_result)
         return response
 
     def hashReputation(
@@ -483,7 +366,7 @@
         provider: Optional[str] = None,
         verbose: Optional[bool] = None,
         raw: Optional[bool] = None,
-    ) -> PangeaResponse[FileLookupResult]:
+    ) -> PangeaResponse[FileReputationResult]:
         """
         Look up a filepath
 
@@ -503,11 +386,7 @@
                 response.result field.  Available response fields can be found in our [API documentation](https://pangea.cloud/docs/api/file-intel).
 
         Examples:
-<<<<<<< HEAD
-            response = file_intel.lookup(filepath="./myfile.exe", provider="reversinglabs"))
-=======
             response = file_intel.lookupFilepath(filepath="./myfile.exe", provider="reversinglabs"))
->>>>>>> fe865414
         """
 
         data = open(filepath, "rb")
@@ -515,7 +394,7 @@
 
         input = FileReputationRequest(hash=hash, hash_type="sha256", verbose=verbose, raw=raw, provider=provider)
         response = self.request.post("reputation", data=input.dict(exclude_none=True))
-        response.result = FileLookupResult(**response.raw_result)
+        response.result = FileReputationResult(**response.raw_result)
         return response
 
     def filepathReputation(
@@ -587,7 +466,7 @@
     @pangea_deprecated(version="1.2.0", reason="Should use DomainIntel.reputation()")
     def lookup(
         self, domain: str, verbose: Optional[bool] = None, raw: Optional[bool] = None, provider: Optional[str] = None
-    ) -> PangeaResponse[DomainLookupResult]:
+    ) -> PangeaResponse[DomainReputationResult]:
         """
         Look up a domain
 
@@ -611,7 +490,7 @@
         """
         input = DomainReputationRequest(domain=domain, verbose=verbose, provider=provider, raw=raw)
         response = self.request.post("reputation", data=input.dict(exclude_none=True))
-        response.result = DomainLookupResult(**response.raw_result)
+        response.result = DomainReputationResult(**response.raw_result)
         return response
 
     def reputation(
@@ -694,9 +573,6 @@
                 response.result field.  Available response fields can be found in our [API documentation](/docs/api/ip-intel)
 
         Examples:
-<<<<<<< HEAD
-            response = ip_intel.lookup(IPLookupInput(ip="93.231.182.110", provider="crowdstrike"))
-=======
             response = ip_intel.lookup(ip="93.231.182.110", provider="crowdstrike")
 
         """
@@ -728,7 +604,6 @@
 
         Examples:
             response = ip_intel.reputation(ip="93.231.182.110", provider="crowdstrike")
->>>>>>> fe865414
         """
         input = IPRepurationRequest(ip=ip, verbose=verbose, raw=raw, provider=provider)
         response = self.request.post("reputation", data=input.dict(exclude_none=True))
@@ -882,7 +757,7 @@
     @pangea_deprecated(version="1.2.0", reason="Should use UrlIntel.reputation()")
     def lookup(
         self, url: str, verbose: Optional[bool] = None, raw: Optional[bool] = None, provider: Optional[str] = None
-    ) -> PangeaResponse[URLLookupResult]:
+    ) -> PangeaResponse[URLReputationResult]:
         """
         Look up a URL
 
@@ -902,16 +777,12 @@
                 response.result field.  Available response fields can be found in our [API documentation](/docs/api/url-intel)
 
         Examples:
-<<<<<<< HEAD
-            response = url_intel.lookup(URLLookupInput(url="http://113.235.101.11:54384", provider="crowdstrike"))
-=======
             response = url_intel.lookup(url="http://113.235.101.11:54384", provider="crowdstrike")
->>>>>>> fe865414
         """
 
         input = URLReputationRequest(url=url, provider=provider, verbose=verbose, raw=raw)
         response = self.request.post("reputation", data=input.dict(exclude_none=True))
-        response.result = URLLookupResult(**response.raw_result)
+        response.result = URLReputationResult(**response.raw_result)
         return response
 
     def reputation(
