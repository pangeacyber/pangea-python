--- conflicted
+++ resolved
@@ -45,11 +45,7 @@
     raw_data: Optional[Dict] = None
 
 
-<<<<<<< HEAD
-class DomainLookupInput(BaseModelConfig):
-=======
-class IPLookupRequest(APIRequestModel):
->>>>>>> 68f8a849
+class DomainLookupRequest(APIRequestModel):
     """
     TODO: complete
 
@@ -65,11 +61,7 @@
     provider: Optional[str] = None
 
 
-<<<<<<< HEAD
-class DomainLookupData(BaseModelConfig):
-=======
-class DomainLookupRequest(APIRequestModel):
->>>>>>> 68f8a849
+class DomainLookupData(APIResponseModel):
     """
     TODO: complete
     """
@@ -79,7 +71,7 @@
     verdict: str
 
 
-class DomainLookupOutput(PangeaResponseResult):
+class DomainLookupResult(PangeaResponseResult):
     """
     TODO: complete
     """
@@ -89,7 +81,7 @@
     raw_data: Optional[Dict] = None
 
 
-class URLLookupInput(BaseModelConfig):
+class URLLookupRequest(APIRequestModel):
     """
     TODO: complete
 
@@ -105,11 +97,7 @@
     provider: Optional[str] = None
 
 
-<<<<<<< HEAD
-class URLLookupData(BaseModelConfig):
-=======
-class DomainLookupData(APIResponseModel):
->>>>>>> 68f8a849
+class URLLookupData(APIResponseModel):
     """
     TODO: complete
     """
@@ -119,11 +107,7 @@
     verdict: str
 
 
-<<<<<<< HEAD
 class URLLookupOutput(PangeaResponseResult):
-=======
-class DomainLookupResult(PangeaResponseResult):
->>>>>>> 68f8a849
     """
     TODO: complete
     """
@@ -287,8 +271,7 @@
         """
         input = DomainLookupRequest(domain=domain, verbose=verbose, provider=provider, raw=raw)
         response = self.request.post("lookup", data=input.dict(exclude_none=True))
-<<<<<<< HEAD
-        response.result = DomainLookupOutput(**response.raw_result)
+        response.result = DomainLookupResult(**response.raw_result)
         return response
 
 
@@ -363,10 +346,7 @@
             \"\"\"
         """
 
-        input = URLLookupInput(url=url, provider=provider, verbose=verbose, raw=raw)
+        input = URLLookupRequest(url=url, provider=provider, verbose=verbose, raw=raw)
         response = self.request.post("lookup", data=input.dict(exclude_none=True))
         response.result = URLLookupOutput(**response.raw_result)
-=======
-        response.result = DomainLookupResult(**response.raw_result)
->>>>>>> 68f8a849
         return response