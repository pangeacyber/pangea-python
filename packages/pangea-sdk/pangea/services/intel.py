--- conflicted
+++ resolved
@@ -33,17 +33,13 @@
     raw_data: Optional[Dict] = None
 
 
-<<<<<<< HEAD
 class IntelReputationData(PangeaResponseResult):
     category: List[str]
     score: int
     verdict: str
 
 
-class FileReputationRequest(APIRequestModel):
-=======
 class FileReputationRequest(IntelCommonRequest):
->>>>>>> 9634f9fc
     """
     File reputation request data
 
@@ -282,17 +278,6 @@
     data: DomainReputationData
 
 
-<<<<<<< HEAD
-class DomainReputationBulkResult(IntelCommonResult):
-    """
-    Domain reputation bulk result
-    """
-
-    data: Dict[str, DomainReputationData]
-
-
-class URLReputationRequest(IntelCommonRequest):
-=======
 class DomainWhoIsRequest(DomainCommonRequest):
     """
     Domain whois request data
@@ -342,8 +327,15 @@
     data: DomainWhoIsData
 
 
-class URLCommonRequest(IntelCommonRequest):
->>>>>>> 9634f9fc
+class DomainReputationBulkResult(IntelCommonResult):
+    """
+    Domain reputation bulk result
+    """
+
+    data: Dict[str, DomainReputationData]
+
+
+class URLReputationRequest(IntelCommonRequest):
     """
     URL reputation request data
 
@@ -600,7 +592,6 @@
         input = DomainReputationRequest(domain=domain, verbose=verbose, provider=provider, raw=raw)
         return self.request.post("v1/reputation", DomainReputationResult, data=input.dict(exclude_none=True))
 
-<<<<<<< HEAD
     def reputation_bulk(
         self,
         domains: List[str],
@@ -618,7 +609,22 @@
         Args:
             domains (List[str]): The domain list to be looked up
             provider (str, optional): Use reputation data from these providers: "domaintools" or "crowdstrike"
-=======
+            verbose (bool, optional): Echo the API parameters in the response
+            raw (bool, optional): Include raw data from this provider
+
+        Raises:
+            PangeaAPIException: If an API Error happens
+
+        Returns:
+            A PangeaResponse where the sanctioned source(s) are in the
+                response.result field.  Available response fields can be found in our [API documentation](https://pangea.cloud/docs/api/domain-intel).
+
+        Examples:
+            FIXME:
+        """
+        input = DomainReputationBulkRequest(domains=domains, verbose=verbose, provider=provider, raw=raw)
+        return self.request.post("v2/reputation", DomainReputationBulkResult, data=input.dict(exclude_none=True))
+
     def who_is(
         self, domain: str, verbose: Optional[bool] = None, raw: Optional[bool] = None, provider: Optional[str] = None
     ) -> PangeaResponse[DomainWhoIsResult]:
@@ -632,7 +638,6 @@
         Args:
             domain (str): The domain to query.
             provider (str, optional): Use whois data from this provider "whoisxml"
->>>>>>> 9634f9fc
             verbose (bool, optional): Echo the API parameters in the response
             raw (bool, optional): Include raw data from this provider
 
@@ -644,12 +649,6 @@
                 response.result field.  Available response fields can be found in our [API documentation](https://pangea.cloud/docs/api/domain-intel).
 
         Examples:
-<<<<<<< HEAD
-            FIXME:
-        """
-        input = DomainReputationBulkRequest(domains=domains, verbose=verbose, provider=provider, raw=raw)
-        return self.request.post("v2/reputation", DomainReputationBulkResult, data=input.dict(exclude_none=True))
-=======
             response = domain_intel.who_is(
                 domain="google.com",
                 provider="whoisxml",
@@ -657,7 +656,6 @@
         """
         input = DomainWhoIsRequest(domain=domain, verbose=verbose, provider=provider, raw=raw)
         return self.request.post("v1/whois", DomainWhoIsResult, data=input.dict(exclude_none=True))
->>>>>>> 9634f9fc
 
 
 class IpIntel(ServiceBase):
