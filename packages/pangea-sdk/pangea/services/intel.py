# Copyright 2022 Pangea Cyber Corporation
# Author: Pangea Cyber Corporation
import hashlib
from typing import Dict, List, Optional

from pangea.deprecated import pangea_deprecated
from pangea.response import APIRequestModel, APIResponseModel, PangeaResponse, PangeaResponseResult

from .base import ServiceBase


class FileReputationRequest(APIRequestModel):
    """
    File reputation request data

    file_hash (str): Hash of the file to be looked up
    hash_type (str): Type of hash, can be "sha256", "sha" or "md5"
    provider (str, optional): Provider of the reputation information.  ("reversinglabs"). Default provider defined by the configuration.
    verbose (bool, optional): Echo back the parameters of the API in the response
    raw (bool, optional): Return additional details from the provider.
    """

    hash: str
    hash_type: str
    verbose: Optional[bool] = None
    raw: Optional[bool] = None
    provider: Optional[str] = None


class FileLookupRequest(FileReputationRequest):
    pass


class FileReputationData(APIResponseModel):
    """
    File reputation information
    """

    category: List[str]
    score: int
    verdict: str


class FileReputationResult(PangeaResponseResult):
    """
    File reputation result information
    """

    data: FileReputationData
    parameters: Optional[Dict] = None
    raw_data: Optional[Dict] = None


class FileLookupResult(FileReputationResult):
    pass


class IPRepurationRequest(APIRequestModel):
    """
    IP reputation request data

    ip (str): IP address to search for reputation information
    provider (str, optional): Provider of the reputation information. ("reversinglabs"). Default provider defined by the configuration.
    verbose (bool, optional): Echo back the parameters of the API in the response
    raw (bool, optional): Return additional details from the provider.
    """

    ip: str
    verbose: Optional[bool] = None
    raw: Optional[bool] = None
    provider: Optional[str] = None


class IPLookupRequest(IPRepurationRequest):
    pass


class IPReputationData(APIResponseModel):
    """
    IP reputation information
    """

    category: List[str]
    score: int
    verdict: str


class IPReputationResult(PangeaResponseResult):
    """
    IP lookup result
    """

    data: IPReputationData
    parameters: Optional[Dict] = None
    raw_data: Optional[Dict] = None


<<<<<<< HEAD
class IPGeolocateRequest(APIRequestModel):
    """
    IP geolocate request data

    ip (str): IP address to be geolocated
    provider (str, optional): Provider of the geolocate information. ("digitalenvoy"). Default provider defined by the configuration.
    verbose (bool, optional): Echo back the parameters of the API in the response
    raw (bool, optional): Return additional details from the provider.
    """

    ip: str
    verbose: Optional[bool] = None
    raw: Optional[bool] = None
    provider: Optional[str] = None


class IPGeolocateData(PangeaResponseResult):
    """
    IP geolocate data
    """

    country: str
    city: str
    latitude: float
    longitude: float
    postal_code: str
    country_code: str


class IPGeolocateResult(PangeaResponseResult):
    """
    IP geolocate result
    """

    data: IPGeolocateData
    parameters: Optional[Dict] = None
    raw_data: Optional[Dict] = None


class DomainLookupRequest(APIRequestModel):
=======
class IPLookupResult(IPReputationResult):
    pass


class DomainReputationRequest(APIRequestModel):
>>>>>>> 9b518526
    """
    Domain reputation request data

    domain (str): Domain address to search for reputation information
    provider (str, optional): Provider of the reputation information. ("domaintools"). Default provider defined by the configuration.
    verbose (bool, optional): Echo back the parameters of the API in the response
    raw (bool, optional): Return additional details from the provider.
    """

    domain: str
    verbose: Optional[bool] = None
    raw: Optional[bool] = None
    provider: Optional[str] = None


class DomainLookupRequest(DomainReputationRequest):
    pass


class DomainReputationData(APIResponseModel):
    """
    Domain Reputation information
    """

    category: List[str]
    score: int
    verdict: str


class DomainReputationResult(PangeaResponseResult):
    """
    Domain reputation result
    """

    data: DomainReputationData
    parameters: Optional[Dict] = None
    raw_data: Optional[Dict] = None


class DomainLookupResult(DomainReputationResult):
    pass


class URLReputationRequest(APIRequestModel):
    """
    URL reputation request data

    url (str): URL address to search for reputation information
    provider (str, optional): Provider of the reputation information. ("crowdstrike"). Default provider defined by the configuration.
    verbose (bool, optional): Echo back the parameters of the API in the response
    raw (bool, optional): Return additional details from the provider.
    """

    url: str
    verbose: Optional[bool] = None
    raw: Optional[bool] = None
    provider: Optional[str] = None


class URLLookupRequest(URLReputationRequest):
    pass


class URLReputationData(APIResponseModel):
    """
    URL reputation information
    """

    category: List[str]
    score: int
    verdict: str


class URLReputationResult(PangeaResponseResult):
    """
    URL lookup result
    """

    data: URLReputationData
    parameters: Optional[Dict] = None
    raw_data: Optional[Dict] = None


class URLLookupResult(URLReputationResult):
    pass


class FileIntel(ServiceBase):
    """File Intel service client

    Provides methods to interact with [Pangea File Intel Service](https://pangea.cloud/docs/api/file-intel)

    The following information is needed:
        PANGEA_TOKEN - service token which can be found on the Pangea User
            Console at [https://console.pangea.cloud/project/tokens](https://console.pangea.cloud/project/tokens)

    Examples:
        import os

        # Pangea SDK
        from pangea.config import PangeaConfig
        from pangea.services import FileIntel

        PANGEA_TOKEN = os.getenv("PANGEA_INTEL_TOKEN")

        file_intel_config = PangeaConfig(domain="aws.us.pangea.cloud")

        # Setup Pangea File Intel service
        file_intel = FileIntel(token=PANGEA_TOKEN, config=file_intel_config)
    """

    service_name = "file-intel"
    version = "v1"

    @pangea_deprecated(version="1.2.0", reason="Should use FileIntel.hashReputation()")
    def lookup(
        self,
        hash: str,
        hash_type: str,
        provider: Optional[str] = None,
        verbose: Optional[bool] = None,
        raw: Optional[bool] = None,
    ) -> PangeaResponse[FileLookupResult]:
        """
        Look up a file

        Retrieve hash-based file reputation from a provider, including an optional detailed report.

        Args:
            hash (str): The hash of the file to be looked up
            hash_type (str): One of "sha256", "sha", "md5"
            provider (str, optional): Use reputation data from these providers: "reversinglabs" or "crowdstrike"
            verbose (bool, optional): Echo the API parameters in the response
            raw (bool, optional): Include raw data from this provider

        Raises:
            PangeaAPIException: If an API Error happens

        Returns:
            A PangeaResponse where the sanctioned source(s) are in the
                response.result field.  Available response fields can be found in our [API documentation](https://pangea.cloud/docs/api/file-intel).

        Examples:
            response = file_intel.lookup(hash="142b638c6a60b60c7f9928da4fb85a5a8e1422a9ffdc9ee49e17e56ccca9cf6e", hash_type="sha256", provider="reversinglabs")
<<<<<<< HEAD
=======

>>>>>>> 9b518526
        """
        input = FileReputationRequest(hash=hash, hash_type=hash_type, verbose=verbose, raw=raw, provider=provider)
        response = self.request.post("reputation", data=input.dict(exclude_none=True))
        response.result = FileLookupResult(**response.raw_result)
        return response

    def hashReputation(
        self,
        hash: str,
        hash_type: str,
        provider: Optional[str] = None,
        verbose: Optional[bool] = None,
        raw: Optional[bool] = None,
    ) -> PangeaResponse[FileReputationResult]:
        """
        Look up a file hash reputation

        Retrieve hash-based file reputation from a provider, including an optional detailed report.

        Args:
            hash (str): The hash of the file to be looked up
            hash_type (str): One of "sha256", "sha", "md5"
            provider (str, optional): Use reputation data from these providers: "reversinglabs" or "crowdstrike"
            verbose (bool, optional): Echo the API parameters in the response
            raw (bool, optional): Include raw data from this provider

        Raises:
            PangeaAPIException: If an API Error happens

        Returns:
            A PangeaResponse where the sanctioned source(s) are in the
                response.result field.  Available response fields can be found in our [API documentation](https://pangea.cloud/docs/api/file-intel).

        Examples:
            response = file_intel.hashReputation(hash="142b638c6a60b60c7f9928da4fb85a5a8e1422a9ffdc9ee49e17e56ccca9cf6e", hash_type="sha256", provider="reversinglabs")

        """
        input = FileReputationRequest(hash=hash, hash_type=hash_type, verbose=verbose, raw=raw, provider=provider)
        response = self.request.post("reputation", data=input.dict(exclude_none=True))
        response.result = FileReputationResult(**response.raw_result)
        return response

    @pangea_deprecated(version="1.2.0", reason="Should use FileIntel.filepathReputation()")
    def lookupFilepath(
        self,
        filepath: str,
        provider: Optional[str] = None,
        verbose: Optional[bool] = None,
        raw: Optional[bool] = None,
    ) -> PangeaResponse[FileLookupResult]:
        """
        Look up a filepath

        Retrieve hash-based file reputation from a provider, including an optional detailed report.

        Args:
            filepath (str): The path to the file to be looked up
            provider (str, optional): Use reputation data from these providers: "reversinglabs" or "crowdstrike"
            verbose (bool, optional): Echo the API parameters in the response
            raw (bool, optional): Include raw data from this provider

        Raises:
            PangeaAPIException: If an API Error happens

        Returns:
            A PangeaResponse where the sanctioned source(s) are in the
                response.result field.  Available response fields can be found in our [API documentation](https://pangea.cloud/docs/api/file-intel).

        Examples:
<<<<<<< HEAD
            response = file_intel.lookup(filepath="./myfile.exe", provider="reversinglabs"))
=======
            response = file_intel.lookupFilepath(filepath="./myfile.exe", provider="reversinglabs"))
>>>>>>> 9b518526
        """

        data = open(filepath, "rb")
        hash = hashlib.sha256(data.read()).hexdigest()

        input = FileReputationRequest(hash=hash, hash_type="sha256", verbose=verbose, raw=raw, provider=provider)
        response = self.request.post("reputation", data=input.dict(exclude_none=True))
        response.result = FileLookupResult(**response.raw_result)
        return response

    def filepathReputation(
        self,
        filepath: str,
        provider: Optional[str] = None,
        verbose: Optional[bool] = None,
        raw: Optional[bool] = None,
    ) -> PangeaResponse[FileReputationResult]:
        """
        Look up a filepath reputation

        Retrieve hash-based file reputation from a provider, including an optional detailed report.
        This function take care of calculate filepath hash and make the request to service

        Args:
            filepath (str): The path to the file to be looked up
            provider (str, optional): Use reputation data from these providers: "reversinglabs" or "crowdstrike"
            verbose (bool, optional): Echo the API parameters in the response
            raw (bool, optional): Include raw data from this provider

        Raises:
            PangeaAPIException: If an API Error happens

        Returns:
            A PangeaResponse where the sanctioned source(s) are in the
                response.result field.  Available response fields can be found in our [API documentation](https://pangea.cloud/docs/api/file-intel).

        Examples:
            response = file_intel.filepathReputation(filepath="./myfile.exe", provider="reversinglabs"))
        """

        data = open(filepath, "rb")
        hash = hashlib.sha256(data.read()).hexdigest()

        input = FileReputationRequest(hash=hash, hash_type="sha256", verbose=verbose, raw=raw, provider=provider)
        response = self.request.post("reputation", data=input.dict(exclude_none=True))
        response.result = FileReputationResult(**response.raw_result)
        return response


class DomainIntel(ServiceBase):
    """Domain Intel service client

    Provides methods to interact with [Pangea Domain Intel Service](https://pangea.cloud/docs/api/domain-intel)

    The following information is needed:
        PANGEA_TOKEN - service token which can be found on the Pangea User
            Console at [https://console.pangea.cloud/project/tokens](https://console.pangea.cloud/project/tokens)

    Examples:
        import os

        # Pangea SDK
        from pangea.config import PangeaConfig
        from pangea.services import DomainIntel

        PANGEA_TOKEN = os.getenv("PANGEA_INTEL_TOKEN")

        domain_intel_config = PangeaConfig(domain="aws.us.pangea.cloud")

        # Setup Pangea Domain Intel service
        domain_intel = DomainIntel(token=PANGEA_TOKEN, config=domain_intel_config)
    """

    service_name = "domain-intel"
    version = "v1"

    @pangea_deprecated(version="1.2.0", reason="Should use DomainIntel.reputation()")
    def lookup(
        self, domain: str, verbose: Optional[bool] = None, raw: Optional[bool] = None, provider: Optional[str] = None
    ) -> PangeaResponse[DomainLookupResult]:
        """
        Look up a domain

        Retrieve reputation for a domain from a provider, including an optional detailed report.

        Args:
            domain (str): The domain to be looked up
            provider (str, optional): Use reputation data from these providers: "domaintools" or "crowdstrike"
            verbose (bool, optional): Echo the API parameters in the response
            raw (bool, optional): Include raw data from this provider

        Raises:
            PangeaAPIException: If an API Error happens

        Returns:
            A PangeaResponse where the sanctioned source(s) are in the
                response.result field.  Available response fields can be found in our [API documentation](https://pangea.cloud/docs/api/domain-intel).

        Examples:
            response = domain_intel.lookup(domain="737updatesboeing.com", provider="domaintools")
        """
        input = DomainReputationRequest(domain=domain, verbose=verbose, provider=provider, raw=raw)
        response = self.request.post("reputation", data=input.dict(exclude_none=True))
        response.result = DomainLookupResult(**response.raw_result)
        return response

    def reputation(
        self, domain: str, verbose: Optional[bool] = None, raw: Optional[bool] = None, provider: Optional[str] = None
    ) -> PangeaResponse[DomainReputationResult]:
        """
        Look up a domain reputation

        Retrieve reputation for a domain from a provider, including an optional detailed report.

        Args:
            domain (str): The domain to be looked up
            provider (str, optional): Use reputation data from these providers: "domaintools" or "crowdstrike"
            verbose (bool, optional): Echo the API parameters in the response
            raw (bool, optional): Include raw data from this provider

        Raises:
            PangeaAPIException: If an API Error happens

        Returns:
            A PangeaResponse where the sanctioned source(s) are in the
                response.result field.  Available response fields can be found in our [API documentation](https://pangea.cloud/docs/api/domain-intel).

        Examples:
            response = domain_intel.lookup(domain="737updatesboeing.com", provider="domaintools")
        """
        input = DomainReputationRequest(domain=domain, verbose=verbose, provider=provider, raw=raw)
        response = self.request.post("reputation", data=input.dict(exclude_none=True))
        response.result = DomainReputationResult(**response.raw_result)
        return response


class IpIntel(ServiceBase):
    """IP Intel service client

    Provides methods to interact with [Pangea IP Intel Service](/docs/api/ip-intel)

    The following information is needed:
        PANGEA_TOKEN - service token which can be found on the Pangea User
            Console at [https://console.pangea.cloud/project/tokens](https://console.pangea.cloud/project/tokens)

    Examples:
        import os

        # Pangea SDK
        from pangea.config import PangeaConfig
        from pangea.services import IpIntel

        PANGEA_TOKEN = os.getenv("PANGEA_TOKEN")

        ip_intel_config = PangeaConfig(domain="pangea.cloud")

        # Setup Pangea IP Intel service
        ip_intel = IpIntel(token=PANGEA_TOKEN, config=ip_intel_config)
    """

    service_name = "ip-intel"
    version = "v1"

    @pangea_deprecated(version="1.2.0", reason="Should use IpIntel.reputation()")
    def lookup(
        self, ip: str, verbose: Optional[bool] = None, raw: Optional[bool] = None, provider: Optional[str] = None
    ) -> PangeaResponse[IPReputationResult]:
        """
        Look up an IP

        Retrieve a reputation score for an IP address from a provider, including an optional detailed report.

        Args:
            ip (str): The IP to be looked up
            verbose (bool, optional): Echo the API parameters in the response
            raw (bool, optional): Include raw data from this provider
            provider (str, optional): Use reputation data from this provider: "crowdstrike"

        Raises:
            PangeaAPIException: If an API Error happens

        Returns:
            A PangeaResponse where the sanctioned source(s) are in the
                response.result field.  Available response fields can be found in our [API documentation](/docs/api/ip-intel)

        Examples:
<<<<<<< HEAD
            response = ip_intel.lookup(IPLookupInput(ip="93.231.182.110", provider="crowdstrike"))
=======
            response = ip_intel.lookup(ip="93.231.182.110", provider="crowdstrike")

        """
        input = IPRepurationRequest(ip=ip, verbose=verbose, raw=raw, provider=provider)
        response = self.request.post("reputation", data=input.dict(exclude_none=True))
        response.result = IPReputationResult(**response.raw_result)
        return response

    def reputation(
        self, ip: str, verbose: Optional[bool] = None, raw: Optional[bool] = None, provider: Optional[str] = None
    ) -> PangeaResponse[IPReputationResult]:
        """
        Look up an IP reputation

        Retrieve a reputation score for an IP address from a provider, including an optional detailed report.

        Args:
            ip (str): The IP to be looked up
            verbose (bool, optional): Echo the API parameters in the response
            raw (bool, optional): Include raw data from this provider
            provider (str, optional): Use reputation data from this provider: "crowdstrike"

        Raises:
            PangeaAPIException: If an API Error happens

        Returns:
            A PangeaResponse where the sanctioned source(s) are in the
                response.result field.  Available response fields can be found in our [API documentation](/docs/api/ip-intel)

        Examples:
            response = ip_intel.reputation(ip="93.231.182.110", provider="crowdstrike")
>>>>>>> 9b518526
        """
        input = IPRepurationRequest(ip=ip, verbose=verbose, raw=raw, provider=provider)
        response = self.request.post("reputation", data=input.dict(exclude_none=True))
        response.result = IPReputationResult(**response.raw_result)
        return response

    def geolocate(
        self, ip: str, verbose: Optional[bool] = None, raw: Optional[bool] = None, provider: Optional[str] = None
    ) -> PangeaResponse[IPGeolocateResult]:
        """
        Geolocate an IP

        Retrieve information about the location of an IP address.

        Args:
            ip (str): IP address to be geolocated
            provider (str, optional): Use geolocation data from this provider ("digitalenvoy"). Default provider defined by the configuration.
            verbose (bool, optional): Echo the API parameters in the response
            raw (bool, optional): Include raw data from this provider

        Raises:
            PangeaAPIException: If an API Error happens

        Returns:
            A PangeaResponse where the IP information is in the
                response.result field.  Available response fields can be found in our [API documentation](/docs/api/ip-intel)

        Examples:
            response = ip_intel.geolocate(ip="93.231.182.110", provider="digitalenvoy")
        """
        input = IPGeolocateRequest(ip=ip, verbose=verbose, raw=raw, provider=provider)
        response = self.request.post("geolocate", data=input.dict(exclude_none=True))
        response.result = IPGeolocateResult(**response.raw_result)
        return response


class UrlIntel(ServiceBase):
    """URL Intel service client.

    Provides methods to interact with [Pangea URL Intel Service](/docs/api/url-intel)

    The following information is needed:
        PANGEA_TOKEN - service token which can be found on the Pangea User
            Console at [https://console.pangea.cloud/project/tokens](https://console.pangea.cloud/project/tokens)

    Examples:
        import os

        # Pangea SDK
        from pangea.config import PangeaConfig
        from pangea.services import UrlIntel

        PANGEA_TOKEN = os.getenv("PANGEA_TOKEN")

        url_intel_config = PangeaConfig(domain="pangea.cloud")

        # Setup Pangea URL Intel service
        url_intel = UrlIntel(token=PANGEA_TOKEN, config=url_intel_config)
    """

    service_name = "url-intel"
    version = "v1"

    @pangea_deprecated(version="1.2.0", reason="Should use UrlIntel.reputation()")
    def lookup(
        self, url: str, verbose: Optional[bool] = None, raw: Optional[bool] = None, provider: Optional[str] = None
    ) -> PangeaResponse[URLLookupResult]:
        """
        Look up a URL

        Retrieve URL address reputation from a provider.

        Args:
            url (str): The URL to be looked up
            verbose (bool, optional): Echo the API parameters in the response
            raw (bool, optional): Include raw data from this provider
            provider (str, optional): Use reputation data from this provider: "crowdstrike"

        Raises:
            PangeaAPIException: If an API Error happens

        Returns:
            A PangeaResponse where the sanctioned source(s) are in the
                response.result field.  Available response fields can be found in our [API documentation](/docs/api/url-intel)

        Examples:
<<<<<<< HEAD
            response = url_intel.lookup(URLLookupInput(url="http://113.235.101.11:54384", provider="crowdstrike"))
=======
            response = url_intel.lookup(url="http://113.235.101.11:54384", provider="crowdstrike")
>>>>>>> 9b518526
        """

        input = URLReputationRequest(url=url, provider=provider, verbose=verbose, raw=raw)
        response = self.request.post("reputation", data=input.dict(exclude_none=True))
        response.result = URLLookupResult(**response.raw_result)
        return response

    def reputation(
        self, url: str, verbose: Optional[bool] = None, raw: Optional[bool] = None, provider: Optional[str] = None
    ) -> PangeaResponse[URLReputationResult]:
        """
        Look up a URL reputation

        Retrieve URL address reputation from a provider.

        Args:
            url (str): The URL to be looked up
            verbose (bool, optional): Echo the API parameters in the response
            raw (bool, optional): Include raw data from this provider
            provider (str, optional): Use reputation data from this provider: "crowdstrike"

        Raises:
            PangeaAPIException: If an API Error happens

        Returns:
            A PangeaResponse where the sanctioned source(s) are in the
                response.result field.  Available response fields can be found in our [API documentation](/docs/api/url-intel)

        Examples:
            response = url_intel.reputation(url="http://113.235.101.11:54384", provider="crowdstrike")
        """

        input = URLReputationRequest(url=url, provider=provider, verbose=verbose, raw=raw)
        response = self.request.post("reputation", data=input.dict(exclude_none=True))
        response.result = URLReputationResult(**response.raw_result)
        return response<|MERGE_RESOLUTION|>--- conflicted
+++ resolved
@@ -95,7 +95,6 @@
     raw_data: Optional[Dict] = None
 
 
-<<<<<<< HEAD
 class IPGeolocateRequest(APIRequestModel):
     """
     IP geolocate request data
@@ -135,14 +134,11 @@
     raw_data: Optional[Dict] = None
 
 
-class DomainLookupRequest(APIRequestModel):
-=======
 class IPLookupResult(IPReputationResult):
     pass
 
 
 class DomainReputationRequest(APIRequestModel):
->>>>>>> 9b518526
     """
     Domain reputation request data
 
@@ -287,10 +283,7 @@
 
         Examples:
             response = file_intel.lookup(hash="142b638c6a60b60c7f9928da4fb85a5a8e1422a9ffdc9ee49e17e56ccca9cf6e", hash_type="sha256", provider="reversinglabs")
-<<<<<<< HEAD
-=======
-
->>>>>>> 9b518526
+
         """
         input = FileReputationRequest(hash=hash, hash_type=hash_type, verbose=verbose, raw=raw, provider=provider)
         response = self.request.post("reputation", data=input.dict(exclude_none=True))
@@ -360,11 +353,8 @@
                 response.result field.  Available response fields can be found in our [API documentation](https://pangea.cloud/docs/api/file-intel).
 
         Examples:
-<<<<<<< HEAD
-            response = file_intel.lookup(filepath="./myfile.exe", provider="reversinglabs"))
-=======
-            response = file_intel.lookupFilepath(filepath="./myfile.exe", provider="reversinglabs"))
->>>>>>> 9b518526
+            response = file_intel.lookupFilepath(filepath="./myfile.exe", provider="reversinglabs")
+
         """
 
         data = open(filepath, "rb")
@@ -551,41 +541,7 @@
                 response.result field.  Available response fields can be found in our [API documentation](/docs/api/ip-intel)
 
         Examples:
-<<<<<<< HEAD
-            response = ip_intel.lookup(IPLookupInput(ip="93.231.182.110", provider="crowdstrike"))
-=======
             response = ip_intel.lookup(ip="93.231.182.110", provider="crowdstrike")
-
-        """
-        input = IPRepurationRequest(ip=ip, verbose=verbose, raw=raw, provider=provider)
-        response = self.request.post("reputation", data=input.dict(exclude_none=True))
-        response.result = IPReputationResult(**response.raw_result)
-        return response
-
-    def reputation(
-        self, ip: str, verbose: Optional[bool] = None, raw: Optional[bool] = None, provider: Optional[str] = None
-    ) -> PangeaResponse[IPReputationResult]:
-        """
-        Look up an IP reputation
-
-        Retrieve a reputation score for an IP address from a provider, including an optional detailed report.
-
-        Args:
-            ip (str): The IP to be looked up
-            verbose (bool, optional): Echo the API parameters in the response
-            raw (bool, optional): Include raw data from this provider
-            provider (str, optional): Use reputation data from this provider: "crowdstrike"
-
-        Raises:
-            PangeaAPIException: If an API Error happens
-
-        Returns:
-            A PangeaResponse where the sanctioned source(s) are in the
-                response.result field.  Available response fields can be found in our [API documentation](/docs/api/ip-intel)
-
-        Examples:
-            response = ip_intel.reputation(ip="93.231.182.110", provider="crowdstrike")
->>>>>>> 9b518526
         """
         input = IPRepurationRequest(ip=ip, verbose=verbose, raw=raw, provider=provider)
         response = self.request.post("reputation", data=input.dict(exclude_none=True))
@@ -672,11 +628,7 @@
                 response.result field.  Available response fields can be found in our [API documentation](/docs/api/url-intel)
 
         Examples:
-<<<<<<< HEAD
-            response = url_intel.lookup(URLLookupInput(url="http://113.235.101.11:54384", provider="crowdstrike"))
-=======
             response = url_intel.lookup(url="http://113.235.101.11:54384", provider="crowdstrike")
->>>>>>> 9b518526
         """
 
         input = URLReputationRequest(url=url, provider=provider, verbose=verbose, raw=raw)
