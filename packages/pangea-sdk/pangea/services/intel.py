# Copyright 2022 Pangea Cyber Corporation
# Author: Pangea Cyber Corporation
from typing import Dict, List, Optional

from pangea.response import APIRequestModel, APIResponseModel, PangeaResponse, PangeaResponseResult

from .base import ServiceBase


class FileLookupRequest(APIRequestModel):
    """
    TODO: complete

    file_hash (str): Hash of the file to be looked up
    hash_type (str): Type of hash, can be "sha256", "sha" or "md5"
    provider (str, optional): Provider of the reputation information.  ("reversinglabs"). Default provider defined by the configuration.
    verbose (bool, optional): Echo back the parameters of the API in the response
    raw (bool, optional): Return additional details from the provider.
    """

    hash: str
    hash_type: str
    verbose: Optional[bool] = None
    raw: Optional[bool] = None
    provider: Optional[str] = None


class FileLookupData(APIResponseModel):
    """
    TODO: complete
    """

    category: List[str]
    score: int
    verdict: str


class FileLookupResult(PangeaResponseResult):
    """
    TODO: complete
    """

    data: FileLookupData
    parameters: Optional[Dict] = None
    raw_data: Optional[Dict] = None


class IPLookupRequest(APIRequestModel):
    """
    TODO: complete

    ip (str): IP address to be looked up
    provider (str, optional): Provider of the reputation information. ("reversinglabs"). Default provider defined by the configuration.
    verbose (bool, optional): Echo back the parameters of the API in the response
    raw (bool, optional): Return additional details from the provider.
    """

    ip: str
    verbose: Optional[bool] = None
    raw: Optional[bool] = None
    provider: Optional[str] = None


<<<<<<< HEAD
class IPLookupData(BaseModelConfig):
    """
    TODO: complete
    """

    category: List[str]
    score: int
    verdict: str


class IPLookupOutput(PangeaResponseResult):
    """
    TODO: complete
    """

    data: IPLookupData
    parameters: Optional[Dict] = None
    raw_data: Optional[Dict] = None


class DomainLookupInput(BaseModelConfig):
=======
class DomainLookupRequest(APIRequestModel):
>>>>>>> 68f8a849
    """
    TODO: complete

    domain (str): Domain address to be looked up
    provider (str, optional): Provider of the reputation information. ("domaintools"). Default provider defined by the configuration.
    verbose (bool, optional): Echo back the parameters of the API in the response
    raw (bool, optional): Return additional details from the provider.
    """

    domain: str
    verbose: Optional[bool] = None
    raw: Optional[bool] = None
    provider: Optional[str] = None


class DomainLookupData(APIResponseModel):
    """
    TODO: complete
    """

    category: List[str]
    score: int
    verdict: str


class DomainLookupResult(PangeaResponseResult):
    """
    TODO: complete
    """

    data: DomainLookupData
    parameters: Optional[Dict] = None
    raw_data: Optional[Dict] = None


class FileIntel(ServiceBase):
    """File Intel service client

    Provides methods to interact with [Pangea File Intel Service](https://pangea.cloud/docs/api/file-intel)

    The following information is needed:
        PANGEA_TOKEN - service token which can be found on the Pangea User
            Console at [https://console.pangea.cloud/project/tokens](https://console.pangea.cloud/project/tokens)

    Examples:
        import os

        # Pangea SDK
        from pangea.config import PangeaConfig
        from pangea.services import FileIntel

        PANGEA_TOKEN = os.getenv("PANGEA_INTEL_TOKEN")

        file_intel_config = PangeaConfig(domain="pangea.cloud")

        # Setup Pangea File Intel service
        file_intel = FileIntel(token=PANGEA_TOKEN, config=file_intel_config)
    """

    service_name = "file-intel"
    version = "v1"

    def lookup(
        self,
        hash: str,
        hash_type: str,
        provider: Optional[str] = None,
        verbose: Optional[bool] = None,
        raw: Optional[bool] = None,
    ) -> PangeaResponse[FileLookupResult]:
        """
        Look up a file

        Retrieve file reputation from a provider, using the file's hash.

        Args:
            input (FileLookupInput): input with file information to perform request

        Raises:
            PangeaAPIException: If an API Error happens

        Returns:
            A PangeaResponse where the sanctioned source(s) are in the
                response.result field.  Available response fields can be found in our [API documentation](https://pangea.cloud/docs/api/file-intel).

        Examples:
            response = file_intel.lookup(FileLookupInput(hash="142b638c6a60b60c7f9928da4fb85a5a8e1422a9ffdc9ee49e17e56ccca9cf6e", hash_type="sha256", provider="reversinglabs"))

            \"\"\"
            response contains:
            {
                "request_id": "prq_snooq62g4jsolhhpm4ze6pgzhmguflnl",
                "request_time": "2022-10-10T21:54:19.392Z",
                "response_time": "2022-10-10T21:54:19.933Z",
                "status": "Success",
                "summary": "Hash was found",
                "result": {
                    "data": {
                        "category": [
                            "Trojan"
                        ],
                        "score": 100,
                        "verdict": "malicious"
                    }
                }
            }
            \"\"\"
        """
        input = FileLookupRequest(hash=hash, hash_type=hash_type, verbose=verbose, raw=raw, provider=provider)
        response = self.request.post("lookup", data=input.dict(exclude_none=True))
        response.result = FileLookupResult(**response.raw_result)
        return response


class DomainIntel(ServiceBase):
    """Domain Intel service client

    Provides methods to interact with [Pangea Domain Intel Service](https://pangea.cloud/docs/api/domain-intel)

    The following information is needed:
        PANGEA_TOKEN - service token which can be found on the Pangea User
            Console at [https://console.pangea.cloud/project/tokens](https://console.pangea.cloud/project/tokens)

    Examples:
        import os

        # Pangea SDK
        from pangea.config import PangeaConfig
        from pangea.services import DomainIntel

        PANGEA_TOKEN = os.getenv("PANGEA_INTEL_TOKEN")

        domain_intel_config = PangeaConfig(domain="pangea.cloud")

        # Setup Pangea Domain Intel service
        domain_intel = DomainIntel(token=PANGEA_TOKEN, config=domain_intel_config)
    """

    service_name = "domain-intel"
    version = "v1"

    def lookup(
        self, domain: str, verbose: Optional[bool] = None, raw: Optional[bool] = None, provider: Optional[str] = None
    ) -> PangeaResponse[DomainLookupResult]:
        """
        Look up a domain

        Retrieve Domain reputation from a provider.

        Args:
            input (URLLookupInput): input with domain information to perform request

        Raises:
            PangeaAPIException: If an API Error happens

        Returns:
            A PangeaResponse where the sanctioned source(s) are in the
                response.result field.  Available response fields can be found in our [API documentation](https://pangea.cloud/docs/api/domain-intel).

        Examples:
            response = domain_intel.lookup(DomainLookupInput(domain="737updatesboeing.com", provider="domaintools"))

            \"\"\"
            response contains:
            {
                "request_id": "prq_gs5konqehibr5zflkxeqe2l2z7haeirx",
                "request_time": "2022-10-10T21:57:08.860Z",
                "response_time": "2022-10-10T21:57:09.539Z",
                "status": "Success",
                "summary": "Domain was found",
                "result": {
                    "data": {
                        "category": [
                            "sinkhole",
                            "proximity",
                            "threat_profile",
                            "threat_profile_phishing",
                            "threat_profile_malware",
                            "threat_profile_spam"
                        ],
                        "score": 100,
                        "verdict": "malicious"
                    }
                }
            }
            \"\"\"
        """
        input = DomainLookupRequest(domain=domain, verbose=verbose, provider=provider, raw=raw)
        response = self.request.post("lookup", data=input.dict(exclude_none=True))
<<<<<<< HEAD
        response.result = DomainLookupOutput(**response.raw_result)
        return response


class IpIntel(ServiceBase):
    """IP Intel service client

    Provides methods to interact with [Pangea IP Intel Service](/docs/api/ip-intel)

    The following information is needed:
        PANGEA_TOKEN - service token which can be found on the Pangea User
            Console at [https://console.pangea.cloud/project/tokens](https://console.pangea.cloud/project/tokens)
        IP_INTEL_CONFIG_ID - Configuration ID which can be found on the Pangea
            User Console at [https://console.pangea.cloud/service/ip-intel](https://console.pangea.cloud/service/ip-intel)

    Examples:
        import os

        # Pangea SDK
        from pangea.config import PangeaConfig
        from pangea.services import IpIntel

        PANGEA_TOKEN = os.getenv("PANGEA_TOKEN")
        IP_INTEL_CONFIG_ID = os.getenv("IP_INTEL_CONFIG_ID")

        ip_intel_config = PangeaConfig(domain="pangea.cloud",
                                        config_id=IP_INTEL_CONFIG_ID)

        # Setup Pangea IP Intel service
        ip_intel = IpIntel(token=PANGEA_TOKEN, config=ip_intel_config)
    """

    service_name = "ip-intel"
    version = "v1"

    def lookup(
        self, ip: str, verbose: Optional[bool] = None, raw: Optional[bool] = None, provider: Optional[str] = None
    ) -> PangeaResponse[IPLookupOutput]:
        """
        Retrieve IP address reputation from a provider.

        Args:
            input (IPLookupInput): input with IP information to perform request

        Raises:
            PangeaAPIException: If an API Error happens

        Returns:
            A PangeaResponse where the sanctioned source(s) are in the
                response.result field.  Available response fields can be found in our [API documentation](/docs/api/ip-intel)

        Examples:
            response = ip_intel.lookup(IPLookupInput(ip="93.231.182.110", provider="crowdstrike"))

            \"\"\"
            response contains:
            {
                "request_id": "prq_xoohakngaerteg4yiekikva3issxp4bq",
                "request_time": "2022-08-23T03:28:20.225Z",
                "response_time": "2022-08-23T03:28:20.244Z",
                "status": "success",
                "summary": "IP was found",
                "result": {
                    "data": {
                        "category": [
                            "Suspicious"
                        ],
                        "score": 0,
                        "verdict": "malicious"
                    }
                }
            }
            \"\"\"
        """
        input = IPLookupInput(ip=ip, verbose=verbose, raw=raw, provider=provider)
        response = self.request.post("lookup", data=input.dict(exclude_none=True))
        response.result = IPLookupOutput(**response.raw_result)
=======
        response.result = DomainLookupResult(**response.raw_result)
>>>>>>> 68f8a849
        return response<|MERGE_RESOLUTION|>--- conflicted
+++ resolved
@@ -61,8 +61,7 @@
     provider: Optional[str] = None
 
 
-<<<<<<< HEAD
-class IPLookupData(BaseModelConfig):
+class IPLookupData(APIResponseModel):
     """
     TODO: complete
     """
@@ -72,7 +71,7 @@
     verdict: str
 
 
-class IPLookupOutput(PangeaResponseResult):
+class IPLookupResult(PangeaResponseResult):
     """
     TODO: complete
     """
@@ -82,10 +81,7 @@
     raw_data: Optional[Dict] = None
 
 
-class DomainLookupInput(BaseModelConfig):
-=======
 class DomainLookupRequest(APIRequestModel):
->>>>>>> 68f8a849
     """
     TODO: complete
 
@@ -275,8 +271,7 @@
         """
         input = DomainLookupRequest(domain=domain, verbose=verbose, provider=provider, raw=raw)
         response = self.request.post("lookup", data=input.dict(exclude_none=True))
-<<<<<<< HEAD
-        response.result = DomainLookupOutput(**response.raw_result)
+        response.result = DomainLookupResult(**response.raw_result)
         return response
 
 
@@ -313,7 +308,7 @@
 
     def lookup(
         self, ip: str, verbose: Optional[bool] = None, raw: Optional[bool] = None, provider: Optional[str] = None
-    ) -> PangeaResponse[IPLookupOutput]:
+    ) -> PangeaResponse[IPLookupResult]:
         """
         Retrieve IP address reputation from a provider.
 
@@ -352,8 +347,5 @@
         """
         input = IPLookupInput(ip=ip, verbose=verbose, raw=raw, provider=provider)
         response = self.request.post("lookup", data=input.dict(exclude_none=True))
-        response.result = IPLookupOutput(**response.raw_result)
-=======
-        response.result = DomainLookupResult(**response.raw_result)
->>>>>>> 68f8a849
+        response.result = IPLookupResult(**response.raw_result)
         return response