# Copyright 2022 Pangea Cyber Corporation
# Author: Pangea Cyber Corporation
import enum
from typing import Dict, List, Optional

from pangea.exceptions import PangeaException
from pangea.response import APIRequestModel, PangeaResponse, PangeaResponseResult
from pangea.utils import hash_256_filepath

from .base import ServiceBase


class IntelCommonRequest(APIRequestModel):
    """
    Intel common request data

    provider (str, optional): Provider of the information. Default provider defined by the configuration.
    verbose (bool, optional): Echo back the parameters of the API in the response
    raw (bool, optional): Return additional details from the provider.
    """

    verbose: Optional[bool] = None
    raw: Optional[bool] = None
    provider: Optional[str] = None


class IntelCommonResult(PangeaResponseResult):
    """
    Intel common result data
    """

    parameters: Optional[Dict] = None
    raw_data: Optional[Dict] = None


class IntelReputationData(PangeaResponseResult):
    category: List[str]
    score: int
    verdict: str


class FileReputationRequest(IntelCommonRequest):
    """
    File reputation request data

    hash (str): Hash of the file to be looked up
    hash_type (str): Type of hash, can be "sha256", "sha" or "md5"
    """

    hash: str
    hash_type: str


class FileReputationBulkRequest(APIRequestModel):
    """
    File reputation request data

    hashes (List[str]): Hashes of each file to be looked up
    hash_type (str): Type of hash, can be "sha256", "sha" or "md5"
    """

    hashes: List[str]
    hash_type: str


class FileReputationData(IntelReputationData):
    """
    File reputation information
    """

    pass


class FileReputationResult(IntelCommonResult):
    """
    File reputation result information
    """

    data: FileReputationData


class FileReputationBulkResult(IntelCommonResult):
    """
    File reputation bulk result information
    """

    data: Dict[str, FileReputationData]


class IPCommonRequest(IntelCommonRequest):
    """
    IP common request data
    ip (str): IP address to search for reputation information
    """

    ip: str


class IPCommonBulkRequest(IntelCommonRequest):
    """
    IP common request data
    ips (List[str]): IP addresses to search for reputation information
    """

    ips: List[str]


class IPReputationRequest(IPCommonRequest):
    """
    IP reputation request data

    """

    pass


class IPReputationBulkRequest(IPCommonBulkRequest):
    """
    IP reputation bulk request data

    """

    pass


class IPReputationData(IntelReputationData):
    """
    IP reputation information
    """

    pass


class IPReputationResult(IntelCommonResult):
    """
    IP reputation result
    """

    data: IPReputationData


class IPReputationBulkResult(IntelCommonResult):
    """
    IP reputation result
    """

    data: Dict[str, IPReputationData]


class IPGeolocateRequest(IPCommonRequest):
    """
    IP geolocate request data
    """

    pass


class IPGeolocateBulkRequest(IPCommonBulkRequest):
    """
    IP geolocate bulk request data

    """

    pass


class IPGeolocateData(PangeaResponseResult):
    """
    IP geolocate data
    """

    country: str
    city: str
    latitude: float
    longitude: float
    postal_code: str
    country_code: str


class IPGeolocateResult(IntelCommonResult):
    """
    IP geolocate result
    """

    data: IPGeolocateData


class IPGeolocateBulkResult(IntelCommonResult):
    """
    IP geolocate result
    """

    data: Dict[str, IPGeolocateData]


class IPDomainRequest(IPCommonRequest):
    """
    IP domain request data
    """

    pass


class IPDomainBulkRequest(IPCommonBulkRequest):
    """
    IP domain bulk request data

    """

    pass


class IPDomainData(PangeaResponseResult):
    domain_found: bool
    domain: Optional[str] = None


class IPDomainResult(IntelCommonResult):
    """
    IP domain result
    """

    data: IPDomainData


class IPDomainBulkResult(IntelCommonResult):
    """
    IP domain bulk result
    """

    data: Dict[str, IPDomainData]


class IPVPNRequest(IPCommonRequest):
    """
    IP VPN request data
    """

    pass


class IPVPNBulkRequest(IPCommonBulkRequest):
    """
    IP vpn bulk request data

    """

    pass


class IPVPNData(PangeaResponseResult):
    is_vpn: bool


class IPVPNResult(IntelCommonResult):
    """
    IP VPN result
    """

    data: IPVPNData


class IPVPNBulkResult(IntelCommonResult):
    """
    IP VPN bulk result
    """

    data: Dict[str, IPVPNData]


class IPProxyRequest(IPCommonRequest):
    """
    IP VPN request data
    """

    pass


class IPProxyBulkRequest(IPCommonBulkRequest):
    """
    IP VPN bulk request data
    """

    pass


class IPProxyData(PangeaResponseResult):
    is_proxy: bool


class IPProxyResult(IntelCommonResult):
    """
    IP proxy result
    """

    data: IPProxyData


class IPProxyBulkResult(IntelCommonResult):
    """
    IP proxy bulk result
    """

    data: Dict[str, IPProxyData]


class DomainCommonRequest(IntelCommonRequest):
    """
    Domain lookup request data

    """


class DomainReputationRequest(DomainCommonRequest):
    """
    Domain reputation request data

    domain (str): Domain address to be analyzed
    """

    domain: str


class DomainCommonBulkRequest(DomainCommonRequest):
    """
    Domain common bulk request data

    domain (List[str]): Domain addresses to be analyzed
    """

    domains: List[str]


class DomainReputationBulkRequest(DomainCommonBulkRequest):
    pass


class DomainReputationData(IntelReputationData):
    """
    Domain Reputation information
    """


class DomainReputationResult(IntelCommonResult):
    """
    Domain reputation result
    """

    data: DomainReputationData


class DomainWhoIsRequest(DomainCommonRequest):
    """
    Domain whois request data
    """

    pass


class DomainWhoIsData(PangeaResponseResult):
    """
    Represents information about a domain.

    Attributes:
        domain_name (str): The domain name.
        domain_availability (str): The availability of the domain.
        created_date (str, optional): The date the domain was created.
        updated_date (str, optional): The date the domain was last updated.
        expires_date (str, optional): The date the domain expires.
        host_names (List[str], optional): The host names associated with the domain.
        ips (List[str], optional): The IP addresses associated with the domain.
        registrar_name (str, optional): The name of the registrar.
        contact_email (str, optional): The email address of the contact.
        estimated_domain_age (int, optional): The estimated age of the domain.
        registrant_organization (str, optional): The organization of the registrant.
        registrant_country (str, optional): The country of the registrant.
    """

    domain_name: str
    domain_availability: str
    created_date: Optional[str] = None
    updated_date: Optional[str] = None
    expires_date: Optional[str] = None
    host_names: Optional[List[str]] = None
    ips: Optional[List[str]] = None
    registrar_name: Optional[str] = None
    contact_email: Optional[str] = None
    estimated_domain_age: Optional[int] = None
    registrant_organization: Optional[str] = None
    registrant_country: Optional[str] = None


class DomainWhoIsResult(IntelCommonResult):
    """
    Domain whois result
    """

    data: DomainWhoIsData


class DomainReputationBulkResult(IntelCommonResult):
    """
    Domain reputation bulk result
    """

    data: Dict[str, DomainReputationData]


class URLReputationRequest(IntelCommonRequest):
    """
    URL reputation request data

    url (str): URL address to be analyzed
    """

    url: str


class URLReputationBulkRequest(IntelCommonRequest):
    """
    URL reputation request data

    urls (List[str]): URL addresses to be analyzed
    """

    urls: List[str]


class URLReputationData(IntelReputationData):
    """
    URL reputation information
    """

    pass


class URLReputationResult(IntelCommonResult):
    """
    URL Reputation result
    """

    data: URLReputationData


class URLReputationBulkResult(IntelCommonResult):
    """
    URL Reputation Bulk result
    """

    data: Dict[str, URLReputationData]


class HashType(str, enum.Enum):
    SHA256 = "sha256"
    SHA1 = "sha1"
    SHA512 = "sha512"
    NTLM = "ntlm"

    def __str__(self):
        return str(self.value)

    def __repr__(self):
        return str(self.value)


class FileIntel(ServiceBase):
    """File Intel service client

    Provides methods to interact with [Pangea File Intel Service](https://pangea.cloud/docs/api/file-intel)

    The following information is needed:
        PANGEA_TOKEN - service token which can be found on the Pangea User
            Console at [https://console.pangea.cloud/project/tokens](https://console.pangea.cloud/project/tokens)

    Examples:
        import os

        # Pangea SDK
        from pangea.config import PangeaConfig
        from pangea.services import FileIntel

        PANGEA_TOKEN = os.getenv("PANGEA_INTEL_TOKEN")

        file_intel_config = PangeaConfig(domain="aws.us.pangea.cloud")

        # Setup Pangea File Intel service
        file_intel = FileIntel(token=PANGEA_TOKEN, config=file_intel_config)
    """

    service_name = "file-intel"

    def hash_reputation(
        self,
        hash: str,
        hash_type: str,
        provider: Optional[str] = None,
        verbose: Optional[bool] = None,
        raw: Optional[bool] = None,
    ) -> PangeaResponse[FileReputationResult]:
        """
        Reputation check

        Retrieve a reputation score for a file hash from a provider, including an optional detailed report.

        Args:
            hash (str): The hash of the file to be looked up
            hash_type (str): One of "sha256", "sha", "md5"
            provider (str, optional): Use reputation data from these providers: "reversinglabs" or "crowdstrike"
            verbose (bool, optional): Echo the API parameters in the response
            raw (bool, optional): Include raw data from this provider

        Raises:
            PangeaAPIException: If an API Error happens

        Returns:
            A PangeaResponse where the sanctioned source(s) are in the
                response.result field.  Available response fields can be found in our [API documentation](https://pangea.cloud/docs/api/file-intel).

        Examples:
            response = file_intel.hash_reputation(
                hash="179e2b8a4162372cd9344b81793cbf74a9513a002eda3324e6331243f3137a63", 
                hash_type="sha256", 
                provider="reversinglabs",
            )
        """
        input = FileReputationRequest(hash=hash, hash_type=hash_type, verbose=verbose, raw=raw, provider=provider)
        return self.request.post("v1/reputation", FileReputationResult, data=input.dict(exclude_none=True))

    def hash_reputation_bulk(
        self,
        hashes: List[str],
        hash_type: str,
        provider: Optional[str] = None,
        verbose: Optional[bool] = None,
        raw: Optional[bool] = None,
    ) -> PangeaResponse[FileReputationBulkResult]:
        """
        Reputation check V2

        Retrieve reputation scores for a set of file hashes from a provider, including an optional detailed report.

        Args:
            hashes (List[str]): The hash of each file to be looked up
            hash_type (str): One of "sha256", "sha", "md5"
            provider (str, optional): Use reputation data from these providers: "reversinglabs" or "crowdstrike"
            verbose (bool, optional): Echo the API parameters in the response
            raw (bool, optional): Include raw data from this provider

        Raises:
            PangeaAPIException: If an API Error happens

        Returns:
            A PangeaResponse where the sanctioned source(s) are in the
                response.result field.  Available response fields can be found in our [API documentation](https://pangea.cloud/docs/api/file-intel).

        Examples:
            response = file_intel.hash_reputation_bulk(
                hashes=["179e2b8a4162372cd9344b81793cbf74a9513a002eda3324e6331243f3137a63"],
                hash_type="sha256",
                provider="reversinglabs",
            )
        """
        input = FileReputationBulkRequest(
            hashes=hashes, hash_type=hash_type, verbose=verbose, raw=raw, provider=provider
        )
        return self.request.post("v2/reputation", FileReputationBulkResult, data=input.dict(exclude_none=True))

    def filepath_reputation(
        self,
        filepath: str,
        provider: Optional[str] = None,
        verbose: Optional[bool] = None,
        raw: Optional[bool] = None,
    ) -> PangeaResponse[FileReputationResult]:
        """
        Reputation, from filepath

        Retrieve a reputation score for a file hash from a provider, including an optional detailed report.
        This function calculates a hash from the file at a given filepath and makes a request to the service.

        OperationId: file_intel_post_v1_reputation

        Args:
            filepath (str): The path to the file to be looked up
            provider (str, optional): Use reputation data from these providers: "reversinglabs" or "crowdstrike"
            verbose (bool, optional): Echo the API parameters in the response
            raw (bool, optional): Include raw data from this provider

        Raises:
            PangeaAPIException: If an API Error happens

        Returns:
            A PangeaResponse where the sanctioned source(s) are in the
                response.result field.  Available response fields can be found in our [API documentation](https://pangea.cloud/docs/api/file-intel).

        Examples:
            response = file_intel.filepath_reputation(
                filepath="./myfile.exe",
                provider="reversinglabs",
            )
        """

<<<<<<< HEAD
        hash = hash_256_filepath(filepath)
        return self.hash_reputation(hash=hash, hash_type="sha256", verbose=verbose, raw=raw, provider=provider)
=======
        with open(filepath, "rb") as data:
            # Can be simplified with `hashlib.file_digest()` in Python v3.11.
            hash = hashlib.sha256(data.read()).hexdigest()
>>>>>>> d45f59ca

    def filepath_reputation_bulk(
        self,
        filepaths: List[str],
        provider: Optional[str] = None,
        verbose: Optional[bool] = None,
        raw: Optional[bool] = None,
    ) -> PangeaResponse[FileReputationBulkResult]:
        """
        Reputation, from filepath V2

        Retrieve reputation scores for a list of file hashes from a provider, including an optional detailed report.
        This function calculates hashes from the files at the given filepaths and makes a request to the service.

        OperationId: file_intel_post_v2_reputation

        Args:
            filepaths (List[str]): The path list to the files to be looked up
            provider (str, optional): Use reputation data from these providers: "reversinglabs" or "crowdstrike"
            verbose (bool, optional): Echo the API parameters in the response
            raw (bool, optional): Include raw data from this provider

        Raises:
            PangeaAPIException: If an API Error happens

        Returns:
            A PangeaResponse where the sanctioned source(s) are in the
                response.result field.  Available response fields can be found in our [API documentation](https://pangea.cloud/docs/api/file-intel).

        Examples:
            response = file_intel.filepath_reputation_bulk(
                filepaths=["./myfile.exe"],
                provider="reversinglabs",
            )
        """
        hashes = []
        for filepath in filepaths:
            hash = hash_256_filepath(filepath)
            hashes.append(hash)

        return self.hash_reputation_bulk(hashes=hashes, hash_type="sha256", verbose=verbose, raw=raw, provider=provider)


class DomainIntel(ServiceBase):
    """Domain Intel service client

    Provides methods to interact with [Pangea Domain Intel Service](https://pangea.cloud/docs/api/domain-intel)

    The following information is needed:
        PANGEA_TOKEN - service token which can be found on the Pangea User
            Console at [https://console.pangea.cloud/project/tokens](https://console.pangea.cloud/project/tokens)

    Examples:
        import os

        # Pangea SDK
        from pangea.config import PangeaConfig
        from pangea.services import DomainIntel

        PANGEA_TOKEN = os.getenv("PANGEA_INTEL_TOKEN")

        domain_intel_config = PangeaConfig(domain="aws.us.pangea.cloud")

        # Setup Pangea Domain Intel service
        domain_intel = DomainIntel(token=PANGEA_TOKEN, config=domain_intel_config)
    """

    service_name = "domain-intel"

    def reputation(
        self,
        domain: str,
        verbose: Optional[bool] = None,
        raw: Optional[bool] = None,
        provider: Optional[str] = None,
    ) -> PangeaResponse[DomainReputationResult]:
        """
        Reputation

        Retrieve reputation for a domain from a provider, including an optional detailed report.

        OperationId: domain_intel_post_v1_reputation

        Args:
            domain (str): The domain to be looked up
            provider (str, optional): Use reputation data from these providers: "domaintools" or "crowdstrike"
            verbose (bool, optional): Echo the API parameters in the response
            raw (bool, optional): Include raw data from this provider

        Raises:
            PangeaAPIException: If an API Error happens

        Returns:
            A PangeaResponse where the sanctioned source(s) are in the
                response.result field.  Available response fields can be found in our [API documentation](https://pangea.cloud/docs/api/domain-intel).

        Examples:
            response = domain_intel.reputation(
                domain="737updatesboeing.com",
                provider="domaintools",
            )
        """
        input = DomainReputationRequest(domain=domain, verbose=verbose, provider=provider, raw=raw)
        return self.request.post("v1/reputation", DomainReputationResult, data=input.dict(exclude_none=True))

    def reputation_bulk(
        self,
        domains: List[str],
        verbose: Optional[bool] = None,
        raw: Optional[bool] = None,
        provider: Optional[str] = None,
    ) -> PangeaResponse[DomainReputationBulkResult]:
        """
        Reputation V2

        Retrieve reputation for a domain from a provider, including an optional detailed report.

        OperationId: domain_intel_post_v2_reputation

        Args:
            domains (List[str]): The domain list to be looked up
            provider (str, optional): Use reputation data from these providers: "domaintools" or "crowdstrike"
            verbose (bool, optional): Echo the API parameters in the response
            raw (bool, optional): Include raw data from this provider

        Raises:
            PangeaAPIException: If an API Error happens

        Returns:
            A PangeaResponse where the sanctioned source(s) are in the
                response.result field.  Available response fields can be found in our [API documentation](https://pangea.cloud/docs/api/domain-intel).

        Examples:
            response = domain_intel.reputation_bulk(
                domains=["737updatesboeing.com"],
                provider="domaintools",
            )
        """
        input = DomainReputationBulkRequest(domains=domains, verbose=verbose, provider=provider, raw=raw)
        return self.request.post("v2/reputation", DomainReputationBulkResult, data=input.dict(exclude_none=True))

    def who_is(
        self, domain: str, verbose: Optional[bool] = None, raw: Optional[bool] = None, provider: Optional[str] = None
    ) -> PangeaResponse[DomainWhoIsResult]:
        """
        WhoIs

        Retrieve who is for a domain from a provider, including an optional detailed report.

        OperationId: domain_intel_post_v1_whois

        Args:
            domain (str): The domain to query.
            provider (str, optional): Use whois data from this provider "whoisxml"
            verbose (bool, optional): Echo the API parameters in the response
            raw (bool, optional): Include raw data from this provider

        Raises:
            PangeaAPIException: If an API Error happens

        Returns:
            A PangeaResponse where the sanctioned source(s) are in the
                response.result field.  Available response fields can be found in our [API documentation](https://pangea.cloud/docs/api/domain-intel).

        Examples:
            response = domain_intel.who_is(
                domain="google.com",
                provider="whoisxml",
            )
        """
        input = DomainWhoIsRequest(domain=domain, verbose=verbose, provider=provider, raw=raw)
        return self.request.post("v1/whois", DomainWhoIsResult, data=input.dict(exclude_none=True))


class IpIntel(ServiceBase):
    """IP Intel service client

    Provides methods to interact with [Pangea IP Intel Service](/docs/api/ip-intel)

    The following information is needed:
        PANGEA_TOKEN - service token which can be found on the Pangea User
            Console at [https://console.pangea.cloud/project/tokens](https://console.pangea.cloud/project/tokens)

    Examples:
        import os

        # Pangea SDK
        from pangea.config import PangeaConfig
        from pangea.services import IpIntel

        PANGEA_TOKEN = os.getenv("PANGEA_TOKEN")

        ip_intel_config = PangeaConfig(domain="pangea.cloud")

        # Setup Pangea IP Intel service
        ip_intel = IpIntel(token=PANGEA_TOKEN, config=ip_intel_config)
    """

    service_name = "ip-intel"

    def reputation(
        self, ip: str, verbose: Optional[bool] = None, raw: Optional[bool] = None, provider: Optional[str] = None
    ) -> PangeaResponse[IPReputationResult]:
        """
        Reputation

        Retrieve a reputation score for an IP address from a provider, including an optional detailed report.

        OperationId: ip_intel_post_v1_reputation

        Args:
            ip (str): The IP to be looked up
            verbose (bool, optional): Echo the API parameters in the response
            raw (bool, optional): Include raw data from this provider
            provider (str, optional): Use reputation data from this provider: "crowdstrike"

        Raises:
            PangeaAPIException: If an API Error happens

        Returns:
            A PangeaResponse where the sanctioned source(s) are in the
                response.result field.  Available response fields can be found in our [API documentation](https://pangea.cloud/docs/api/ip-intel)

        Examples:
            response = ip_intel.reputation(
                ip="190.28.74.251",
                provider="crowdstrike",
            )
        """
        input = IPReputationRequest(ip=ip, verbose=verbose, raw=raw, provider=provider)
        return self.request.post("v1/reputation", IPReputationResult, data=input.dict(exclude_none=True))

    def reputation_bulk(
        self, ips: List[str], verbose: Optional[bool] = None, raw: Optional[bool] = None, provider: Optional[str] = None
    ) -> PangeaResponse[IPReputationResult]:
        """
        Reputation V2

        Retrieve reputation scores for IP addresses from a provider, including an optional detailed report.

        OperationId: ip_intel_post_v2_reputation

        Args:
            ips (List[str]): The IP list to be looked up
            verbose (bool, optional): Echo the API parameters in the response
            raw (bool, optional): Include raw data from this provider
            provider (str, optional): Use reputation data from this provider: "crowdstrike"

        Raises:
            PangeaAPIException: If an API Error happens

        Returns:
            A PangeaResponse where the sanctioned source(s) are in the
                response.result field.  Available response fields can be found in our [API documentation](https://pangea.cloud/docs/api/ip-intel)

        Examples:
            response = ip_intel.reputation_bulk(
                ips=["190.28.74.251"],
                provider="crowdstrike",
            )
        """
        input = IPReputationBulkRequest(ips=ips, verbose=verbose, raw=raw, provider=provider)
        return self.request.post("v2/reputation", IPReputationBulkResult, data=input.dict(exclude_none=True))

    def geolocate(
        self, ip: str, verbose: Optional[bool] = None, raw: Optional[bool] = None, provider: Optional[str] = None
    ) -> PangeaResponse[IPGeolocateResult]:
        """
        Geolocate

        Retrieve location information associated with an IP address.

        OperationId: ip_intel_post_v1_geolocate

        Args:
            ip (str): IP address to be geolocated
            provider (str, optional): Use geolocation data from this provider ("digitalelement"). Default provider defined by the configuration.
            verbose (bool, optional): Echo the API parameters in the response
            raw (bool, optional): Include raw data from this provider

        Raises:
            PangeaAPIException: If an API Error happens

        Returns:
            A PangeaResponse where the IP information is in the
                response.result field.  Available response fields can be found in our [API documentation](https://pangea.cloud/docs/api/ip-intel)

        Examples:
            response = ip_intel.geolocate(
                ip="93.231.182.110",
                provider="digitalelement",
            )
        """
        input = IPGeolocateRequest(ip=ip, verbose=verbose, raw=raw, provider=provider)
        return self.request.post("v1/geolocate", IPGeolocateResult, data=input.dict(exclude_none=True))

    def geolocate_bulk(
        self, ips: List[str], verbose: Optional[bool] = None, raw: Optional[bool] = None, provider: Optional[str] = None
    ) -> PangeaResponse[IPGeolocateBulkResult]:
        """
        Geolocate V2

        Retrieve location information associated with an IP address.

        OperationId: ip_intel_post_v2_geolocate

        Args:
            ips (List[str]): List of IP addresses to be geolocated
            provider (str, optional): Use geolocation data from this provider ("digitalelement"). Default provider defined by the configuration.
            verbose (bool, optional): Echo the API parameters in the response
            raw (bool, optional): Include raw data from this provider

        Raises:
            PangeaAPIException: If an API Error happens

        Returns:
            A PangeaResponse where the IP information is in the
                response.result field.  Available response fields can be found in our [API documentation](https://pangea.cloud/docs/api/ip-intel)

        Examples:
            response = ip_intel.geolocate_bulk(
                ips=["93.231.182.110"],
                provider="digitalelement",
            )
        """
        input = IPGeolocateBulkRequest(ips=ips, verbose=verbose, raw=raw, provider=provider)
        return self.request.post("v2/geolocate", IPGeolocateBulkResult, data=input.dict(exclude_none=True))

    def get_domain(
        self, ip: str, verbose: Optional[bool] = None, raw: Optional[bool] = None, provider: Optional[str] = None
    ) -> PangeaResponse[IPDomainResult]:
        """
        Domain

        Retrieve the domain name associated with an IP address.

        OperationId: ip_intel_post_v1_domain

        Args:
            ip (str): The IP to be looked up
            provider (str, optional): Use geolocation data from this provider ("digitalelement"). Default provider defined by the configuration.
            verbose (bool, optional): Echo the API parameters in the response
            raw (bool, optional): Include raw data from this provider

        Raises:
            PangeaAPIException: If an API Error happens

        Returns:
            A PangeaResponse where the IP information is in the
                response.result field.  Available response fields can be found in our [API documentation](https://pangea.cloud/docs/api/ip-intel)

        Examples:
            response = ip_intel.get_domain(
                ip="93.231.182.110",
                provider="digitalelement",
            )
        """
        input = IPDomainRequest(ip=ip, verbose=verbose, raw=raw, provider=provider)
        return self.request.post("v1/domain", IPDomainResult, data=input.dict(exclude_none=True))

    def get_domain_bulk(
        self, ips: List[str], verbose: Optional[bool] = None, raw: Optional[bool] = None, provider: Optional[str] = None
    ) -> PangeaResponse[IPDomainBulkResult]:
        """
        Domain V2

        Retrieve the domain names associated with a list of IP addresses.

        OperationId: ip_intel_post_v2_domain

        Args:
            ips (List[str]): List of IPs to be looked up
            provider (str, optional): Use geolocation data from this provider ("digitalelement"). Default provider defined by the configuration.
            verbose (bool, optional): Echo the API parameters in the response
            raw (bool, optional): Include raw data from this provider

        Raises:
            PangeaAPIException: If an API Error happens

        Returns:
            A PangeaResponse where the IP information is in the
                response.result field.  Available response fields can be found in our [API documentation](https://pangea.cloud/docs/api/ip-intel)

        Examples:
            response = ip_intel.get_domain_bulk(
                ips=["93.231.182.110"],
                provider="digitalelement",
            )
        """
        input = IPDomainBulkRequest(ips=ips, verbose=verbose, raw=raw, provider=provider)
        return self.request.post("v2/domain", IPDomainBulkResult, data=input.dict(exclude_none=True))

    def is_vpn(
        self, ip: str, verbose: Optional[bool] = None, raw: Optional[bool] = None, provider: Optional[str] = None
    ) -> PangeaResponse[IPVPNResult]:
        """
        VPN

        Determine if an IP address originates from a VPN.

        OperationId: ip_intel_post_v1_vpn

        Args:
            ip (str): The IP to be looked up
            provider (str, optional): Use geolocation data from this provider ("digitalelement"). Default provider defined by the configuration.
            verbose (bool, optional): Echo the API parameters in the response
            raw (bool, optional): Include raw data from this provider

        Raises:
            PangeaAPIException: If an API Error happens

        Returns:
            A PangeaResponse where the IP information is in the
                response.result field.  Available response fields can be found in our [API documentation](https://pangea.cloud/docs/api/ip-intel)

        Examples:
            response = ip_intel.is_vpn(
                ip="93.231.182.110",
                provider="digitalelement",
            )
        """
        input = IPVPNRequest(ip=ip, verbose=verbose, raw=raw, provider=provider)
        return self.request.post("v1/vpn", IPVPNResult, data=input.dict(exclude_none=True))

    def is_vpn_bulk(
        self, ips: List[str], verbose: Optional[bool] = None, raw: Optional[bool] = None, provider: Optional[str] = None
    ) -> PangeaResponse[IPVPNBulkResult]:
        """
        VPN V2

        Determine if an IP address originates from a VPN.

        OperationId: ip_intel_post_v2_vpn

        Args:
            ips (List[str]): The IPs list to be looked up
            provider (str, optional): Use geolocation data from this provider ("digitalelement"). Default provider defined by the configuration.
            verbose (bool, optional): Echo the API parameters in the response
            raw (bool, optional): Include raw data from this provider

        Raises:
            PangeaAPIException: If an API Error happens

        Returns:
            A PangeaResponse where the IP information is in the
                response.result field.  Available response fields can be found in our [API documentation](https://pangea.cloud/docs/api/ip-intel)

        Examples:
            response = ip_intel.is_vpn_bulk(
                ip="93.231.182.110",
                provider="digitalelement",
            )
        """
        input = IPVPNBulkRequest(ips=ips, verbose=verbose, raw=raw, provider=provider)
        return self.request.post("v2/vpn", IPVPNBulkResult, data=input.dict(exclude_none=True))

    def is_proxy(
        self, ip: str, verbose: Optional[bool] = None, raw: Optional[bool] = None, provider: Optional[str] = None
    ) -> PangeaResponse[IPProxyResult]:
        """
        Proxy

        Determine if an IP address originates from a proxy.

        OperationId: ip_intel_post_v1_proxy

        Args:
            ip (str): The IP to be looked up
            provider (str, optional): Use geolocation data from this provider ("digitalelement"). Default provider defined by the configuration.
            verbose (bool, optional): Echo the API parameters in the response
            raw (bool, optional): Include raw data from this provider

        Raises:
            PangeaAPIException: If an API Error happens

        Returns:
            A PangeaResponse where the IP information is in the
                response.result field.  Available response fields can be found in our [API documentation](https://pangea.cloud/docs/api/ip-intel)

        Examples:
            response = ip_intel.is_proxy(
                ip="34.201.32.172",
                provider="digitalelement",
            )
        """
        input = IPProxyRequest(ip=ip, verbose=verbose, raw=raw, provider=provider)
        return self.request.post("v1/proxy", IPProxyResult, data=input.dict(exclude_none=True))

    def is_proxy_bulk(
        self, ips: List[str], verbose: Optional[bool] = None, raw: Optional[bool] = None, provider: Optional[str] = None
    ) -> PangeaResponse[IPProxyBulkResult]:
        """
        Proxy V2

        Determine if an IP address originates from a proxy.

        OperationId: ip_intel_post_v2_proxy

        Args:
            ips (List[str]): The IPs list to be looked up
            provider (str, optional): Use geolocation data from this provider ("digitalelement"). Default provider defined by the configuration.
            verbose (bool, optional): Echo the API parameters in the response
            raw (bool, optional): Include raw data from this provider

        Raises:
            PangeaAPIException: If an API Error happens

        Returns:
            A PangeaResponse where the IP information is in the
                response.result field.  Available response fields can be found in our [API documentation](https://pangea.cloud/docs/api/ip-intel)

        Examples:
            response = ip_intel.is_proxy_bulk(
                ips=["34.201.32.172"],
                provider="digitalelement",
            )
        """
        input = IPProxyBulkRequest(ips=ips, verbose=verbose, raw=raw, provider=provider)
        return self.request.post("v2/proxy", IPProxyBulkResult, data=input.dict(exclude_none=True))


class UrlIntel(ServiceBase):
    """URL Intel service client.

    Provides methods to interact with [Pangea URL Intel Service](/docs/api/url-intel)

    The following information is needed:
        PANGEA_TOKEN - service token which can be found on the Pangea User
            Console at [https://console.pangea.cloud/project/tokens](https://console.pangea.cloud/project/tokens)

    Examples:
        import os

        # Pangea SDK
        from pangea.config import PangeaConfig
        from pangea.services import UrlIntel

        PANGEA_TOKEN = os.getenv("PANGEA_TOKEN")

        url_intel_config = PangeaConfig(domain="pangea.cloud")

        # Setup Pangea URL Intel service
        url_intel = UrlIntel(token=PANGEA_TOKEN, config=url_intel_config)
    """

    service_name = "url-intel"

    def reputation(
        self,
        url: str,
        verbose: Optional[bool] = None,
        raw: Optional[bool] = None,
        provider: Optional[str] = None,
    ) -> PangeaResponse[URLReputationResult]:
        """
        Reputation

        Retrieve a reputation score for a URL from a provider, including an optional detailed report.

        OperationId: url_intel_post_v1_reputation

        Args:
            url (str): The URL to be looked up
            verbose (bool, optional): Echo the API parameters in the response
            raw (bool, optional): Include raw data from this provider
            provider (str, optional): Use reputation data from this provider: "crowdstrike"

        Raises:
            PangeaAPIException: If an API Error happens

        Returns:
            A PangeaResponse where the sanctioned source(s) are in the
                response.result field.  Available response fields can be found in our [API documentation](https://pangea.cloud/docs/api/url-intel)

        Examples:
            response = url_intel.reputation(
                url="http://113.235.101.11:54384",
                provider="crowdstrike",
            )
        """

        input = URLReputationRequest(url=url, provider=provider, verbose=verbose, raw=raw)
        return self.request.post("v1/reputation", URLReputationResult, data=input.dict(exclude_none=True))

    def reputation_bulk(
        self,
        urls: List[str],
        verbose: Optional[bool] = None,
        raw: Optional[bool] = None,
        provider: Optional[str] = None,
    ) -> PangeaResponse[URLReputationResult]:
        """
        Reputation V2

        Retrieve reputation scores for a list of URLs from a provider, including an optional detailed report.

        OperationId: url_intel_post_v2_reputation

        Args:
            urls (List[str]): The URL list to be looked up
            verbose (bool, optional): Echo the API parameters in the response
            raw (bool, optional): Include raw data from this provider
            provider (str, optional): Use reputation data from this provider: "crowdstrike"

        Raises:
            PangeaAPIException: If an API Error happens

        Returns:
            A PangeaResponse where the sanctioned source(s) are in the
                response.result field.  Available response fields can be found in our [API documentation](https://pangea.cloud/docs/api/url-intel)

        Examples:
            response = url_intel.reputation_bulk(
                urls=["http://113.235.101.11:54384"],
                provider="crowdstrike",
            )
        """

        input = URLReputationBulkRequest(urls=urls, provider=provider, verbose=verbose, raw=raw)
        return self.request.post("v2/reputation", URLReputationBulkResult, data=input.dict(exclude_none=True))


class UserBreachedRequest(IntelCommonRequest):
    """
    User breached request data

    email (str): An email address to search for
    username (str): An username to search for
    ip (str): An ip to search for
    phone_number (str): A phone number to search for. minLength: 7, maxLength: 15.
    start (str): Earliest date for search
    end (str): Latest date for search
    """

    email: Optional[str] = None
    username: Optional[str] = None
    ip: Optional[str] = None
    phone_number: Optional[str] = None
    start: Optional[str] = None
    end: Optional[str] = None


class UserBreachedBulkRequest(IntelCommonRequest):
    """
    User breached request data

    emails (List[str]): An email address' list to search for
    usernames (List[str]): An username' list to search for
    ips (List[str]): An ip's list to search for
    phone_numbers (List[str]): A phone number's list to search for. minLength: 7, maxLength: 15.
    start (str): Earliest date for search
    end (str): Latest date for search
    """

    emails: Optional[List[str]] = None
    usernames: Optional[List[str]] = None
    ips: Optional[List[str]] = None
    phone_numbers: Optional[List[str]] = None
    start: Optional[str] = None
    end: Optional[str] = None


class UserBreachedCommonData(PangeaResponseResult):
    """
    User breached common information
    """

    found_in_breach: bool
    breach_count: int


class UserBreachedData(UserBreachedCommonData):
    """
    User breached information
    """

    pass


class UserBreachedResult(IntelCommonResult):
    """
    User breached result
    """

    data: UserBreachedData


class UserBreachedBulkResult(IntelCommonResult):
    """
    User breached result
    """

    data: Dict[str, UserBreachedData]


class UserPasswordBreachedRequest(IntelCommonRequest):
    """
    User password breached common request data

    hash_type (str): Hash type to be looked up
    hash_prefix (str): The prefix of the hash to be looked up.
    """

    hash_type: str
    hash_prefix: str


class UserPasswordBreachedBulkRequest(IntelCommonRequest):
    """
    User password breached common request data

    hash_type (str): Hash type to be looked up
    hash_prefixes (List[str]): The list of prefixes of the hashes to be looked up.
    """

    hash_type: str
    hash_prefixes: List[str]


class UserPasswordBreachedData(UserBreachedCommonData):
    """
    User password breached information
    """

    pass


class UserPasswordBreachedResult(IntelCommonResult):
    """
    User password breached result
    """

    data: UserPasswordBreachedData


class UserPasswordBreachedBulkResult(IntelCommonResult):
    """
    User password breached bulk result
    """

    data: Dict[str, UserPasswordBreachedData]


class UserIntel(ServiceBase):
    """User Intel service client.

    Provides methods to interact with [Pangea User Intel Service](/docs/api/user-intel)

    The following information is needed:
        PANGEA_TOKEN - service token which can be found on the Pangea User
            Console at [https://console.pangea.cloud/project/tokens](https://console.pangea.cloud/project/tokens)

    Examples:
        import os

        # Pangea SDK
        from pangea.config import PangeaConfig
        from pangea.services import UserIntel

        PANGEA_TOKEN = os.getenv("PANGEA_TOKEN")

        user_intel_config = PangeaConfig(domain="pangea.cloud")

        # Setup Pangea User Intel service
        user_intel = UserIntel(token=PANGEA_TOKEN, config=user_intel_config)
    """

    service_name = "user-intel"

    def user_breached(
        self,
        email: Optional[str] = None,
        username: Optional[str] = None,
        ip: Optional[str] = None,
        phone_number: Optional[str] = None,
        start: Optional[str] = None,
        end: Optional[str] = None,
        verbose: Optional[bool] = None,
        raw: Optional[bool] = None,
        provider: Optional[str] = None,
    ) -> PangeaResponse[UserBreachedResult]:
        """
        Look up breached users

        Determine if an email address, username, phone number, or IP address was exposed in a security breach.

        OperationId: user_intel_post_v1_user_breached

        Args:
            email (str): An email address to search for
            username (str): An username to search for
            ip (str): An ip to search for
            phone_number (str): A phone number to search for. minLength: 7, maxLength: 15.
            start (str): Earliest date for search
            end (str): Latest date for search
            verbose (bool, optional): Echo the API parameters in the response
            raw (bool, optional): Include raw data from this provider
            provider (str, optional): Use reputation data from this provider: "spycloud"

        Raises:
            PangeaAPIException: If an API Error happens

        Returns:
            A PangeaResponse where the sanctioned source(s) are in the
                response.result field.  Available response fields can be found in our [API documentation](https://pangea.cloud/docs/api/user-intel)

        Examples:
            response = user_intel.user_breached(
                phone_number="8005550123",
                provider="spycloud",
                verbose=True,
                raw=True,
            )
        """

        input = UserBreachedRequest(
            email=email,
            phone_number=phone_number,
            username=username,
            ip=ip,
            provider=provider,
            start=start,
            end=end,
            verbose=verbose,
            raw=raw,
        )
        return self.request.post("v1/user/breached", UserBreachedResult, data=input.dict(exclude_none=True))

    def user_breached_bulk(
        self,
        emails: Optional[List[str]] = None,
        usernames: Optional[List[str]] = None,
        ips: Optional[List[str]] = None,
        phone_numbers: Optional[List[str]] = None,
        start: Optional[str] = None,
        end: Optional[str] = None,
        verbose: Optional[bool] = None,
        raw: Optional[bool] = None,
        provider: Optional[str] = None,
    ) -> PangeaResponse[UserBreachedBulkResult]:
        """
        Look up breached users V2

        Determine if an email address, username, phone number, or IP address was exposed in a security breach.

        OperationId: user_intel_post_v2_user_breached

        Args:
            emails (List[str]): A list of email addresses to search for
            usernames (List[str]): A list of usernames to search for
            ips (List[str]): A list of ips to search for
            phone_numbers (List[str]): A list of phone numbers to search for. minLength: 7, maxLength: 15.
            start (str): Earliest date for search
            end (str): Latest date for search
            verbose (bool, optional): Echo the API parameters in the response
            raw (bool, optional): Include raw data from this provider
            provider (str, optional): Use reputation data from this provider: "spycloud"

        Raises:
            PangeaAPIException: If an API Error happens

        Returns:
            A PangeaResponse where the sanctioned source(s) are in the
                response.result field.  Available response fields can be found in our [API documentation](https://pangea.cloud/docs/api/user-intel)

        Examples:
            response = user_intel.user_breached_bulk(
                phone_numbers=["8005550123"],
                provider="spycloud",
                verbose=True,
                raw=True,
            )
        """

        input = UserBreachedBulkRequest(
            emails=emails,
            phone_numbers=phone_numbers,
            usernames=usernames,
            ips=ips,
            provider=provider,
            start=start,
            end=end,
            verbose=verbose,
            raw=raw,
        )
        return self.request.post("v2/user/breached", UserBreachedBulkResult, data=input.dict(exclude_none=True))

    def password_breached(
        self,
        hash_type: HashType,
        hash_prefix: str,
        verbose: Optional[bool] = None,
        raw: Optional[bool] = True,
        provider: Optional[str] = None,
    ) -> PangeaResponse[UserPasswordBreachedResult]:
        """
        Look up breached passwords

        Determine if a password has been exposed in a security breach using a 5 character prefix of the password hash.

        OperationId: user_intel_post_v1_password_breached

        Args:
            hash_type (str): Hash type to be looked up
            hash_prefix (str): The prefix of the hash to be looked up.
            verbose (bool, optional): Echo the API parameters in the response
            raw (bool, optional): Include raw data from this provider
            provider (str, optional): Use reputation data from this provider: "crowdstrike"

        Raises:
            PangeaAPIException: If an API Error happens

        Returns:
            A PangeaResponse where the sanctioned source(s) are in the
                response.result field.  Available response fields can be found in our [API documentation](https://pangea.cloud/docs/api/user-intel)

        Examples:
            response = user_intel.password_breached(
                hash_prefix="5baa6",
                hash_type=HashType.SHA256,
                provider="spycloud",
            )
        """

        input = UserPasswordBreachedRequest(
            hash_type=hash_type, hash_prefix=hash_prefix, provider=provider, verbose=verbose, raw=raw
        )
        return self.request.post("v1/password/breached", UserPasswordBreachedResult, data=input.dict(exclude_none=True))

    def password_breached_bulk(
        self,
        hash_type: HashType,
        hash_prefixes: List[str],
        verbose: Optional[bool] = None,
        raw: Optional[bool] = True,
        provider: Optional[str] = None,
    ) -> PangeaResponse[UserPasswordBreachedBulkResult]:
        """
        Look up breached passwords V2

        Determine if a password has been exposed in a security breach using a 5 character prefix of the password hash.

        OperationId: user_intel_post_v2_password_breached

        Args:
            hash_type (str): Hash type to be looked up
            hash_prefixes (List[str]): The list of prefixes of the hashes to be looked up.
            verbose (bool, optional): Echo the API parameters in the response
            raw (bool, optional): Include raw data from this provider
            provider (str, optional): Use reputation data from this provider: "crowdstrike"

        Raises:
            PangeaAPIException: If an API Error happens

        Returns:
            A PangeaResponse where the sanctioned source(s) are in the
                response.result field.  Available response fields can be found in our [API documentation](https://pangea.cloud/docs/api/user-intel)

        Examples:
            response = user_intel.password_breached_bulk(
                hash_prefixes=["5baa6"],
                hash_type=HashType.SHA256,
                provider="spycloud",
            )
        """

        input = UserPasswordBreachedBulkRequest(
            hash_type=hash_type, hash_prefixes=hash_prefixes, provider=provider, verbose=verbose, raw=raw
        )
        return self.request.post(
            "v2/password/breached", UserPasswordBreachedBulkResult, data=input.dict(exclude_none=True)
        )

    class PasswordStatus(enum.Enum):
        BREACHED = 0
        UNBREACHED = 1
        INCONCLUSIVE = 2

    @staticmethod
    def is_password_breached(response: PangeaResponse[UserBreachedResult], hash: str) -> PasswordStatus:
        if response.result.raw_data is None:
            raise PangeaException("Need raw data to check if hash is breached. Send request with raw=true")

        hash_data = response.result.raw_data.pop(hash, None)
        if hash_data is not None:
            # If hash is present in raw data, it's because it was breached
            return UserIntel.PasswordStatus.BREACHED
        else:
            # If it's not present, should check if I have all breached hash
            # Server will return a maximum of 1000 hash, so if breached count is greater than that,
            # I can't conclude is password is or is not breached
            if len(response.result.raw_data.keys()) >= 1000:
                return UserIntel.PasswordStatus.INCONCLUSIVE
            else:
                return UserIntel.PasswordStatus.UNBREACHED<|MERGE_RESOLUTION|>--- conflicted
+++ resolved
@@ -1,6 +1,7 @@
 # Copyright 2022 Pangea Cyber Corporation
 # Author: Pangea Cyber Corporation
 import enum
+import hashlib
 from typing import Dict, List, Optional
 
 from pangea.exceptions import PangeaException
@@ -518,8 +519,8 @@
 
         Examples:
             response = file_intel.hash_reputation(
-                hash="179e2b8a4162372cd9344b81793cbf74a9513a002eda3324e6331243f3137a63", 
-                hash_type="sha256", 
+                hash="179e2b8a4162372cd9344b81793cbf74a9513a002eda3324e6331243f3137a63",
+                hash_type="sha256",
                 provider="reversinglabs",
             )
         """
@@ -600,14 +601,11 @@
             )
         """
 
-<<<<<<< HEAD
-        hash = hash_256_filepath(filepath)
-        return self.hash_reputation(hash=hash, hash_type="sha256", verbose=verbose, raw=raw, provider=provider)
-=======
         with open(filepath, "rb") as data:
             # Can be simplified with `hashlib.file_digest()` in Python v3.11.
             hash = hashlib.sha256(data.read()).hexdigest()
->>>>>>> d45f59ca
+
+        return self.hash_reputation(hash=hash, hash_type="sha256", verbose=verbose, raw=raw, provider=provider)
 
     def filepath_reputation_bulk(
         self,
