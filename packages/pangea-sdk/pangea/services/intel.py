# Copyright 2022 Pangea Cyber Corporation
# Author: Pangea Cyber Corporation
import enum
import hashlib
import io
from typing import Dict, List, Optional

from pangea.deprecated import pangea_deprecated
<<<<<<< HEAD
from pangea.response import APIRequestModel, PangeaResponse, PangeaResponseResult
=======
from pangea.exceptions import PangeaException
from pangea.response import APIRequestModel, APIResponseModel, PangeaResponse, PangeaResponseResult
>>>>>>> 7e723bb5

from .base import ServiceBase


class IntelCommonRequest(APIRequestModel):
    """
    Intel common request data

    provider (str, optional): Provider of the information. Default provider defined by the configuration.
    verbose (bool, optional): Echo back the parameters of the API in the response
    raw (bool, optional): Return additional details from the provider.
    """

    verbose: Optional[bool] = None
    raw: Optional[bool] = None
    provider: Optional[str] = None


class IntelCommonResult(PangeaResponseResult):
    """
    Intel common result data
    """

    parameters: Optional[Dict] = None
    raw_data: Optional[Dict] = None


class FileReputationRequest(APIRequestModel):
    """
    File reputation request data

    file_hash (str): Hash of the file to be looked up
    hash_type (str): Type of hash, can be "sha256", "sha" or "md5"
    """

    hash: str
    hash_type: str


class FileReputationData(PangeaResponseResult):
    """
    File reputation information
    """

    category: List[str]
    score: int
    verdict: str


class FileReputationResult(PangeaResponseResult):
    """
    File reputation result information
    """

    data: FileReputationData


class IPCommonRequest(IntelCommonRequest):
    """
    IP common request data
    ip (str): IP address to search for reputation information
    """

    ip: str


class IPRepurationRequest(IPCommonRequest):
    """
    IP reputation request data

    """

    pass


class IPReputationData(PangeaResponseResult):
    """
    IP reputation information
    """

    category: List[str]
    score: int
    verdict: str


class IPReputationResult(PangeaResponseResult):
    """
    IP reputation result
    """

    data: IPReputationData


class IPGeolocateRequest(IPCommonRequest):
    """
    IP geolocate request data
    """

    pass


class IPGeolocateData(PangeaResponseResult):
    """
    IP geolocate data
    """

    country: str
    city: str
    latitude: float
    longitude: float
    postal_code: str
    country_code: str


class IPGeolocateResult(IntelCommonResult):
    """
    IP geolocate result
    """

    data: IPGeolocateData


class IPDomainRequest(IPCommonRequest):
    """
    IP domain request data
    """

    pass


class IPDomainData(PangeaResponseResult):
    domain_found: bool
    domain: Optional[str] = None


class IPDomainResult(IntelCommonResult):
    """
    IP geolocate result
    """

    data: IPDomainData


class IPVPNRequest(IPCommonRequest):
    """
    IP VPN request data
    """

    pass


class IPVPNData(PangeaResponseResult):
    is_vpn: bool


class IPVPNResult(IntelCommonResult):
    """
    IP geolocate result
    """

    data: IPVPNData


class IPProxyRequest(IPCommonRequest):
    """
    IP VPN request data
    """

    pass


class IPProxyData(PangeaResponseResult):
    is_proxy: bool


class IPProxyResult(IntelCommonResult):
    """
    IP geolocate result
    """

    data: IPProxyData


class DomainCommonRequest(IntelCommonRequest):
    """
    Domain lookup request data

    domain (str): Domain address to be analyzed
    """

    domain: str


class DomainReputationRequest(DomainCommonRequest):
    """
    Domain reputation request data
    """

    pass


class DomainReputationData(PangeaResponseResult):
    """
    Domain Reputation information
    """

    category: List[str]
    score: int
    verdict: str


class DomainReputationResult(PangeaResponseResult):
    """
    Domain reputation result
    """

    data: DomainReputationData


class URLCommonRequest(IntelCommonRequest):
    """
    URL common request data

    url (str): URL address to be analyzed
    """

    url: str


class URLReputationRequest(URLCommonRequest):
    """
    URL reputation request data
    """

    pass


class URLReputationData(PangeaResponseResult):
    """
    URL reputation information
    """

    category: List[str]
    score: int
    verdict: str


class URLReputationResult(IntelCommonResult):
    """
    URL Reputation result
    """

    data: URLReputationData


class HashType(str, enum.Enum):
    SHA256 = "sha256"
    SHA1 = "sha1"
    MD5 = "md5"

    def __str__(self):
        return str(self.value)

    def __repr__(self):
        return str(self.value)


class FileIntel(ServiceBase):
    """File Intel service client

    Provides methods to interact with [Pangea File Intel Service](https://pangea.cloud/docs/api/file-intel)

    The following information is needed:
        PANGEA_TOKEN - service token which can be found on the Pangea User
            Console at [https://console.pangea.cloud/project/tokens](https://console.pangea.cloud/project/tokens)

    Examples:
        import os

        # Pangea SDK
        from pangea.config import PangeaConfig
        from pangea.services import FileIntel

        PANGEA_TOKEN = os.getenv("PANGEA_INTEL_TOKEN")

        file_intel_config = PangeaConfig(domain="aws.us.pangea.cloud")

        # Setup Pangea File Intel service
        file_intel = FileIntel(token=PANGEA_TOKEN, config=file_intel_config)
    """

    service_name = "file-intel"

    @pangea_deprecated(version="1.2.0", reason="Should use FileIntel.hashReputation()")
    def lookup(
        self,
        hash: str,
        hash_type: str,
        provider: Optional[str] = None,
        verbose: Optional[bool] = None,
        raw: Optional[bool] = None,
    ) -> PangeaResponse[FileReputationResult]:
        """
        Reputation check

        Retrieve hash-based file reputation from a provider, including an optional detailed report.

        Args:
            hash (str): The hash of the file to be looked up
            hash_type (str): One of "sha256", "sha", "md5"
            provider (str, optional): Use reputation data from these providers: "reversinglabs" or "crowdstrike"
            verbose (bool, optional): Echo the API parameters in the response
            raw (bool, optional): Include raw data from this provider

        Raises:
            PangeaAPIException: If an API Error happens

        Returns:
            A PangeaResponse where the sanctioned source(s) are in the
                response.result field.  Available response fields can be found in our [API documentation](https://pangea.cloud/docs/api/file-intel).

        Examples:
            response = file_intel.lookup(hash="142b638c6a60b60c7f9928da4fb85a5a8e1422a9ffdc9ee49e17e56ccca9cf6e", hash_type="sha256", provider="reversinglabs")
        """
        input = FileReputationRequest(hash=hash, hash_type=hash_type, verbose=verbose, raw=raw, provider=provider)
        return self.request.post("v1/reputation", FileReputationResult, data=input.dict(exclude_none=True))

    def hashReputation(
        self,
        hash: str,
        hash_type: str,
        provider: Optional[str] = None,
        verbose: Optional[bool] = None,
        raw: Optional[bool] = None,
    ) -> PangeaResponse[FileReputationResult]:
        """
        Reputation check

        Retrieve hash-based file reputation from a provider, including an optional detailed report.

        Args:
            hash (str): The hash of the file to be looked up
            hash_type (str): One of "sha256", "sha", "md5"
            provider (str, optional): Use reputation data from these providers: "reversinglabs" or "crowdstrike"
            verbose (bool, optional): Echo the API parameters in the response
            raw (bool, optional): Include raw data from this provider

        Raises:
            PangeaAPIException: If an API Error happens

        Returns:
            A PangeaResponse where the sanctioned source(s) are in the
                response.result field.  Available response fields can be found in our [API documentation](https://pangea.cloud/docs/api/file-intel).

        Examples:
            response = file_intel.hashReputation(hash="142b638c6a60b60c7f9928da4fb85a5a8e1422a9ffdc9ee49e17e56ccca9cf6e", hash_type="sha256", provider="reversinglabs")

        """
        input = FileReputationRequest(hash=hash, hash_type=hash_type, verbose=verbose, raw=raw, provider=provider)
        return self.request.post("v1/reputation", FileReputationResult, data=input.dict(exclude_none=True))

    @pangea_deprecated(version="1.2.0", reason="Should use FileIntel.filepathReputation()")
    def lookupFilepath(
        self,
        filepath: str,
        provider: Optional[str] = None,
        verbose: Optional[bool] = None,
        raw: Optional[bool] = None,
    ) -> PangeaResponse[FileReputationResult]:
        """
        Reputation, from filepath

        Retrieve hash-based file reputation from a provider, including an optional detailed report.

        Args:
            filepath (str): The path to the file to be looked up
            provider (str, optional): Use reputation data from these providers: "reversinglabs" or "crowdstrike"
            verbose (bool, optional): Echo the API parameters in the response
            raw (bool, optional): Include raw data from this provider

        Raises:
            PangeaAPIException: If an API Error happens

        Returns:
            A PangeaResponse where the sanctioned source(s) are in the
                response.result field.  Available response fields can be found in our [API documentation](https://pangea.cloud/docs/api/file-intel).

        Examples:
            response = file_intel.lookupFilepath(filepath="./myfile.exe", provider="reversinglabs"))
        """

        data = open(filepath, "rb")
        hash = hashlib.sha256(data.read()).hexdigest()

        input = FileReputationRequest(hash=hash, hash_type="sha256", verbose=verbose, raw=raw, provider=provider)
        return self.request.post("v1/reputation", FileReputationResult, data=input.dict(exclude_none=True))

    def filepathReputation(
        self,
        filepath: str,
        provider: Optional[str] = None,
        verbose: Optional[bool] = None,
        raw: Optional[bool] = None,
    ) -> PangeaResponse[FileReputationResult]:
        """
        Reputation, from filepath

        Retrieve hash-based file reputation from a provider, including an optional detailed report.
        This function take care of calculate filepath hash and make the request to service

        OperationId: file_intel_post_v1_reputation

        Args:
            filepath (str): The path to the file to be looked up
            provider (str, optional): Use reputation data from these providers: "reversinglabs" or "crowdstrike"
            verbose (bool, optional): Echo the API parameters in the response
            raw (bool, optional): Include raw data from this provider

        Raises:
            PangeaAPIException: If an API Error happens

        Returns:
            A PangeaResponse where the sanctioned source(s) are in the
                response.result field.  Available response fields can be found in our [API documentation](https://pangea.cloud/docs/api/file-intel).

        Examples:
            response = file_intel.filepathReputation(
                filepath="./myfile.exe",
                provider="reversinglabs",
            )
        """

        data = open(filepath, "rb")
        hash = hashlib.sha256(data.read()).hexdigest()

        input = FileReputationRequest(hash=hash, hash_type="sha256", verbose=verbose, raw=raw, provider=provider)
        return self.request.post("v1/reputation", FileReputationResult, data=input.dict(exclude_none=True))


class DomainIntel(ServiceBase):
    """Domain Intel service client

    Provides methods to interact with [Pangea Domain Intel Service](https://pangea.cloud/docs/api/domain-intel)

    The following information is needed:
        PANGEA_TOKEN - service token which can be found on the Pangea User
            Console at [https://console.pangea.cloud/project/tokens](https://console.pangea.cloud/project/tokens)

    Examples:
        import os

        # Pangea SDK
        from pangea.config import PangeaConfig
        from pangea.services import DomainIntel

        PANGEA_TOKEN = os.getenv("PANGEA_INTEL_TOKEN")

        domain_intel_config = PangeaConfig(domain="aws.us.pangea.cloud")

        # Setup Pangea Domain Intel service
        domain_intel = DomainIntel(token=PANGEA_TOKEN, config=domain_intel_config)
    """

    service_name = "domain-intel"

    @pangea_deprecated(version="1.2.0", reason="Should use DomainIntel.reputation()")
    def lookup(
        self, domain: str, verbose: Optional[bool] = None, raw: Optional[bool] = None, provider: Optional[str] = None
    ) -> PangeaResponse[DomainReputationResult]:
        """
        Reputation check

        Retrieve reputation for a domain from a provider, including an optional detailed report.

        Args:
            domain (str): The domain to be looked up
            provider (str, optional): Use reputation data from these providers: "domaintools" or "crowdstrike"
            verbose (bool, optional): Echo the API parameters in the response
            raw (bool, optional): Include raw data from this provider

        Raises:
            PangeaAPIException: If an API Error happens

        Returns:
            A PangeaResponse where the sanctioned source(s) are in the
                response.result field.  Available response fields can be found in our [API documentation](https://pangea.cloud/docs/api/domain-intel).

        Examples:
            response = domain_intel.lookup(domain="737updatesboeing.com", provider="domaintools")
        """
        input = DomainReputationRequest(domain=domain, verbose=verbose, provider=provider, raw=raw)
        return self.request.post("v1/reputation", DomainReputationResult, data=input.dict(exclude_none=True))

    def reputation(
        self, domain: str, verbose: Optional[bool] = None, raw: Optional[bool] = None, provider: Optional[str] = None
    ) -> PangeaResponse[DomainReputationResult]:
        """
        Reputation

        Retrieve reputation for a domain from a provider, including an optional detailed report.

        OperationId: domain_intel_post_v1_reputation

        Args:
            domain (str): The domain to be looked up
            provider (str, optional): Use reputation data from these providers: "domaintools" or "crowdstrike"
            verbose (bool, optional): Echo the API parameters in the response
            raw (bool, optional): Include raw data from this provider

        Raises:
            PangeaAPIException: If an API Error happens

        Returns:
            A PangeaResponse where the sanctioned source(s) are in the
                response.result field.  Available response fields can be found in our [API documentation](https://pangea.cloud/docs/api/domain-intel).

        Examples:
            response = domain_intel.lookup(
                domain="737updatesboeing.com",
                provider="domaintools",
            )
        """
        input = DomainReputationRequest(domain=domain, verbose=verbose, provider=provider, raw=raw)
        return self.request.post("v1/reputation", DomainReputationResult, data=input.dict(exclude_none=True))


class IpIntel(ServiceBase):
    """IP Intel service client

    Provides methods to interact with [Pangea IP Intel Service](/docs/api/ip-intel)

    The following information is needed:
        PANGEA_TOKEN - service token which can be found on the Pangea User
            Console at [https://console.pangea.cloud/project/tokens](https://console.pangea.cloud/project/tokens)

    Examples:
        import os

        # Pangea SDK
        from pangea.config import PangeaConfig
        from pangea.services import IpIntel

        PANGEA_TOKEN = os.getenv("PANGEA_TOKEN")

        ip_intel_config = PangeaConfig(domain="pangea.cloud")

        # Setup Pangea IP Intel service
        ip_intel = IpIntel(token=PANGEA_TOKEN, config=ip_intel_config)
    """

    service_name = "ip-intel"

    @pangea_deprecated(version="1.2.0", reason="Should use IpIntel.reputation()")
    def lookup(
        self, ip: str, verbose: Optional[bool] = None, raw: Optional[bool] = None, provider: Optional[str] = None
    ) -> PangeaResponse[IPReputationResult]:
        """
        Reputation

        Retrieve a reputation score for an IP address from a provider, including an optional detailed report.

        Args:
            ip (str): The IP to be looked up
            verbose (bool, optional): Echo the API parameters in the response
            raw (bool, optional): Include raw data from this provider
            provider (str, optional): Use reputation data from this provider: "crowdstrike"

        Raises:
            PangeaAPIException: If an API Error happens

        Returns:
            A PangeaResponse where the sanctioned source(s) are in the
                response.result field.  Available response fields can be found in our [API documentation](/docs/api/ip-intel)

        Examples:
            response = ip_intel.lookup(ip="93.231.182.110", provider="crowdstrike")

        """
        input = IPRepurationRequest(ip=ip, verbose=verbose, raw=raw, provider=provider)
        return self.request.post("v1/reputation", IPReputationResult, data=input.dict(exclude_none=True))

    def reputation(
        self, ip: str, verbose: Optional[bool] = None, raw: Optional[bool] = None, provider: Optional[str] = None
    ) -> PangeaResponse[IPReputationResult]:
        """
        Reputation

        Retrieve a reputation score for an IP address from a provider, including an optional detailed report.

        OperationId: ip_intel_post_v1_reputation

        Args:
            ip (str): The IP to be looked up
            verbose (bool, optional): Echo the API parameters in the response
            raw (bool, optional): Include raw data from this provider
            provider (str, optional): Use reputation data from this provider: "crowdstrike"

        Raises:
            PangeaAPIException: If an API Error happens

        Returns:
            A PangeaResponse where the sanctioned source(s) are in the
                response.result field.  Available response fields can be found in our [API documentation](/docs/api/ip-intel)

        Examples:
            response = ip_intel.reputation(
                ip="93.231.182.110",
                provider="crowdstrike",
            )
        """
        input = IPRepurationRequest(ip=ip, verbose=verbose, raw=raw, provider=provider)
        return self.request.post("v1/reputation", IPReputationResult, data=input.dict(exclude_none=True))

    def geolocate(
        self, ip: str, verbose: Optional[bool] = None, raw: Optional[bool] = None, provider: Optional[str] = None
    ) -> PangeaResponse[IPGeolocateResult]:
        """
        Geolocate

        Retrieve information about the location of an IP address.

        OperationId: ip_intel_post_v1_geolocate

        Args:
            ip (str): IP address to be geolocated
            provider (str, optional): Use geolocation data from this provider ("digitalelement"). Default provider defined by the configuration.
            verbose (bool, optional): Echo the API parameters in the response
            raw (bool, optional): Include raw data from this provider

        Raises:
            PangeaAPIException: If an API Error happens

        Returns:
            A PangeaResponse where the IP information is in the
                response.result field.  Available response fields can be found in our [API documentation](/docs/api/ip-intel)

        Examples:
            response = ip_intel.geolocate(
                ip="93.231.182.110",
                provider="digitalelement",
            )
        """
        input = IPGeolocateRequest(ip=ip, verbose=verbose, raw=raw, provider=provider)
        return self.request.post("v1/geolocate", IPGeolocateResult, data=input.dict(exclude_none=True))

    def get_domain(
        self, ip: str, verbose: Optional[bool] = None, raw: Optional[bool] = None, provider: Optional[str] = None
    ) -> PangeaResponse[IPDomainResult]:
        """
        Domain

        Retrieve the domain name associated with an IP address.

        OperationId: ip_intel_post_v1_domain

        Args:
            ip (str): The IP to be looked up
            provider (str, optional): Use geolocation data from this provider ("digitalelement"). Default provider defined by the configuration.
            verbose (bool, optional): Echo the API parameters in the response
            raw (bool, optional): Include raw data from this provider

        Raises:
            PangeaAPIException: If an API Error happens

        Returns:
            A PangeaResponse where the IP information is in the
                response.result field.  Available response fields can be found in our [API documentation](/docs/api/ip-intel)

        Examples:
            response = ip_intel.get_domain(
                ip="93.231.182.110",
                provider="digitalelement",
            )
        """
        input = IPDomainRequest(ip=ip, verbose=verbose, raw=raw, provider=provider)
        return self.request.post("v1/domain", IPDomainResult, data=input.dict(exclude_none=True))

    def is_vpn(
        self, ip: str, verbose: Optional[bool] = None, raw: Optional[bool] = None, provider: Optional[str] = None
    ) -> PangeaResponse[IPVPNResult]:
        """
        VPN

        Determine if an IP address is provided by a VPN service.

        OperationId: ip_intel_post_v1_vpn

        Args:
            ip (str): The IP to be looked up
            provider (str, optional): Use geolocation data from this provider ("digitalelement"). Default provider defined by the configuration.
            verbose (bool, optional): Echo the API parameters in the response
            raw (bool, optional): Include raw data from this provider

        Raises:
            PangeaAPIException: If an API Error happens

        Returns:
            A PangeaResponse where the IP information is in the
                response.result field.  Available response fields can be found in our [API documentation](/docs/api/ip-intel)

        Examples:
            response = ip_intel.is_vpn(
                ip="93.231.182.110",
                provider="digitalelement",
            )
        """
        input = IPVPNRequest(ip=ip, verbose=verbose, raw=raw, provider=provider)
        return self.request.post("v1/vpn", IPVPNResult, data=input.dict(exclude_none=True))

    def is_proxy(
        self, ip: str, verbose: Optional[bool] = None, raw: Optional[bool] = None, provider: Optional[str] = None
    ) -> PangeaResponse[IPProxyResult]:
        """
        Proxy

        Determine if an IP address is provided by a proxy service.

        OperationId: ip_intel_post_v1_proxy

        Args:
            ip (str): The IP to be looked up
            provider (str, optional): Use geolocation data from this provider ("digitalelement"). Default provider defined by the configuration.
            verbose (bool, optional): Echo the API parameters in the response
            raw (bool, optional): Include raw data from this provider

        Raises:
            PangeaAPIException: If an API Error happens

        Returns:
            A PangeaResponse where the IP information is in the
                response.result field.  Available response fields can be found in our [API documentation](/docs/api/ip-intel)

        Examples:
            response = ip_intel.is_proxy(
                ip="93.231.182.110",
                provider="digitalelement",
            )
        """
        input = IPProxyRequest(ip=ip, verbose=verbose, raw=raw, provider=provider)
        return self.request.post("v1/proxy", IPProxyResult, data=input.dict(exclude_none=True))


class UrlIntel(ServiceBase):
    """URL Intel service client.

    Provides methods to interact with [Pangea URL Intel Service](/docs/api/url-intel)

    The following information is needed:
        PANGEA_TOKEN - service token which can be found on the Pangea User
            Console at [https://console.pangea.cloud/project/tokens](https://console.pangea.cloud/project/tokens)

    Examples:
        import os

        # Pangea SDK
        from pangea.config import PangeaConfig
        from pangea.services import UrlIntel

        PANGEA_TOKEN = os.getenv("PANGEA_TOKEN")

        url_intel_config = PangeaConfig(domain="pangea.cloud")

        # Setup Pangea URL Intel service
        url_intel = UrlIntel(token=PANGEA_TOKEN, config=url_intel_config)
    """

    service_name = "url-intel"

    @pangea_deprecated(version="1.2.0", reason="Should use UrlIntel.reputation()")
    def lookup(
        self, url: str, verbose: Optional[bool] = None, raw: Optional[bool] = None, provider: Optional[str] = None
    ) -> PangeaResponse[URLReputationResult]:
        """
        Reputation check

        Retrieve URL address reputation from a provider.

        Args:
            url (str): The URL to be looked up
            verbose (bool, optional): Echo the API parameters in the response
            raw (bool, optional): Include raw data from this provider
            provider (str, optional): Use reputation data from this provider: "crowdstrike"

        Raises:
            PangeaAPIException: If an API Error happens

        Returns:
            A PangeaResponse where the sanctioned source(s) are in the
                response.result field.  Available response fields can be found in our [API documentation](/docs/api/url-intel)

        Examples:
            response = url_intel.lookup(url="http://113.235.101.11:54384", provider="crowdstrike")
        """

        input = URLReputationRequest(url=url, provider=provider, verbose=verbose, raw=raw)
        return self.request.post("v1/reputation", URLReputationResult, data=input.dict(exclude_none=True))

    def reputation(
        self, url: str, verbose: Optional[bool] = None, raw: Optional[bool] = None, provider: Optional[str] = None
    ) -> PangeaResponse[URLReputationResult]:
        """
        Reputation

        Retrieve URL address reputation from a provider.

        OperationId: url_intel_post_v1_reputation

        Args:
            url (str): The URL to be looked up
            verbose (bool, optional): Echo the API parameters in the response
            raw (bool, optional): Include raw data from this provider
            provider (str, optional): Use reputation data from this provider: "crowdstrike"

        Raises:
            PangeaAPIException: If an API Error happens

        Returns:
            A PangeaResponse where the sanctioned source(s) are in the
                response.result field.  Available response fields can be found in our [API documentation](/docs/api/url-intel)

        Examples:
            response = url_intel.reputation(
                url="http://113.235.101.11:54384",
                provider="crowdstrike",
            )
        """

        input = URLReputationRequest(url=url, provider=provider, verbose=verbose, raw=raw)
        return self.request.post("v1/reputation", URLReputationResult, data=input.dict(exclude_none=True))


class UserBreachedRequest(IntelCommonRequest):
    """
    User breached common request data

    email (str): An email address to search for
    username (str): An username to search for
    ip (str): An ip to search for
    phone_number (str): A phone number to search for. minLength: 7, maxLength: 15.
    start (str): Earliest date for search
    end (str): Latest date for search
    """

    email: Optional[str] = None
    username: Optional[str] = None
    ip: Optional[str] = None
    phone_number: Optional[str] = None
    start: Optional[str] = None
    end: Optional[str] = None


class UserBreachedCommonData(PangeaResponseResult):
    """
    User breached common information
    """

    found_in_breach: bool
    breach_count: int


class UserBreachedData(UserBreachedCommonData):
    """
    User breached information
    """

    pass


class UserBreachedResult(IntelCommonResult):
    """
    User breached result
    """

    data: UserBreachedData


class UserPasswordBreachedRequest(IntelCommonRequest):
    """
    User password breached common request data

    hash_type (str): Hash type to be looked up
    hash_prefix (str): The prefix of the hash to be looked up.
    """

    hash_type: str
    hash_prefix: str


class UserPasswordBreachedData(UserBreachedCommonData):
    """
    User password breached information
    """

    pass


class UserPasswordBreachedResult(IntelCommonResult):
    """
    User password breached result
    """

    data: UserPasswordBreachedData


class UserIntel(ServiceBase):
    """User Intel service client.

    Provides methods to interact with [Pangea User Intel Service](/docs/api/user-intel)

    The following information is needed:
        PANGEA_TOKEN - service token which can be found on the Pangea User
            Console at [https://console.pangea.cloud/project/tokens](https://console.pangea.cloud/project/tokens)

    Examples:
        import os

        # Pangea SDK
        from pangea.config import PangeaConfig
        from pangea.services import UserIntel

        PANGEA_TOKEN = os.getenv("PANGEA_TOKEN")

        user_intel_config = PangeaConfig(domain="pangea.cloud")

        # Setup Pangea User Intel service
        user_intel = UserIntel(token=PANGEA_TOKEN, config=user_intel_config)
    """

    service_name = "user-intel"

    def user_breached(
        self,
        email: Optional[str] = None,
        username: Optional[str] = None,
        ip: Optional[str] = None,
        phone_number: Optional[str] = None,
        start: Optional[str] = None,
        end: Optional[str] = None,
        verbose: Optional[bool] = None,
        raw: Optional[bool] = None,
        provider: Optional[str] = None,
    ) -> PangeaResponse[UserBreachedResult]:
        """
        Look up breached users

        Find out if an email address, username, phone number, or IP address was exposed in a security breach.

        OperationId: user_intel_post_v1_user_breached

        Args:
            email (str): An email address to search for
            username (str): An username to search for
            ip (str): An ip to search for
            phone_number (str): A phone number to search for. minLength: 7, maxLength: 15.
            start (str): Earliest date for search
            end (str): Latest date for search
            verbose (bool, optional): Echo the API parameters in the response
            raw (bool, optional): Include raw data from this provider
            provider (str, optional): Use reputation data from this provider: "crowdstrike"

        Raises:
            PangeaAPIException: If an API Error happens

        Returns:
            A PangeaResponse where the sanctioned source(s) are in the
                response.result field.  Available response fields can be found in our [API documentation](/docs/api/url-intel)

        Examples:
            response = user_intel.user_breached(
                phone_number="8005550123",
                provider="spycloud",
                verbose=True,
                raw=True,
            )
        """

        input = UserBreachedRequest(
            email=email,
            phone_number=phone_number,
            username=username,
            ip=ip,
            provider=provider,
            start=start,
            end=end,
            verbose=verbose,
            raw=raw,
        )
        return self.request.post("v1/user/breached", UserBreachedResult, data=input.dict(exclude_none=True))

    def password_breached(
        self,
        hash_type: HashType,
        hash_prefix: str,
        verbose: Optional[bool] = None,
        raw: Optional[bool] = True,
        provider: Optional[str] = None,
    ) -> PangeaResponse[UserPasswordBreachedResult]:
        """
        Look up breached passwords

        Find out if a password has been exposed in security breaches by providing a 5 character prefix of the password hash.

        OperationId: user_intel_post_v1_password_breached

        Args:
            hash_type (str): Hash type to be looked up
            hash_prefix (str): The prefix of the hash to be looked up.
            verbose (bool, optional): Echo the API parameters in the response
            raw (bool, optional): Include raw data from this provider
            provider (str, optional): Use reputation data from this provider: "crowdstrike"

        Raises:
            PangeaAPIException: If an API Error happens

        Returns:
            A PangeaResponse where the sanctioned source(s) are in the
                response.result field.  Available response fields can be found in our [API documentation](/docs/api/url-intel)

        Examples:
            response = user_intel.password_breached(
                hash_prefix="5baa6",
                hash_type=HashType.SHA256,
                provider="spycloud",
            )
        """

        input = UserPasswordBreachedRequest(
            hash_type=hash_type, hash_prefix=hash_prefix, provider=provider, verbose=verbose, raw=raw
        )
<<<<<<< HEAD
        return self.request.post("v1/password/breached", UserPasswordBreachedResult, data=input.dict(exclude_none=True))


class FileScanRequest(IntelCommonRequest):
    """
    File Scan request data
    """

    pass


class FileScanData(PangeaResponseResult):
    """
    File Scan scan result data
    """

    category: List[str]
    score: int
    verdict: str


class FileScanResult(IntelCommonResult):
    data: FileScanData


class FileScan(ServiceBase):
    """FileScan service client.

    Provides methods to interact with Pangea FileScan Service:
        https://pangea.cloud/docs/api/embargo

    The following information is needed:
        PANGEA_TOKEN - service token which can be found on the Pangea User
            Console at [https://console.pangea.cloud/project/tokens](https://console.pangea.cloud/project/tokens)

    Examples:
        import os

        # Pangea SDK
        from pangea.config import PangeaConfig
        from pangea.services import FileScan

        PANGEA_TOKEN = os.getenv("PANGEA_TOKEN")

        file_scan_config = PangeaConfig(domain="aws.us.pangea.cloud")

        # Setup Pangea FileScan service
        file_scan = FileScan(token=PANGEA_TOKEN, config=file_scan_config)
    """

    service_name = "file-scan"
    version = "v1"

    def file_scan(
        self,
        file_path: Optional[str] = None,
        file: Optional[io.BufferedReader] = None,
        verbose: Optional[bool] = None,
        raw: Optional[bool] = None,
        provider: Optional[str] = None,
        sync_call: bool = True,
    ) -> PangeaResponse[FileScanResult]:
        """
        Scan

        Scan a file for malicious content.

        Args:
            file (io.BufferedReader, optional): file to be scanned (should be opened with read permision and in binary format)
            file_path (str, optional): filepath to be opened and scanned
            verbose (bool, optional): Echo the API parameters in the response
            raw (bool, optional): Include raw data from this provider
            provider (str, optional): Use reputation data from this provider: "crowdstrike"
            sync_call (bool, optional): True to wait until server return a result, False to retrieve inmediatly and retrieve result asynchronously

        Raises:
            PangeaAPIException: If an API Error happens

        Returns:
            A PangeaResponse where the sanctioned source(s) are in the
                response.result field.  Available response fields can be found
                in our [API Documentation](https://pangea.cloud/docs/api/file-scan).

        Examples:
            response = embargo.ip_check("1.1.1.1")
        """
        input = FileScanRequest(verbose=verbose, raw=raw, provider=provider)

        if file or file_path:
            if file_path:
                file = open(file_path, "rb")
            files = [("upload", ("filename.exe", file, "application/octet-stream"))]
        else:
            raise ValueError("Need to set file_path or file arguments")

        data = input.dict(exclude_none=True)
        return self.request.post("v1/scan", FileScanResult, data=data, files=files, poll_result=sync_call)
=======
        response = self.request.post("v1/password/breached", data=input.dict(exclude_none=True))
        response.result = UserPasswordBreachedResult(**response.raw_result)
        return response

    class PasswordStatus(enum.Enum):
        BREACHED = 0
        UNBREACHED = 1
        INCONCLUSIVE = 2

    @staticmethod
    def is_password_breached(response: PangeaResponse[UserBreachedResult], hash: str) -> PasswordStatus:
        if response.result.raw_data is None:
            raise PangeaException("Need raw data to check if hash is breached. Send request with raw=true")

        hash_data = response.result.raw_data.pop(hash, None)
        if hash_data is not None:
            # If hash is present in raw data, it's because it was breached
            return UserIntel.PasswordStatus.BREACHED
        else:
            # If it's not present, should check if I have all breached hash
            # Server will return a maximum of 1000 hash, so if breached count is greater than that,
            # I can't conclude is password is or is not breached
            if len(response.result.raw_data.keys()) >= 1000:
                return UserIntel.PasswordStatus.INCONCLUSIVE
            else:
                return UserIntel.PasswordStatus.UNBREACHED
>>>>>>> 7e723bb5
<|MERGE_RESOLUTION|>--- conflicted
+++ resolved
@@ -6,12 +6,8 @@
 from typing import Dict, List, Optional
 
 from pangea.deprecated import pangea_deprecated
-<<<<<<< HEAD
+from pangea.exceptions import PangeaException
 from pangea.response import APIRequestModel, PangeaResponse, PangeaResponseResult
-=======
-from pangea.exceptions import PangeaException
-from pangea.response import APIRequestModel, APIResponseModel, PangeaResponse, PangeaResponseResult
->>>>>>> 7e723bb5
 
 from .base import ServiceBase
 
@@ -1041,108 +1037,7 @@
         input = UserPasswordBreachedRequest(
             hash_type=hash_type, hash_prefix=hash_prefix, provider=provider, verbose=verbose, raw=raw
         )
-<<<<<<< HEAD
         return self.request.post("v1/password/breached", UserPasswordBreachedResult, data=input.dict(exclude_none=True))
-
-
-class FileScanRequest(IntelCommonRequest):
-    """
-    File Scan request data
-    """
-
-    pass
-
-
-class FileScanData(PangeaResponseResult):
-    """
-    File Scan scan result data
-    """
-
-    category: List[str]
-    score: int
-    verdict: str
-
-
-class FileScanResult(IntelCommonResult):
-    data: FileScanData
-
-
-class FileScan(ServiceBase):
-    """FileScan service client.
-
-    Provides methods to interact with Pangea FileScan Service:
-        https://pangea.cloud/docs/api/embargo
-
-    The following information is needed:
-        PANGEA_TOKEN - service token which can be found on the Pangea User
-            Console at [https://console.pangea.cloud/project/tokens](https://console.pangea.cloud/project/tokens)
-
-    Examples:
-        import os
-
-        # Pangea SDK
-        from pangea.config import PangeaConfig
-        from pangea.services import FileScan
-
-        PANGEA_TOKEN = os.getenv("PANGEA_TOKEN")
-
-        file_scan_config = PangeaConfig(domain="aws.us.pangea.cloud")
-
-        # Setup Pangea FileScan service
-        file_scan = FileScan(token=PANGEA_TOKEN, config=file_scan_config)
-    """
-
-    service_name = "file-scan"
-    version = "v1"
-
-    def file_scan(
-        self,
-        file_path: Optional[str] = None,
-        file: Optional[io.BufferedReader] = None,
-        verbose: Optional[bool] = None,
-        raw: Optional[bool] = None,
-        provider: Optional[str] = None,
-        sync_call: bool = True,
-    ) -> PangeaResponse[FileScanResult]:
-        """
-        Scan
-
-        Scan a file for malicious content.
-
-        Args:
-            file (io.BufferedReader, optional): file to be scanned (should be opened with read permision and in binary format)
-            file_path (str, optional): filepath to be opened and scanned
-            verbose (bool, optional): Echo the API parameters in the response
-            raw (bool, optional): Include raw data from this provider
-            provider (str, optional): Use reputation data from this provider: "crowdstrike"
-            sync_call (bool, optional): True to wait until server return a result, False to retrieve inmediatly and retrieve result asynchronously
-
-        Raises:
-            PangeaAPIException: If an API Error happens
-
-        Returns:
-            A PangeaResponse where the sanctioned source(s) are in the
-                response.result field.  Available response fields can be found
-                in our [API Documentation](https://pangea.cloud/docs/api/file-scan).
-
-        Examples:
-            response = embargo.ip_check("1.1.1.1")
-        """
-        input = FileScanRequest(verbose=verbose, raw=raw, provider=provider)
-
-        if file or file_path:
-            if file_path:
-                file = open(file_path, "rb")
-            files = [("upload", ("filename.exe", file, "application/octet-stream"))]
-        else:
-            raise ValueError("Need to set file_path or file arguments")
-
-        data = input.dict(exclude_none=True)
-        return self.request.post("v1/scan", FileScanResult, data=data, files=files, poll_result=sync_call)
-=======
-        response = self.request.post("v1/password/breached", data=input.dict(exclude_none=True))
-        response.result = UserPasswordBreachedResult(**response.raw_result)
-        return response
 
     class PasswordStatus(enum.Enum):
         BREACHED = 0
@@ -1166,4 +1061,99 @@
                 return UserIntel.PasswordStatus.INCONCLUSIVE
             else:
                 return UserIntel.PasswordStatus.UNBREACHED
->>>>>>> 7e723bb5
+
+
+class FileScanRequest(IntelCommonRequest):
+    """
+    File Scan request data
+    """
+
+    pass
+
+
+class FileScanData(PangeaResponseResult):
+    """
+    File Scan scan result data
+    """
+
+    category: List[str]
+    score: int
+    verdict: str
+
+
+class FileScanResult(IntelCommonResult):
+    data: FileScanData
+
+
+class FileScan(ServiceBase):
+    """FileScan service client.
+
+    Provides methods to interact with Pangea FileScan Service:
+        https://pangea.cloud/docs/api/embargo
+
+    The following information is needed:
+        PANGEA_TOKEN - service token which can be found on the Pangea User
+            Console at [https://console.pangea.cloud/project/tokens](https://console.pangea.cloud/project/tokens)
+
+    Examples:
+        import os
+
+        # Pangea SDK
+        from pangea.config import PangeaConfig
+        from pangea.services import FileScan
+
+        PANGEA_TOKEN = os.getenv("PANGEA_TOKEN")
+
+        file_scan_config = PangeaConfig(domain="aws.us.pangea.cloud")
+
+        # Setup Pangea FileScan service
+        file_scan = FileScan(token=PANGEA_TOKEN, config=file_scan_config)
+    """
+
+    service_name = "file-scan"
+    version = "v1"
+
+    def file_scan(
+        self,
+        file_path: Optional[str] = None,
+        file: Optional[io.BufferedReader] = None,
+        verbose: Optional[bool] = None,
+        raw: Optional[bool] = None,
+        provider: Optional[str] = None,
+        sync_call: bool = True,
+    ) -> PangeaResponse[FileScanResult]:
+        """
+        Scan
+
+        Scan a file for malicious content.
+
+        Args:
+            file (io.BufferedReader, optional): file to be scanned (should be opened with read permision and in binary format)
+            file_path (str, optional): filepath to be opened and scanned
+            verbose (bool, optional): Echo the API parameters in the response
+            raw (bool, optional): Include raw data from this provider
+            provider (str, optional): Use reputation data from this provider: "crowdstrike"
+            sync_call (bool, optional): True to wait until server return a result, False to retrieve inmediatly and retrieve result asynchronously
+
+        Raises:
+            PangeaAPIException: If an API Error happens
+
+        Returns:
+            A PangeaResponse where the sanctioned source(s) are in the
+                response.result field.  Available response fields can be found
+                in our [API Documentation](https://pangea.cloud/docs/api/file-scan).
+
+        Examples:
+            response = embargo.ip_check("1.1.1.1")
+        """
+        input = FileScanRequest(verbose=verbose, raw=raw, provider=provider)
+
+        if file or file_path:
+            if file_path:
+                file = open(file_path, "rb")
+            files = [("upload", ("filename.exe", file, "application/octet-stream"))]
+        else:
+            raise ValueError("Need to set file_path or file arguments")
+
+        data = input.dict(exclude_none=True)
+        return self.request.post("v1/scan", FileScanResult, data=data, files=files, poll_result=sync_call)