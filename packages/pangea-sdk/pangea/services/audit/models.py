# Copyright 2022 Pangea Cyber Corporation
# Author: Pangea Cyber Corporation
import copy
import datetime
import enum
import json
from typing import List, Optional, Union

<<<<<<< HEAD
from pangea.response import PangeaResponseResult
from pydantic import BaseModel


class BaseModelConfig(BaseModel):
    class Config:
        arbitrary_types_allowed = True
        extra = "allow"
=======
from pangea.response import APIRequestModel, APIResponseModel, PangeaResponseResult
>>>>>>> 68f8a849


class EventVerification(str, enum.Enum):
    NONE = "none"
    PASS = "pass"
    FAIL = "fail"

    def __str__(self):
        return str(self.value)

    def __repr__(self):
        return str(self.value)


class EventSigning(enum.Enum):
    NONE = 0
    LOCAL = 1
<<<<<<< HEAD
    VAULT = 2
=======
>>>>>>> 68f8a849

    def __str__(self):
        return str(self.value)

    def __repr__(self):
        return str(self.value)


<<<<<<< HEAD
class Event(BaseModelConfig):
=======
class Event(APIResponseModel):
>>>>>>> 68f8a849
    """Event to perform an auditable activity

    Arguments:
    message -- A message describing a detailed account of what happened.
    actor -- who performed the auditable activity.
    action -- auditable action that occurred.
    new -- The value of a record after it was changed.
    old -- The value of a record before it was changed.
    source -- Used to record the location from where an activity occurred.
    status -- Record whether or not the activity was successful.
    target -- Used to record the specific record that was targeted by the auditable activity.
    timestamp -- An optional client-supplied timestamp.
    """

    message: Union[str, dict]
    actor: Optional[str] = None
    action: Optional[str] = None
    new: Optional[Union[str, dict]] = None
    old: Optional[Union[str, dict]] = None
    source: Optional[str] = None
    status: Optional[str] = None
    target: Optional[str] = None
    timestamp: Optional[datetime.datetime] = None

    _JSON_SUPPORTED_FIELDS = ["message", "new", "old"]

    def __init__(self, **data):
        super().__init__(**data)
        self.parse_json_fields()

    def parse_json_fields(self):
        """Parse JSON supported fields from string to dict"""
        for f in self._JSON_SUPPORTED_FIELDS:
            v = getattr(self, f)
            if type(v) is str:
                try:
                    obj = json.loads(v)
                    setattr(self, f, obj)
                except:
                    pass

    def get_stringified_copy(self):
        """Return object copy with JSON supported fields in string format"""
        aux = copy.deepcopy(self)
        for f in self._JSON_SUPPORTED_FIELDS:
            v = getattr(aux, f, None)
            if v is not None and type(v) is dict:
                setattr(aux, f, self._dict_to_canonicalized_str(v))
        return aux

    def _dict_to_canonicalized_str(self, message: dict) -> str:
        """Convert dict to canonical str"""
        return json.dumps(message, ensure_ascii=False, allow_nan=False, separators=(",", ":"))


class EventEnvelope(APIResponseModel):
    """
    Contain extra information about an event.

    Arguments:
    event -- Event describing auditable activity.
    signature -- An optional client-side signature for forgery protection.
    public_key -- The base64-encoded ed25519 public key used for the signature, if one is provided
    received_at -- A server-supplied timestamp
    """

    event: Event
    signature: Optional[str] = None
    public_key: Optional[str] = None
    received_at: datetime.datetime
    signature_key_id: Optional[str] = None
    signature_key_version: Optional[int] = None


class LogRequest(APIRequestModel):
    """
    Input class to perform a log action

    Arguments:
    event -- A structured event describing an auditable activity.
    verbose -- If true, be verbose in the response; include membership proof, unpublished root and consistency proof, etc.
    signature -- An optional client-side signature for forgery protection.
    public_key -- The base64-encoded ed25519 public key used for the signature, if one is provided.
    prev_root -- Unpublished root hash that was returned from the last log API call that was made. If the user does not provide prev_root, the consistency proof from the last known unpublished root will be provided.
    """

    event: Event
    verbose: Optional[bool] = None
    signature: Optional[str] = None
    public_key: Optional[str] = None
    prev_root: Optional[str] = None
    sign: Optional[bool] = None
    signature_key_id: Optional[str] = None
    signature_key_version: Optional[str] = None


class LogResult(PangeaResponseResult):
    """
    Result class after an audit log action

    envelope -- Event envelope information.
    hash -- Event envelope hash.
    unpublished_root -- The current unpublished root.
    membership_proof -- A proof for verifying the unpublished root.
    consistency_proof -- If prev_root was present in the request, this proof verifies that the new unpublished root is a continuation of the prev_root
    """

    envelope: Optional[EventEnvelope] = None
    hash: str
    unpublished_root: Optional[str] = None
    membership_proof: Optional[str] = None
    consistency_proof: Optional[List[str]] = None
    consistency_verification: EventVerification = EventVerification.NONE
    membership_verification: EventVerification = EventVerification.NONE
    signature_verification: EventVerification = EventVerification.NONE


class SearchRestriction(APIResponseModel):
    """
    Set of restrictions when perform an audit search action

    Arguments:
    actor -- List of actors to include in search. If empty include all.
    action -- List of action to include in search. If empty include all.
    source -- List of sourcers to include in search. If empty include all.
    status -- List of status to include in search. If empty include all.
    target -- List of targets to include in search. If empty include all.
    """

    actor: List[str] = []
    action: List[str] = []
    source: List[str] = []
    status: List[str] = []
    target: List[str] = []


class SearchOrder(str, enum.Enum):
    ASC = "desc"
    DESC = "asc"


class SearchOrderBy(str, enum.Enum):
    ACTOR = "actor"
    ACTION = "action"
    MESSAGE = "message"
    RECEIVED_AT = "received_at"
    SOURCE = "source"
    STATUS = "status"
    TARGET = "target"
    TIMESTAMP = "timestamp"


class SearchRequest(APIRequestModel):
    """
    Input class to perform an audit search action

    Arguments:
        #: Query is a required field.
        #: The following optional qualifiers are supported:
        #:	* action:
        #:	* actor:
        #:	* message:
        #:	* new:
        #:	* old:
        #:	* status:
        #:	* target:
    query -- Natural search string; list of keywords with optional `<option>:<value>` qualifiers.
    order -- Specify the sort order of the response. "asc" or "desc".
    order_by -- Name of column to sort the results by. "message", "actor", "status", etc.
    start -- The start of the time range to perform the search on.
    end -- The end of the time range to perform the search on. All records up to the latest if left out.
    limit -- Number of audit records to include from the first page of the results.
    max_results -- Maximum number of results to return.
    search_restriction -- A list of keys to restrict the search results to. Useful for partitioning data available to the query string.
    verbose -- If true, include root, membership and consistency proofs in response.
    """

    query: str
    order: Optional[SearchOrder] = None
    order_by: Optional[SearchOrderBy] = None
    last: Optional[str] = None
    start: Optional[Union[datetime.time, str]] = None
    end: Optional[Union[datetime.time, str]] = None
    limit: Optional[int] = None
    max_results: Optional[int] = None
    search_restriction: Optional[dict] = None
    verbose: Optional[bool] = None


class RootRequest(APIRequestModel):
    """
    Input class to perform a root request action

    Arguments:

    tree_size -- The size of the tree (the number of records).
    """

    tree_size: Optional[int] = None


class Root(APIResponseModel):
    """
    Tree root information

    Arguments:
    tree_name -- The name of the Merkle Tree.
    size -- The size of the tree (the number of records).
    root_hash -- the root hash.
    url -- the URL where this root has been published.
    published_at -- The date/time when this root was published.
    consistency_proof -- Consistency proof to verify that this root is a continuation of the previous one.
    """

    tree_name: str
    size: int
    root_hash: str
    url: Optional[str] = None
    published_at: Optional[str] = None
    consistency_proof: Optional[List[str]] = None


class RootSource(str, enum.Enum):
    UNKNOWN = "unknown"
    ARWEAVE = "arweave"
    PANGEA = "pangea"


class PublishedRoot(APIResponseModel):
    """
    Published root information

    Arguments:
    size -- The size of the tree (the number of records).
    root_hash -- the root hash.
    published_at -- The date/time when this root was published.
    consistency_proof -- Consistency proof to verify that this root is a continuation of the previous one.
    source -- This should be "pangea" or "arweave"
    """

    size: int
    root_hash: str
    published_at: str
    consistency_proof: Optional[List[str]] = None
    source: RootSource = RootSource.UNKNOWN


class RootResult(PangeaResponseResult):
    """
    Result class after a root request
    """

    data: Root


class SearchEvent(APIResponseModel):
    """
    Event information received after a search request

    Arguments:
    envelope -- Event related information.
    hash -- The record's hash.
    leaf_index -- The index of the leaf of the Merkle Tree where this record was inserted.
    membership_proof -- A cryptographic proof that the record has been persisted in the log.
    consistency_verification -- Consistency verification calculated if required.
    membership_verification -- Membership verification calculated if required.
    signature_verification -- Signature verification calculated if required.
    """

    envelope: EventEnvelope
    hash: str
    membership_proof: Optional[str] = None
    published: Optional[bool] = None
    leaf_index: Optional[int] = None
    consistency_verification: EventVerification = EventVerification.NONE
    membership_verification: EventVerification = EventVerification.NONE
    signature_verification: EventVerification = EventVerification.NONE


class SearchOutput(PangeaResponseResult):
    """
    Result class after an audit search action

    Arguments:
    id -- Identifier to supply to search_results API to fetch/paginate through search results. ID is always populated on a successful response.
    expires_at -- The time when the results will no longer be available to page through via the results API.
    count -- The total number of results that were returned by the search.
    events -- A list of matching audit records.
    root -- Root of a published Merkle Tree.
    unpublished_root -- Root of a unpublished Merkle Tree
    """

    count: int
    events: List[SearchEvent]
    id: str
    expires_at: datetime.datetime
    root: Optional[Root] = None
    unpublished_root: Optional[Root] = None


class SearchResultRequest(APIRequestModel):
    """
    Class used to paginate search results

    Arguments:
    id -- A search results identifier returned by the search call.
    limit -- Number of audit records to include from the first page of the results.
    offset -- Offset from the start of the result set to start returning results from.
    """

    id: str
    limit: Optional[int] = 20
    offset: Optional[int] = 0


class SearchResultOutput(PangeaResponseResult):
    """
    Return class after a pagination search

    Arguments:
    count -- The total number of results that were returned by the search.
    events -- A list of matching audit records.
    root -- A root of a Merkle Tree.
    unpublished_root -- Root of a unpublished Merkle Tree
    """

    count: int
    events: List[SearchEvent]
    root: Optional[Root] = None
    unpublished_root: Optional[Root] = None<|MERGE_RESOLUTION|>--- conflicted
+++ resolved
@@ -6,18 +6,7 @@
 import json
 from typing import List, Optional, Union
 
-<<<<<<< HEAD
-from pangea.response import PangeaResponseResult
-from pydantic import BaseModel
-
-
-class BaseModelConfig(BaseModel):
-    class Config:
-        arbitrary_types_allowed = True
-        extra = "allow"
-=======
 from pangea.response import APIRequestModel, APIResponseModel, PangeaResponseResult
->>>>>>> 68f8a849
 
 
 class EventVerification(str, enum.Enum):
@@ -35,10 +24,7 @@
 class EventSigning(enum.Enum):
     NONE = 0
     LOCAL = 1
-<<<<<<< HEAD
     VAULT = 2
-=======
->>>>>>> 68f8a849
 
     def __str__(self):
         return str(self.value)
@@ -47,11 +33,7 @@
         return str(self.value)
 
 
-<<<<<<< HEAD
-class Event(BaseModelConfig):
-=======
 class Event(APIResponseModel):
->>>>>>> 68f8a849
     """Event to perform an auditable activity
 
     Arguments:
