--- conflicted
+++ resolved
@@ -1,13 +1,6 @@
 # Copyright 2022 Pangea Cyber Corporation
 # Author: Pangea Cyber Corporation
-<<<<<<< HEAD
-import datetime
-import json
-import os
-from typing import Dict, List, Optional, Union
-=======
 from typing import Dict, Optional
->>>>>>> 14259b44
 
 from pangea.response import PangeaResponse
 from pangea.services.audit.exceptions import AuditException, EventCorruption
