--- conflicted
+++ resolved
@@ -102,15 +102,9 @@
 
             # Add public key value to public key info and serialize
             pki = self._get_public_key_info(self.signer, self.public_key_info)
-<<<<<<< HEAD
 
         return LogEvent(event=event, signature=signature, public_key=pki)
 
-=======
-
-        return LogEvent(event=event, signature=signature, public_key=pki)
-
->>>>>>> e1a34c6d
     def _process_log_result(self, result: LogResult, verify: bool):
         new_unpublished_root_hash = result.unpublished_root
 
@@ -468,7 +462,7 @@
 
         Examples:
             log_response = audit.log(
-                message="hello world", 
+                message="hello world",
                 verbose=True,
             )
         """
@@ -536,18 +530,12 @@
         verbose: Optional[bool] = None,
     ) -> PangeaResponse[LogBulkResult]:
         """
-<<<<<<< HEAD
-        Log an entry
-
-        Create a log entry in the Secure Audit Log.
-=======
         Log multiple entries
 
         Create multiple log entries in the Secure Audit Log.
 
         OperationId: audit_post_v2_log
 
->>>>>>> e1a34c6d
         Args:
             events (List[dict[str, Any]]): events to be logged
             sign_local (bool, optional): True to sign event with local key.
@@ -559,20 +547,13 @@
         Returns:
             A PangeaResponse where the hash of event data and optional verbose
                 results are returned in the response.result field.
-<<<<<<< HEAD
-                Available response fields can be found in our [API documentation](https://pangea.cloud/docs/api/audit#log-an-entry).
-
-        Examples:
-            TODO:
-=======
                 Available response fields can be found in our [API documentation](https://pangea.cloud/docs/api/audit#/v2/log).
 
         Examples:
             log_response = audit.log_bulk(
-                events=[{"message": "hello world"}], 
+                events=[{"message": "hello world"}],
                 verbose=True,
             )
->>>>>>> e1a34c6d
         """
 
         input = self._get_log_request(events, sign_local=sign_local, verify=False, verbose=verbose)
@@ -590,16 +571,10 @@
         verbose: Optional[bool] = None,
     ) -> PangeaResponse[LogBulkResult]:
         """
-<<<<<<< HEAD
-        Log an entry
-
-        Create a log entry in the Secure Audit Log.
-=======
         Log multiple entries asynchronously
 
         Asynchronously create multiple log entries in the Secure Audit Log.
 
->>>>>>> e1a34c6d
         Args:
             events (List[dict[str, Any]]): events to be logged
             sign_local (bool, optional): True to sign event with local key.
@@ -611,20 +586,13 @@
         Returns:
             A PangeaResponse where the hash of event data and optional verbose
                 results are returned in the response.result field.
-<<<<<<< HEAD
-                Available response fields can be found in our [API documentation](https://pangea.cloud/docs/api/audit#log-an-entry).
-
-        Examples:
-            TODO:
-=======
                 Available response fields can be found in our [API documentation](https://pangea.cloud/docs/api/audit#/v2/log_async).
 
         Examples:
             log_response = audit.log_bulk_async(
-                events=[{"message": "hello world"}], 
+                events=[{"message": "hello world"}],
                 verbose=True,
             )
->>>>>>> e1a34c6d
         """
 
         input = self._get_log_request(events, sign_local=sign_local, verify=False, verbose=verbose)
@@ -696,10 +664,10 @@
 
         Examples:
             response = audit.search(
-                query="message:test", 
-                search_restriction={'source': ["monitor"]}, 
-                limit=1, 
-                verify_consistency=True, 
+                query="message:test",
+                search_restriction={'source': ["monitor"]},
+                limit=1,
+                verify_consistency=True,
                 verify_events=True,
             )
         """
