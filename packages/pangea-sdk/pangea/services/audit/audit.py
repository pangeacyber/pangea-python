# Copyright 2022 Pangea Cyber Corporation
# Author: Pangea Cyber Corporation
from typing import Dict, Optional

from pangea.response import PangeaResponse
from pangea.services.audit.exceptions import AuditException, EventCorruption
from pangea.services.audit.models import *
from pangea.services.audit.signing import Signer, Verifier
from pangea.services.audit.util import (
    b64encode_ascii,
    canonicalize_event,
    decode_consistency_proof,
    decode_hash,
    decode_membership_proof,
    format_datetime,
    get_arweave_published_roots,
    get_public_key,
    verify_consistency_proof,
    verify_envelope_hash,
    verify_membership_proof,
)
from pangea.services.base import ServiceBase


class Audit(ServiceBase):
    """Audit service client.

    Provides methods to interact with the [Pangea Audit Service](https://pangea.cloud/docs/api/audit).

    The following information is needed:
        PANGEA_TOKEN - service token which can be found on the Pangea User
            Console at [https://console.pangea.cloud/project/tokens](https://console.pangea.cloud/project/tokens)

    Examples:
        import os

        # Pangea SDK
        from pangea.config import PangeaConfig
        from pangea.services import Audit

        PANGEA_TOKEN = os.getenv("PANGEA_AUDIT_TOKEN")
        audit_config = PangeaConfig(domain="aws.us.pangea.cloud")

        # Setup Pangea Audit service
        audit = Audit(token=PANGEA_TOKEN, config=audit_config)
    """

    service_name: str = "audit"
    version: str = "v1"

    def __init__(
        self,
        token,
        config=None,
        private_key_file: str = "",
<<<<<<< HEAD
        tenant_id: Optional[str] = None,
=======
        logger_name="pangea",
>>>>>>> 1ae47248
    ):
        super().__init__(token, config, logger_name)

        self.pub_roots: Dict[int, Root] = {}
        self.buffer_data: Optional[str] = None
        self.signer: Optional[Signer] = Signer(private_key_file) if private_key_file else None

        # In case of Arweave failure, ask the server for the roots
        self.allow_server_roots = True
        self.prev_unpublished_root_hash: Optional[str] = None
        self.tenant_id = tenant_id

    def log(
        self,
        message: Union[str, dict],
        actor: Optional[str] = None,
        action: Optional[str] = None,
        new: Optional[Union[str, dict]] = None,
        old: Optional[Union[str, dict]] = None,
        source: Optional[str] = None,
        status: Optional[str] = None,
        target: Optional[str] = None,
        timestamp: Optional[datetime.datetime] = None,
        verify: bool = False,
        signing: EventSigning = EventSigning.NONE,
        verbose: Optional[bool] = None,
    ) -> PangeaResponse[LogResult]:
        """
        Log an entry

        Create a log entry in the Secure Audit Log.
        Args:
            message (str, dict): A message describing a detailed account of what happened.
            actor (str, optional): Record who performed the auditable activity.
            action (str, optional): The auditable action that occurred.
            new (str, dict, optional): The value of a record after it was changed.
            old (str, dict, optional): The value of a record before it was changed.
            source (str, optional): Used to record the location from where an activity occurred.
            status (str, optional): Record whether or not the activity was successful.
            target (str, optional): Used to record the specific record that was targeted by the auditable activity.
            timestamp (datetime, optional): An optional client-supplied timestamp.
            verify (bool, optional): True to verify logs consistency after response.
            signing (bool, optional): True to sign event.
            verbose (bool, optional): True to get a more verbose response.
        Raises:
            AuditException: If an audit based api exception happens
            PangeaAPIException: If an API Error happens

        Returns:
            A PangeaResponse where the hash of event data and optional verbose
                results are returned in the response.result field.
                Available response fields can be found in our [API documentation](https://pangea.cloud/docs/api/audit#log-an-entry).

        Examples:
            try:
                log_response = audit.log(message="Hello world", verbose=False)
                print(f"Response. Hash: {log_response.result.hash}")
            except pe.PangeaAPIException as e:
                print(f"Request Error: {e.response.summary}")
                for err in e.errors:
                    print(f"\\t{err.detail} \\n")
        """

        endpoint_name = "log"

        event = Event(
            message=message,
            actor=actor,
            action=action,
            new=new,
            old=old,
            source=source,
            status=status,
            target=target,
            timestamp=timestamp,
            tenant_id=self.tenant_id,
        )

        if signing == EventSigning.LOCAL and self.signer is None:
            raise AuditException("Error: the `signing` parameter set, but `signer` is not configured")

        input = LogRequest(event=event.get_stringified_copy(), verbose=verbose)

        if signing == EventSigning.LOCAL:
            data2sign = canonicalize_event(event)
            signature = self.signer.signMessage(data2sign)
            if signature is not None:
                input.signature = signature
            else:
                raise AuditException("Error: failure signing message")

            public_bytes = self.signer.getPublicKeyBytes()
            input.public_key = b64encode_ascii(public_bytes)

        if verify:
            input.verbose = True
            if self.prev_unpublished_root_hash:
                input.prev_root = self.prev_unpublished_root_hash

        response = self.request.post(endpoint_name, data=input.dict(exclude_none=True))
        return self.handle_log_response(response, verify=verify)

    def handle_log_response(self, response: PangeaResponse, verify: bool) -> PangeaResponse[LogResult]:
        if not response.success:
            return response

        response.result = LogResult(**response.raw_result)
        new_unpublished_root_hash = response.result.unpublished_root

        if verify:
            if response.result.envelope:
                # verify event hash
                if response.result.hash and not verify_envelope_hash(response.result.envelope, response.result.hash):
                    # it's a extreme case, it's OK to raise an exception
                    raise EventCorruption(f"Error: Event hash failed.", response.result.envelope)

                response.result.signature_verification = self.verify_signature(response.result.envelope)

            if new_unpublished_root_hash:
                if response.result.membership_proof is not None:
                    # verify membership proofs
                    membership_proof = decode_membership_proof(response.result.membership_proof)
                    if verify_membership_proof(
                        node_hash=decode_hash(response.result.hash),
                        root_hash=decode_hash(new_unpublished_root_hash),
                        proof=membership_proof,
                    ):
                        response.result.membership_verification = EventVerification.PASS
                    else:
                        response.result.membership_verification = EventVerification.FAIL

                # verify consistency proofs (following events)
                if response.result.consistency_proof is not None and self.prev_unpublished_root_hash:
                    consistency_proof = decode_consistency_proof(response.result.consistency_proof)
                    if verify_consistency_proof(
                        new_root=decode_hash(new_unpublished_root_hash),
                        prev_root=decode_hash(self.prev_unpublished_root_hash),
                        proof=consistency_proof,
                    ):
                        response.result.consistency_verification = EventVerification.PASS
                    else:
                        response.result.consistency_verification = EventVerification.FAIL

        # Update prev unpublished root
        if new_unpublished_root_hash:
            self.prev_unpublished_root_hash = new_unpublished_root_hash
        return response

    def search(
        self,
        query: str,
        order: Optional[SearchOrder] = None,
        order_by: Optional[SearchOrderBy] = None,
        start: Optional[datetime.datetime] = None,
        end: Optional[datetime.datetime] = None,
        limit: Optional[int] = None,
        max_results: Optional[int] = None,
        search_restriction: Optional[dict] = None,
        verbose: Optional[bool] = None,
        verify_consistency: bool = False,
        verify_events: bool = True,
    ) -> PangeaResponse[SearchOutput]:
        """
        Search for events

        Search for events that match the provided search criteria.

        Args:
            query (str): Natural search string; list of keywords with optional
                `<option>:<value>` qualifiers. The following optional qualifiers are supported:
                    - action
                    - actor
                    - message
                    - new
                    - old
                    - status
                    - target
            order (SearchOrder, optional): Specify the sort order of the response.
            order_by (SearchOrderBy, optional): Name of column to sort the results by.
            last (str, optional): Optional[str] = None,
            start (datetime, optional): An RFC-3339 formatted timestamp, or relative time adjustment from the current time.
            end (datetime, optional): An RFC-3339 formatted timestamp, or relative time adjustment from the current time.
            limit (int, optional): Optional[int] = None,
            max_results (int, optional): Maximum number of results to return.
            search_restriction (dict, optional): A list of keys to restrict the search results to. Useful for partitioning data available to the query string.
            verbose (bool, optional): If true, response include root and membership and consistency proofs.
            verify_consistency (bool): True to verify logs consistency
            verify_events (bool): True to verify hash events and signatures

        Raises:
            AuditException: If an audit based api exception happens
            PangeaAPIException: If an API Error happens

        Returns:
            A PangeaResponse[SearchOutput] where the first page of matched events is returned in the
                response.result field. Available response fields can be found in our [API documentation](https://pangea.cloud/docs/api/audit#search-for-events).
                Pagination can be found in the [search results endpoint](https://pangea.cloud/docs/api/audit#search-results).

        Examples:
            response: PangeaResponse[SearchOutput] = audit.search(query="message:test", search_restriction={'source': ["monitor"]}, limit=1, verify_consistency=True, verify_events=True)
        """

        endpoint_name = "search"

        if verify_consistency:
            verbose = True

        input = SearchRequest(
            query=query,
            order=order,
            order_by=order_by,
            start=None if start is None else format_datetime(start),
            end=None if end is None else format_datetime(end),
            limit=limit,
            max_results=max_results,
            search_restriction=search_restriction,
            verbose=verbose,
        )

        response = self.request.post(endpoint_name, data=input.dict(exclude_none=True))
        return self.handle_search_response(response, verify_consistency, verify_events)

    def results(
        self,
        id: str,
        limit: Optional[int] = 20,
        offset: Optional[int] = 0,
        verify_consistency: bool = False,
        verify_events: bool = True,
    ) -> PangeaResponse[SearchResultOutput]:
        """
        Results of a Search

        Returns paginated results of a previous Search

        Args:
            id (string): the id of a search action, found in `response.result.id`
            limit (integer, optional): the maximum number of results to return, default is 20
            offset (integer, optional): the position of the first result to return, default is 0
            verify_consistency (bool): True to verify logs consistency
            verify_events (bool): True to verify hash events and signatures
        Raises:
            AuditException: If an audit based api exception happens
            PangeaAPIException: If an API Error happens

        Example:

            search_res: PangeaResponse[SearchOutput] = audit.search(query="message:test", search_restriction={'source': ["monitor"]}, limit=100, verify_consistency=True, verify_events=True)
            result_res: PangeaResponse[SearchResultsOutput] = audit.results(id=search_res.result.id, limit=10, offset=0)
        """

        endpoint_name = "results"

        if limit <= 0:
            raise AuditException("The 'limit' argument must be a positive integer > 0")

        if offset < 0:
            raise AuditException("The 'offset' argument must be a positive integer")

        input = SearchResultRequest(
            id=id,
            limit=limit,
            offset=offset,
        )
        response = self.request.post(endpoint_name, data=input.dict(exclude_none=True))
        return self.handle_results_response(response, verify_consistency, verify_events)

    def handle_results_response(
        self, response: PangeaResponse[SearchResultOutput], verify_consistency: bool = False, verify_events: bool = True
    ) -> PangeaResponse[SearchResultOutput]:
        if not response.success:
            return response

        response.result = SearchResultOutput(**response.raw_result)
        return self.process_search_results(response, verify_consistency, verify_events)

    def handle_search_response(
        self, response: PangeaResponse[SearchOutput], verify_consistency: bool = False, verify_events: bool = True
    ) -> PangeaResponse[SearchOutput]:
        if not response.success:
            return response

        response.result = SearchOutput(**response.raw_result)
        return self.process_search_results(response, verify_consistency, verify_events)

    def process_search_results(
        self, response: PangeaResponse[SearchResultOutput], verify_consistency: bool = False, verify_events: bool = True
    ) -> PangeaResponse[SearchResultOutput]:
        if verify_events:
            for event_search in response.result.events:
                # verify event hash
                if event_search.hash and not verify_envelope_hash(event_search.envelope, event_search.hash):
                    # it's a extreme case, it's OK to raise an exception
                    raise EventCorruption(
                        f"Event hash verification failed. Received_at: {event_search.envelope.received_at}. Search again with verify_events=False to recover events",
                        event_search.envelope,
                    )

                event_search.signature_verification = self.verify_signature(event_search.envelope)

        root = response.result.root
        unpublished_root = response.result.unpublished_root

        if verify_consistency:
            self.update_published_roots(response.result)

            for search_event in response.result.events:
                # verify membership proofs
                if self.can_verify_membership_proof(search_event):
                    if self.verify_membership_proof(root if search_event.published else unpublished_root, search_event):
                        search_event.membership_verification = EventVerification.PASS
                    else:
                        search_event.membership_verification = EventVerification.FAIL

                # verify consistency proofs
                if self.can_verify_consistency_proof(search_event):
                    if self.verify_consistency_proof(self.pub_roots, search_event):
                        search_event.consistency_verification = EventVerification.PASS
                    else:
                        search_event.consistency_verification = EventVerification.FAIL

        return response

    def update_published_roots(self, result: SearchOutput):
        """Fetches series of published root hashes from Arweave

        This is used for subsequent calls to verify_consistency_proof(). Root hashes
        are published on [Arweave](https://arweave.net).

        Args:
            result (SearchOutput): PangeaResponse object from previous call to audit.search()

        Raises:
            AuditException: If an audit based api exception happens
            PangeaAPIException: If an API Error happens
        """

        if not result.root:
            return

        tree_sizes = set()
        for search_event in result.events:
            leaf_index = search_event.leaf_index
            if leaf_index is not None:
                tree_sizes.add(leaf_index + 1)
                if leaf_index > 0:
                    tree_sizes.add(leaf_index)

        tree_sizes.add(result.root.size)
        tree_sizes.difference_update(self.pub_roots.keys())

        if tree_sizes:
            arweave_roots = get_arweave_published_roots(result.root.tree_name, list(tree_sizes))  # + [result.count])
        else:
            arweave_roots = {}

        # fill the missing roots from the server (if allowed)
        for tree_size in tree_sizes:
            pub_root = None
            if tree_size in arweave_roots:
                pub_root = PublishedRoot(**arweave_roots[tree_size].dict(exclude_none=True))
                pub_root.source = RootSource.ARWEAVE
            elif self.allow_server_roots:
                resp = self.root(tree_size=tree_size)
                if resp.success:
                    pub_root = PublishedRoot(**resp.result.data.dict(exclude_none=True))
                    pub_root.source = RootSource.PANGEA
            self.pub_roots[tree_size] = pub_root

    def can_verify_membership_proof(self, event: SearchEvent) -> bool:
        """
        Can verify membership proof

        If a given event's membership within the tree can be proven.

        Read more at: [What is a membership proof?](https://pangea.cloud/docs/audit/merkle-trees#what-is-a-membership-proof)

        Args:
            event (obj): The audit event to be verified

        Returns:
            bool: True if membership proof is available, False otherwise
        """
        return event.membership_proof is not None

    def verify_membership_proof(self, root: Root, event: SearchEvent) -> bool:
        """
        Verify membership proof

        Verifies an event's membership proof within the tree.

        Read more at: [What is a membership proof?](https://pangea.cloud/docs/audit/merkle-trees#what-is-a-membership-proof)

        Args:
            root (Root): The root node used for verification
            event (SearchEvent): The audit event to be verified

        Returns:
            bool: True if membership proof is verified, False otherwise
        """
        if not self.allow_server_roots and root.source != RootSource.ARWEAVE:
            return False

        node_hash = decode_hash(event.hash)
        root_hash = decode_hash(root.root_hash)
        proof = decode_membership_proof(event.membership_proof)

        return verify_membership_proof(node_hash, root_hash, proof)

    def can_verify_consistency_proof(self, event: SearchEvent) -> bool:
        """
        Can verify consistency proof

        If a given event's consistency across time can be proven.

        Read more at: [What is a consistency proof?](https://pangea.cloud/docs/audit/merkle-trees#what-is-a-consistency-proof)

        Args:
            event (SearchEvent): The audit event to be verified.

        Returns:
            bool: True if the consistency can be verified, False otherwise
        """
        return event.published and event.leaf_index is not None and event.leaf_index >= 0

    def verify_consistency_proof(self, pub_roots: Dict[int, Root], event: SearchEvent) -> bool:
        """
        Verify consistency proof

        Checks the cryptographic consistency of the event across time.

        Read more at: [What is a consistency proof?](https://pangea.cloud/docs/audit/merkle-trees#what-is-a-consistency-proof)

        Args:
            pub_roots (dict[int, Root]): list of published root hashes across time
            event (SearchEvent): Audit event to be verified.

        Returns:
            bool: True if consistency proof is verified, False otherwise.
        """

        if event.leaf_index == 0:
            return True

        curr_root = pub_roots.get(event.leaf_index + 1)
        prev_root = pub_roots.get(event.leaf_index)

        if not curr_root or not prev_root:
            return False

        if not self.allow_server_roots and (
            curr_root.source != RootSource.ARWEAVE or prev_root.source != RootSource.ARWEAVE
        ):
            return False

        curr_root_hash = decode_hash(curr_root.root_hash)
        prev_root_hash = decode_hash(prev_root.root_hash)
        proof = decode_consistency_proof(curr_root.consistency_proof)

        return verify_consistency_proof(curr_root_hash, prev_root_hash, proof)

    def has_valid_public_key(self, key: Optional[str]) -> bool:
        if key and not key.startswith("-----"):
            return True

        return False

    def verify_signature(self, audit_envelope: EventEnvelope) -> EventVerification:
        """
        Verify signature

        Args:
            audit_envelope (EventEnvelope): Object to verify

        Returns:
          EventVerification: PASS if success, FAIL if fail or NONE in case that there is not enough information to verify it

        """
        public_key = get_public_key(audit_envelope.public_key)

        if audit_envelope and audit_envelope.signature and public_key:
            v = Verifier()
            verification = v.verifyMessage(
                audit_envelope.signature, canonicalize_event(audit_envelope.event), public_key
            )
            if verification is not None:
                return EventVerification.PASS if verification else EventVerification.FAIL
            else:
                return EventVerification.NONE
        else:
            return EventVerification.NONE

    def root(self, tree_size: Optional[int] = None) -> PangeaResponse[RootResult]:
        """
        Retrieve tamperproof verification

        Returns current root hash and consistency proof.

        Args:
            tree_size (int, optional): The size of the tree (the number of records). If None endpoint will return last tree root.

        Returns:
            PangeaResponse[RootOutput]

        Raises:
            AuditException: If an audit based api exception happens
            PangeaAPIException: If an API Error happens

        Examples:
            response = audit.root(tree_size=7)
        """
        input = RootRequest(tree_size=tree_size)
        endpoint_name = "root"
        response = self.request.post(endpoint_name, data=input.dict(exclude_none=True))
        response.result = RootResult(**response.raw_result)
        return response<|MERGE_RESOLUTION|>--- conflicted
+++ resolved
@@ -53,11 +53,8 @@
         token,
         config=None,
         private_key_file: str = "",
-<<<<<<< HEAD
         tenant_id: Optional[str] = None,
-=======
         logger_name="pangea",
->>>>>>> 1ae47248
     ):
         super().__init__(token, config, logger_name)
 
