# Copyright 2022 Pangea Cyber Corporation
# Author: Pangea Cyber Corporation
from __future__ import annotations

import datetime
import json
from typing import Any, Dict, List, Optional, Sequence, Set, Tuple, Union

import pangea.exceptions as pexc
<<<<<<< HEAD
=======
from pangea.config import PangeaConfig
>>>>>>> a333ef92
from pangea.response import PangeaResponse, PangeaResponseResult
from pangea.services.audit.exceptions import AuditException, EventCorruption
from pangea.services.audit.models import (
    DownloadFormat,
    DownloadRequest,
    DownloadResult,
    Event,
    EventEnvelope,
    EventVerification,
    ExportRequest,
    LogBulkRequest,
    LogBulkResult,
    LogEvent,
    LogRequest,
    LogResult,
    PublishedRoot,
    Root,
    RootRequest,
    RootResult,
    RootSource,
    SearchEvent,
    SearchOrder,
    SearchOrderBy,
    SearchOutput,
    SearchRequest,
    SearchResultOutput,
    SearchResultRequest,
)
from pangea.services.audit.signing import Signer, Verifier
from pangea.services.audit.util import (
    canonicalize_event,
    decode_consistency_proof,
    decode_hash,
    decode_membership_proof,
    format_datetime,
    get_arweave_published_roots,
    get_public_key,
    verify_consistency_proof,
    verify_envelope_hash,
    verify_membership_proof,
)
from pangea.services.base import ServiceBase
from pangea.utils import canonicalize_nested_json


class AuditBase:
    def __init__(
        self, private_key_file: str = "", public_key_info: dict[str, str] = {}, tenant_id: str | None = None
    ) -> None:
        self.pub_roots: Dict[int, PublishedRoot] = {}
        self.buffer_data: Optional[str] = None
        self.signer: Optional[Signer] = Signer(private_key_file) if private_key_file else None
        self.public_key_info = public_key_info

        # In case of Arweave failure, ask the server for the roots
        self.allow_server_roots = True
        self.prev_unpublished_root_hash: Optional[str] = None
        self.tenant_id = tenant_id

    def _get_log_request(
        self, events: Union[dict, List[dict]], sign_local: bool, verify: bool, verbose: Optional[bool]
    ) -> Union[LogRequest, LogBulkResult]:
        if isinstance(events, list):
            request_events: List[LogEvent] = []
            for e in events:
                request_events.append(self._process_log(e, sign_local=sign_local))

            input = LogBulkRequest(events=request_events, verbose=verbose)

        elif isinstance(events, dict):
            log = self._process_log(events, sign_local=sign_local)
            input = LogRequest(event=log.event, signature=log.signature, public_key=log.public_key)  # type: ignore[assignment]
            input.verbose = True if verify else verbose
            if verify and self.prev_unpublished_root_hash:
                input.prev_root = self.prev_unpublished_root_hash  # type: ignore[attr-defined]

        else:
            raise AttributeError(f"events should be a dict or a list[dict] and it is {type(events)}")

        return input  # type: ignore[return-value]

    def _process_log(self, event: dict, sign_local: bool) -> LogEvent:
        if event.get("tenant_id", None) is None and self.tenant_id:
            event["tenant_id"] = self.tenant_id

        event = {k: v for k, v in event.items() if v is not None}
        event = canonicalize_nested_json(event)

        if sign_local is True and self.signer is None:
            raise AuditException("Error: the `signing` parameter set, but `signer` is not configured")

        signature = None
        pki = None
        if sign_local is True:
            data2sign = canonicalize_event(event)  # type: ignore[arg-type]
            signature = self.signer.sign(data2sign)  # type: ignore[union-attr]
            if signature is None:
                raise AuditException("Error: failure signing message")

            # Add public key value to public key info and serialize
            pki = self._get_public_key_info(self.signer, self.public_key_info)  # type: ignore[arg-type]

        return LogEvent(event=event, signature=signature, public_key=pki)

    def _process_log_result(self, result: LogResult, verify: bool):
        new_unpublished_root_hash = result.unpublished_root

        if verify:
            if result.envelope:
                # verify event hash
                if result.hash and not verify_envelope_hash(result.envelope, result.hash):
                    # it's a extreme case, it's OK to raise an exception
                    raise EventCorruption("Error: Event hash failed.", result.envelope)

                result.signature_verification = self.verify_signature(result.envelope)

            if new_unpublished_root_hash:
                if result.membership_proof is not None:
                    # verify membership proofs
                    membership_proof = decode_membership_proof(result.membership_proof)
                    if verify_membership_proof(
                        node_hash=decode_hash(result.hash),
                        root_hash=decode_hash(new_unpublished_root_hash),
                        proof=membership_proof,
                    ):
                        result.membership_verification = EventVerification.PASS
                    else:
                        result.membership_verification = EventVerification.FAIL

                # verify consistency proofs (following events)
                if result.consistency_proof is not None and self.prev_unpublished_root_hash:
                    consistency_proof = decode_consistency_proof(result.consistency_proof)
                    if verify_consistency_proof(
                        new_root=decode_hash(new_unpublished_root_hash),
                        prev_root=decode_hash(self.prev_unpublished_root_hash),
                        proof=consistency_proof,
                    ):
                        result.consistency_verification = EventVerification.PASS
                    else:
                        result.consistency_verification = EventVerification.FAIL

        # Update prev unpublished root
        if new_unpublished_root_hash:
            self.prev_unpublished_root_hash = new_unpublished_root_hash
        return

    def handle_results_response(
        self, response: PangeaResponse[SearchResultOutput], verify_consistency: bool = False, verify_events: bool = True
    ) -> PangeaResponse[SearchResultOutput]:
        if not response.success:
            return response

        return self.process_search_results(response, verify_consistency, verify_events)

    def handle_search_response(
        self, response: PangeaResponse[SearchOutput], verify_consistency: bool = False, verify_events: bool = True
    ) -> PangeaResponse[SearchOutput]:
        if not response.success:
            return response

        return self.process_search_results(response, verify_consistency, verify_events)  # type: ignore[arg-type,return-value]

    def process_search_results(
        self, response: PangeaResponse[SearchResultOutput], verify_consistency: bool = False, verify_events: bool = True
    ) -> PangeaResponse[SearchResultOutput]:
        if verify_events:
            for event_search in response.result.events:  # type: ignore[union-attr]
                # verify event hash
                if event_search.hash and not verify_envelope_hash(event_search.envelope, event_search.hash):
                    # it's a extreme case, it's OK to raise an exception
                    raise EventCorruption(
                        f"Event hash verification failed. Received_at: {event_search.envelope.received_at}. Search again with verify_events=False to recover events",
                        event_search.envelope,
                    )

                event_search.signature_verification = self.verify_signature(event_search.envelope)

        root = response.result.root  # type: ignore[union-attr]
        unpublished_root = response.result.unpublished_root  # type: ignore[union-attr]

        if verify_consistency:
            for search_event in response.result.events:  # type: ignore[union-attr]
                # verify membership proofs
                if self.can_verify_membership_proof(search_event):
                    if self.verify_membership_proof(root if search_event.published else unpublished_root, search_event):  # type: ignore[arg-type]
                        search_event.membership_verification = EventVerification.PASS
                    else:
                        search_event.membership_verification = EventVerification.FAIL

                # verify consistency proofs
                if self.can_verify_consistency_proof(search_event):
                    if self.verify_consistency_proof(self.pub_roots, search_event):
                        search_event.consistency_verification = EventVerification.PASS
                    else:
                        search_event.consistency_verification = EventVerification.FAIL

        return response

    def _get_tree_sizes_and_roots(self, result: SearchResultOutput) -> Tuple[Set[int], Dict[int, PublishedRoot]]:
        if not result.root:
            return set(), {}

        tree_sizes = set()
        for search_event in result.events:
            leaf_index = search_event.leaf_index
            if leaf_index is not None:
                tree_sizes.add(leaf_index + 1)
                if leaf_index > 0:
                    tree_sizes.add(leaf_index)

        tree_sizes.add(result.root.size)
        tree_sizes.difference_update(self.pub_roots.keys())

        if tree_sizes:
            arweave_roots = get_arweave_published_roots(result.root.tree_name, list(tree_sizes))
        else:
            arweave_roots = {}

        return tree_sizes, arweave_roots

    def can_verify_membership_proof(self, event: SearchEvent) -> bool:
        """
        Can verify membership proof

        If a given event's membership within the tree can be proven.

        Read more at: [What is a membership proof?](https://pangea.cloud/docs/audit/merkle-trees#what-is-a-membership-proof)

        Args:
            event (obj): The audit event to be verified

        Returns:
            bool: True if membership proof is available, False otherwise
        """
        return event.membership_proof is not None

    def verify_membership_proof(self, root: Root, event: SearchEvent) -> bool:
        """
        Verify membership proof

        Verifies an event's membership proof within the tree.

        Read more at: [What is a membership proof?](https://pangea.cloud/docs/audit/merkle-trees#what-is-a-membership-proof)

        Args:
            root (Root): The root node used for verification
            event (SearchEvent): The audit event to be verified

        Returns:
            bool: True if membership proof is verified, False otherwise
        """
        if not self.allow_server_roots and root.source != RootSource.ARWEAVE:  # type: ignore[attr-defined]
            return False

        node_hash = decode_hash(event.hash)
        root_hash = decode_hash(root.root_hash)
        proof = decode_membership_proof(event.membership_proof)  # type: ignore[arg-type]

        return verify_membership_proof(node_hash, root_hash, proof)

    def can_verify_consistency_proof(self, event: SearchEvent) -> bool:
        """
        Can verify consistency proof

        If a given event's consistency across time can be proven.

        Read more at: [What is a consistency proof?](https://pangea.cloud/docs/audit/merkle-trees#what-is-a-consistency-proof)

        Args:
            event (SearchEvent): The audit event to be verified.

        Returns:
            bool: True if the consistency can be verified, False otherwise
        """
        return event.published and event.leaf_index is not None and event.leaf_index >= 0  # type: ignore[return-value]

    def verify_consistency_proof(self, pub_roots: Dict[int, PublishedRoot], event: SearchEvent) -> bool:
        """
        Verify consistency proof

        Checks the cryptographic consistency of the event across time.

        Read more at: [What is a consistency proof?](https://pangea.cloud/docs/audit/merkle-trees#what-is-a-consistency-proof)

        Args:
            pub_roots (dict[int, Root]): list of published root hashes across time
            event (SearchEvent): Audit event to be verified.

        Returns:
            bool: True if consistency proof is verified, False otherwise.
        """

        if event.leaf_index == 0:
            return True

        curr_root = pub_roots.get(event.leaf_index + 1)  # type: ignore[operator]
        prev_root = pub_roots.get(event.leaf_index)  # type: ignore[arg-type]

        if not curr_root or not prev_root:
            return False

        if not self.allow_server_roots and (
            curr_root.source != RootSource.ARWEAVE or prev_root.source != RootSource.ARWEAVE
        ):
            return False

        curr_root_hash = decode_hash(curr_root.root_hash)
        prev_root_hash = decode_hash(prev_root.root_hash)
        proof = decode_consistency_proof(curr_root.consistency_proof)  # type: ignore[arg-type]

        return verify_consistency_proof(curr_root_hash, prev_root_hash, proof)

    def verify_signature(self, audit_envelope: EventEnvelope) -> EventVerification:
        """
        Verify signature

        Args:
            audit_envelope (EventEnvelope): Object to verify

        Returns:
          EventVerification: PASS if success, FAIL if fail or NONE in case that there is not enough information to verify it

        """
        public_key = get_public_key(audit_envelope.public_key)

        if audit_envelope and audit_envelope.signature and public_key:
            v = Verifier()
            verification = v.verify_signature(
                audit_envelope.signature,
                canonicalize_event(Event(**audit_envelope.event)),
                public_key,
            )
            if verification is not None:
                return EventVerification.PASS if verification else EventVerification.FAIL
            else:
                return EventVerification.NONE
        else:
            return EventVerification.NONE

    def _get_public_key_info(self, signer: Signer, public_key_info: Dict[str, str]):
        public_key_info["key"] = signer.get_public_key_PEM()
        public_key_info["algorithm"] = signer.get_algorithm()
        return json.dumps(public_key_info, ensure_ascii=False, allow_nan=False, separators=(",", ":"), sort_keys=True)


class Audit(ServiceBase, AuditBase):
    """Audit service client.

    Provides methods to interact with the [Pangea Audit Service](https://pangea.cloud/docs/api/audit).

    The following information is needed:
        PANGEA_TOKEN - service token which can be found on the Pangea User
            Console at [https://console.pangea.cloud/project/tokens](https://console.pangea.cloud/project/tokens)

    Examples:
        import os

        # Pangea SDK
        from pangea.config import PangeaConfig
        from pangea.services import Audit

        PANGEA_TOKEN = os.getenv("PANGEA_AUDIT_TOKEN")
        audit_config = PangeaConfig(domain="aws.us.pangea.cloud")

        # Setup Pangea Audit service
        audit = Audit(token=PANGEA_TOKEN, config=audit_config)
    """

    service_name = "audit"

    def __init__(
        self,
        token: str,
        config: PangeaConfig | None = None,
        private_key_file: str = "",
        public_key_info: dict[str, str] = {},
        tenant_id: str | None = None,
        logger_name: str = "pangea",
        config_id: str | None = None,
    ) -> None:
        """
        Audit client

        Initializes a new Audit client.

        Args:
            token: Pangea API token.
            config: Configuration.
            private_key_file: Private key filepath.
            public_key_info: Public key information.
            tenant_id: Tenant ID.
            logger_name: Logger name.
            config_id: Configuration ID.

        Examples:
             config = PangeaConfig(domain="pangea_domain")
             audit = Audit(token="pangea_token", config=config)
        """
        # FIXME: Temporary check to deprecate config_id from PangeaConfig.
        # Delete it when deprecate PangeaConfig.config_id
        if config_id and config is not None and config.config_id is not None:
            config_id = config.config_id
        ServiceBase.__init__(self, token, config=config, logger_name=logger_name, config_id=config_id)
        AuditBase.__init__(
            self, private_key_file=private_key_file, public_key_info=public_key_info, tenant_id=tenant_id
        )

    def log(
        self,
        message: Union[str, dict],
        actor: Optional[str] = None,
        action: Optional[str] = None,
        new: Optional[Union[str, dict]] = None,
        old: Optional[Union[str, dict]] = None,
        source: Optional[str] = None,
        status: Optional[str] = None,
        target: Optional[str] = None,
        timestamp: Optional[datetime.datetime] = None,
        verify: bool = False,
        sign_local: bool = False,
        verbose: Optional[bool] = None,
    ) -> PangeaResponse[LogResult]:
        """
        Log an entry

        Create a log entry in the Secure Audit Log.

        OperationId: audit_post_v1_log

        Args:
            message (str, dict): A message describing a detailed account of what happened.
            actor (str, optional): Record who performed the auditable activity.
            action (str, optional): The auditable action that occurred.
            new (str, dict, optional): The value of a record after it was changed.
            old (str, dict, optional): The value of a record before it was changed.
            source (str, optional): Used to record the location from where an activity occurred.
            status (str, optional): Record whether or not the activity was successful.
            target (str, optional): Used to record the specific record that was targeted by the auditable activity.
            timestamp (datetime, optional): An optional client-supplied timestamp.
            verify (bool, optional): True to verify logs consistency after response.
            sign_local (bool, optional): True to sign event with local key.
            verbose (bool, optional): True to get a more verbose response.
            tenant_id (string, optional): Used to record the tenant associated with this activity.
        Raises:
            AuditException: If an audit based api exception happens
            PangeaAPIException: If an API Error happens

        Returns:
            A PangeaResponse where the hash of event data and optional verbose
                results are returned in the response.result field.
                Available response fields can be found in our
                [API documentation](https://pangea.cloud/docs/api/audit#/v1/log).

        Examples:
            log_response = audit.log(
                message="hello world",
                verbose=True,
            )
        """

        event = Event(
            message=message,
            actor=actor,
            action=action,
            new=new,
            old=old,
            source=source,
            status=status,
            target=target,
            timestamp=timestamp,
        )

        return self.log_event(event=event, verify=verify, sign_local=sign_local, verbose=verbose)

    def log_event(
        self,
        event: Dict[str, Any],
        verify: bool = False,
        sign_local: bool = False,
        verbose: Optional[bool] = None,
    ) -> PangeaResponse[LogResult]:
        """
        Log an entry

        Create a log entry in the Secure Audit Log.

        Args:
            event (dict[str, Any]): event to be logged
            verify (bool, optional): True to verify logs consistency after response.
            sign_local (bool, optional): True to sign event with local key.
            verbose (bool, optional): True to get a more verbose response.
        Raises:
            AuditException: If an audit based api exception happens
            PangeaAPIException: If an API Error happens

        Returns:
            A PangeaResponse where the hash of event data and optional verbose
                results are returned in the response.result field.
                Available response fields can be found in our [API documentation](https://pangea.cloud/docs/api/audit#/v1/log).

        Examples:
            try:
                log_response = audit.log({"message": "hello world"}, verbose=True)
                print(f"Response. Hash: {log_response.result.hash}")
            except pe.PangeaAPIException as e:
                print(f"Request Error: {e.response.summary}")
                for err in e.errors:
                    print(f"\\t{err.detail} \\n")
        """

        input = self._get_log_request(event, sign_local=sign_local, verify=verify, verbose=verbose)
        response: PangeaResponse[LogResult] = self.request.post("v1/log", LogResult, data=input.dict(exclude_none=True))
        if response.success and response.result is not None:
            self._process_log_result(response.result, verify=verify)
        return response

    def log_bulk(
        self,
        events: List[Dict[str, Any]],
        sign_local: bool = False,
        verbose: Optional[bool] = None,
    ) -> PangeaResponse[LogBulkResult]:
        """
        Log multiple entries

        Create multiple log entries in the Secure Audit Log.

        OperationId: audit_post_v2_log

        Args:
            events (List[dict[str, Any]]): events to be logged
            sign_local (bool, optional): True to sign event with local key.
            verbose (bool, optional): True to get a more verbose response.
        Raises:
            AuditException: If an audit based api exception happens
            PangeaAPIException: If an API Error happens

        Returns:
            A PangeaResponse where the hash of event data and optional verbose
                results are returned in the response.result field.
                Available response fields can be found in our [API documentation](https://pangea.cloud/docs/api/audit#/v2/log).

        Examples:
            log_response = audit.log_bulk(
                events=[{"message": "hello world"}],
                verbose=True,
            )
        """

        input = self._get_log_request(events, sign_local=sign_local, verify=False, verbose=verbose)
        response: PangeaResponse[LogBulkResult] = self.request.post(
            "v2/log", LogBulkResult, data=input.dict(exclude_none=True)
        )

        if response.success and response.result is not None:
            for result in response.result.results:
                self._process_log_result(result, verify=True)
        return response

    def log_bulk_async(
        self,
        events: List[Dict[str, Any]],
        sign_local: bool = False,
        verbose: Optional[bool] = None,
    ) -> PangeaResponse[LogBulkResult]:
        """
        Log multiple entries asynchronously

        Asynchronously create multiple log entries in the Secure Audit Log.

        Args:
            events (List[dict[str, Any]]): events to be logged
            sign_local (bool, optional): True to sign event with local key.
            verbose (bool, optional): True to get a more verbose response.
        Raises:
            AuditException: If an audit based api exception happens
            PangeaAPIException: If an API Error happens

        Returns:
            A PangeaResponse where the hash of event data and optional verbose
                results are returned in the response.result field.
                Available response fields can be found in our [API documentation](https://pangea.cloud/docs/api/audit#/v2/log_async).

        Examples:
            log_response = audit.log_bulk_async(
                events=[{"message": "hello world"}],
                verbose=True,
            )
        """

        input = self._get_log_request(events, sign_local=sign_local, verify=False, verbose=verbose)

        try:
            # Calling to v2 methods will return always a 202.
            response: PangeaResponse[LogBulkResult] = self.request.post(
                "v2/log_async", LogBulkResult, data=input.dict(exclude_none=True), poll_result=False
            )
        except pexc.AcceptedRequestException as e:
            return e.response

        if response.success and response.result is not None:
            for result in response.result.results:
                self._process_log_result(result, verify=True)
        return response

    def search(
        self,
        query: str,
        order: Optional[SearchOrder] = None,
        order_by: Optional[Union[SearchOrderBy, str]] = None,
        start: Optional[Union[datetime.datetime, str]] = None,
        end: Optional[Union[datetime.datetime, str]] = None,
        limit: Optional[int] = None,
        max_results: Optional[int] = None,
        search_restriction: Optional[Dict[str, Sequence[str]]] = None,
        verbose: Optional[bool] = None,
        verify_consistency: bool = False,
        verify_events: bool = True,
    ) -> PangeaResponse[SearchOutput]:
        """
        Search the log

        Search for events that match the provided search criteria.

        OperationId: audit_post_v1_search

        Args:
            query (str): Natural search string; list of keywords with optional
                `<option>:<value>` qualifiers. The following optional qualifiers are supported:
                    - action
                    - actor
                    - message
                    - new
                    - old
                    - status
                    - target
            order (SearchOrder, optional): Specify the sort order of the response.
            order_by (SearchOrderBy, str, optional): Name of column to sort the results by.
            last (str, optional): Optional[str] = None,
            start (datetime, optional): An RFC-3339 formatted timestamp, or relative time adjustment from the current time.
            end (datetime, optional): An RFC-3339 formatted timestamp, or relative time adjustment from the current time.
            limit (int, optional): Optional[int] = None,
            max_results (int, optional): Maximum number of results to return.
            search_restriction (Dict[str, Sequence[str]], optional): A list of keys to restrict the search results to. Useful for partitioning data available to the query string.
            verbose (bool, optional): If true, response include root and membership and consistency proofs.
            verify_consistency (bool): True to verify logs consistency
            verify_events (bool): True to verify hash events and signatures

        Raises:
            AuditException: If an audit based api exception happens
            PangeaAPIException: If an API Error happens

        Returns:
            A PangeaResponse[SearchOutput] where the first page of matched events is returned in the
                response.result field. Available response fields can be found in our [API documentation](https://pangea.cloud/docs/api/audit#/v1/search).
                Pagination can be found in the [search results endpoint](https://pangea.cloud/docs/api/audit#/v1/results).

        Examples:
            response = audit.search(
                query="message:test",
                search_restriction={'source': ["monitor"]},
                limit=1,
                verify_consistency=True,
                verify_events=True,
            )
        """

        if verify_consistency:
            verbose = True

        input = SearchRequest(
            query=query,
            order=order,
            order_by=order_by,
            start=format_datetime(start) if isinstance(start, datetime.datetime) else start,
            end=format_datetime(end) if isinstance(end, datetime.datetime) else end,
            limit=limit,
            max_results=max_results,
            search_restriction=search_restriction,
            verbose=verbose,
        )

        response: PangeaResponse[SearchOutput] = self.request.post(
            "v1/search", SearchOutput, data=input.dict(exclude_none=True)
        )
        if verify_consistency and response.result is not None:
            self.update_published_roots(response.result)
        return self.handle_search_response(response, verify_consistency, verify_events)

    def results(
        self,
        id: str,
        limit: Optional[int] = 20,
        offset: Optional[int] = 0,
        assert_search_restriction: Optional[Dict[str, Sequence[str]]] = None,
        verify_consistency: bool = False,
        verify_events: bool = True,
    ) -> PangeaResponse[SearchResultOutput]:
        """
        Results of a search

        Fetch paginated results of a previously executed search.

        OperationId: audit_post_v1_results

        Args:
            id (string): the id of a search action, found in `response.result.id`
            limit (integer, optional): the maximum number of results to return, default is 20
            offset (integer, optional): the position of the first result to return, default is 0
            assert_search_restriction (Dict[str, Sequence[str]], optional): Assert the requested search results were queried with the exact same search restrictions, to ensure the results comply to the expected restrictions.
            verify_consistency (bool): True to verify logs consistency
            verify_events (bool): True to verify hash events and signatures
        Raises:
            AuditException: If an audit based api exception happens
            PangeaAPIException: If an API Error happens

        Examples:
            response = audit.results(
                id="pas_sqilrhruwu54uggihqj3aie24wrctakr",
                limit=10,
                offset=0,
            )
        """

        if limit <= 0:  # type: ignore[operator]
            raise AuditException("The 'limit' argument must be a positive integer > 0")

        if offset < 0:  # type: ignore[operator]
            raise AuditException("The 'offset' argument must be a positive integer")

        input = SearchResultRequest(
            id=id,
            limit=limit,
            offset=offset,
            assert_search_restriction=assert_search_restriction,
        )
        response: PangeaResponse[SearchResultOutput] = self.request.post(
            "v1/results", SearchResultOutput, data=input.dict(exclude_none=True)
        )
        if verify_consistency and response.result is not None:
            self.update_published_roots(response.result)
        return self.handle_results_response(response, verify_consistency, verify_events)

<<<<<<< HEAD
    def export(
        self,
        *,
        format: DownloadFormat = DownloadFormat.CSV,
        start: Optional[datetime.datetime] = None,
        end: Optional[datetime.datetime] = None,
        order: Optional[SearchOrder] = None,
        order_by: Optional[str] = None,
        verbose: bool = True,
    ) -> PangeaResponse[PangeaResponseResult]:
        """
        Export from the audit log

        Bulk export of data from the Secure Audit Log, with optional filtering.

        OperationId: audit_post_v1_export

        Args:
            format: Format for the records.
            start: The start of the time range to perform the search on.
            end: The end of the time range to perform the search on. If omitted,
                then all records up to the latest will be searched.
            order: Specify the sort order of the response.
            order_by: Name of column to sort the results by.
            verbose: Whether or not to include the root hash of the tree and the
                membership proof for each record.
=======
    def log_stream(self, data: dict) -> PangeaResponse[PangeaResponseResult]:
        """
        Log streaming endpoint

        This API allows 3rd party vendors (like Auth0) to stream events to this
        endpoint where the structure of the payload varies across different
        vendors.

        OperationId: audit_post_v1_log_stream

        Args:
            data: Event data. The exact schema of this will vary by vendor.
>>>>>>> a333ef92

        Raises:
            AuditException: If an audit based api exception happens
            PangeaAPIException: If an API Error happens

        Examples:
<<<<<<< HEAD
            export_res = audit.export(verbose=False)

            # Export may take several dozens of minutes, so polling for the result
            # should be done in a loop. That is omitted here for brevity's sake.
            try:
                audit.poll_result(request_id=export_res.request_id)
            except AcceptedRequestException:
                # Retry later.

            # Download the result when it's ready.
            download_res = audit.download_results(request_id=export_res.request_id)
            download_res.result.dest_url
            # => https://pangea-runtime.s3.amazonaws.com/audit/xxxxx/search_results_[...]
        """
        input = ExportRequest(
            format=format,
            start=start,
            end=end,
            order=order,
            order_by=order_by,
            verbose=verbose,
        )
        try:
            return self.request.post(
                "v1/export", PangeaResponseResult, data=input.dict(exclude_none=True), poll_result=False
            )
        except pexc.AcceptedRequestException as e:
            return e.response
=======
            data = {
                "logs": [
                    {
                        "log_id": "some log ID",
                        "data": {
                            "date": "2024-03-29T17:26:50.193Z",
                            "type": "sapi",
                            "description": "Create a log stream",
                            "client_id": "some client ID",
                            "ip": "127.0.0.1",
                            "user_agent": "AppleWebKit/537.36 (KHTML, like Gecko) Chrome/123.0.0.0",
                            "user_id": "some user ID",
                        },
                    }
                    # ...
                ]
            }

            response = audit.log_stream(data)
        """
        return self.request.post("v1/log_stream", PangeaResponseResult, data=data)
>>>>>>> a333ef92

    def root(self, tree_size: Optional[int] = None) -> PangeaResponse[RootResult]:
        """
        Tamperproof verification

        Returns current root hash and consistency proof.

        OperationId: audit_post_v1_root

        Args:
            tree_size (int, optional): The size of the tree (the number of records). If None, endpoint will return last tree root.

        Returns:
            PangeaResponse[RootOutput]

        Raises:
            AuditException: If an audit based api exception happens
            PangeaAPIException: If an API Error happens

        Examples:
            response = audit.root(tree_size=7)
        """
        input = RootRequest(tree_size=tree_size)
        return self.request.post("v1/root", RootResult, data=input.dict(exclude_none=True))

    def download_results(
        self,
        result_id: Optional[str] = None,
        format: DownloadFormat = DownloadFormat.CSV,
        request_id: Optional[str] = None,
    ) -> PangeaResponse[DownloadResult]:
        """
        Download search results

        Get all search results as a compressed (gzip) CSV file.

        OperationId: audit_post_v1_download_results

        Args:
            result_id: ID returned by the search API.
            format: Format for the records.
            request_id: ID returned by the search API.

        Returns:
            URL where search results can be downloaded.

        Raises:
            AuditException: If an Audit-based API exception occurs.
            PangeaAPIException: If an API exception occurs.

        Examples:
            response = audit.download_results(
                result_id="pas_[...]",
                format=DownloadFormat.JSON,
            )
        """

        if request_id is None and result_id is None:
            raise ValueError("must pass one of `request_id` or `result_id`")

        input = DownloadRequest(request_id=request_id, result_id=result_id, format=format)
        return self.request.post("v1/download_results", DownloadResult, data=input.dict(exclude_none=True))

    def update_published_roots(self, result: SearchResultOutput):
        """Fetches series of published root hashes from Arweave

        This is used for subsequent calls to verify_consistency_proof(). Root hashes
        are published on [Arweave](https://arweave.net).

        Args:
            result (SearchResultOutput): Result object from previous call to Audit.search() or Audit.results()

        Raises:
            AuditException: If an audit based api exception happens
            PangeaAPIException: If an API Error happens
        """

        if not result.root:
            return

        tree_sizes, arweave_roots = self._get_tree_sizes_and_roots(result)

        # fill the missing roots from the server (if allowed)
        for tree_size in tree_sizes:
            pub_root = None
            if tree_size in arweave_roots:
                pub_root = PublishedRoot(**arweave_roots[tree_size].dict(exclude_none=True))
                pub_root.source = RootSource.ARWEAVE
            elif self.allow_server_roots:
                resp = self.root(tree_size=tree_size)
                if resp.success and resp.result is not None:
                    pub_root = PublishedRoot(**resp.result.data.dict(exclude_none=True))
                    pub_root.source = RootSource.PANGEA
            if pub_root is not None:
                self.pub_roots[tree_size] = pub_root<|MERGE_RESOLUTION|>--- conflicted
+++ resolved
@@ -7,10 +7,7 @@
 from typing import Any, Dict, List, Optional, Sequence, Set, Tuple, Union
 
 import pangea.exceptions as pexc
-<<<<<<< HEAD
-=======
 from pangea.config import PangeaConfig
->>>>>>> a333ef92
 from pangea.response import PangeaResponse, PangeaResponseResult
 from pangea.services.audit.exceptions import AuditException, EventCorruption
 from pangea.services.audit.models import (
@@ -754,7 +751,6 @@
             self.update_published_roots(response.result)
         return self.handle_results_response(response, verify_consistency, verify_events)
 
-<<<<<<< HEAD
     def export(
         self,
         *,
@@ -781,27 +777,12 @@
             order_by: Name of column to sort the results by.
             verbose: Whether or not to include the root hash of the tree and the
                 membership proof for each record.
-=======
-    def log_stream(self, data: dict) -> PangeaResponse[PangeaResponseResult]:
-        """
-        Log streaming endpoint
-
-        This API allows 3rd party vendors (like Auth0) to stream events to this
-        endpoint where the structure of the payload varies across different
-        vendors.
-
-        OperationId: audit_post_v1_log_stream
-
-        Args:
-            data: Event data. The exact schema of this will vary by vendor.
->>>>>>> a333ef92
 
         Raises:
             AuditException: If an audit based api exception happens
             PangeaAPIException: If an API Error happens
 
         Examples:
-<<<<<<< HEAD
             export_res = audit.export(verbose=False)
 
             # Export may take several dozens of minutes, so polling for the result
@@ -830,7 +811,25 @@
             )
         except pexc.AcceptedRequestException as e:
             return e.response
-=======
+
+    def log_stream(self, data: dict) -> PangeaResponse[PangeaResponseResult]:
+        """
+        Log streaming endpoint
+
+        This API allows 3rd party vendors (like Auth0) to stream events to this
+        endpoint where the structure of the payload varies across different
+        vendors.
+
+        OperationId: audit_post_v1_log_stream
+
+        Args:
+            data: Event data. The exact schema of this will vary by vendor.
+
+        Raises:
+            AuditException: If an audit based api exception happens
+            PangeaAPIException: If an API Error happens
+
+        Examples:
             data = {
                 "logs": [
                     {
@@ -852,7 +851,6 @@
             response = audit.log_stream(data)
         """
         return self.request.post("v1/log_stream", PangeaResponseResult, data=data)
->>>>>>> a333ef92
 
     def root(self, tree_size: Optional[int] = None) -> PangeaResponse[RootResult]:
         """
