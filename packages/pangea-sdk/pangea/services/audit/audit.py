--- conflicted
+++ resolved
@@ -178,11 +178,7 @@
             if self.prev_unpublished_root_hash:
                 input.prev_root = self.prev_unpublished_root_hash
 
-<<<<<<< HEAD
-        response = self.request.post(endpoint_name, LogResult, data=input.dict(exclude_none=True))
-=======
-        response = self.request.post("v1/log", data=input.dict(exclude_none=True))
->>>>>>> e35ecbcc
+        response = self.request.post("v1/log", LogResult, data=input.dict(exclude_none=True))
         return self.handle_log_response(response, verify=verify)
 
     def handle_log_response(self, response: PangeaResponse, verify: bool) -> PangeaResponse[LogResult]:
@@ -301,11 +297,7 @@
             verbose=verbose,
         )
 
-<<<<<<< HEAD
-        response = self.request.post(endpoint_name, SearchOutput, data=input.dict(exclude_none=True))
-=======
-        response = self.request.post("v1/search", data=input.dict(exclude_none=True))
->>>>>>> e35ecbcc
+        response = self.request.post("v1/search", SearchOutput, data=input.dict(exclude_none=True))
         return self.handle_search_response(response, verify_consistency, verify_events)
 
     def results(
@@ -358,11 +350,7 @@
             limit=limit,
             offset=offset,
         )
-<<<<<<< HEAD
-        response = self.request.post(endpoint_name, SearchResultOutput, data=input.dict(exclude_none=True))
-=======
-        response = self.request.post("v1/results", data=input.dict(exclude_none=True))
->>>>>>> e35ecbcc
+        response = self.request.post("v1/results", SearchResultOutput, data=input.dict(exclude_none=True))
         return self.handle_results_response(response, verify_consistency, verify_events)
 
     def handle_results_response(
@@ -611,11 +599,4 @@
             response = audit.root(tree_size=7)
         """
         input = RootRequest(tree_size=tree_size)
-<<<<<<< HEAD
-        endpoint_name = "root"
-        return self.request.post(endpoint_name, RootResult, data=input.dict(exclude_none=True))
-=======
-        response = self.request.post("v1/root", data=input.dict(exclude_none=True))
-        response.result = RootResult(**response.raw_result)
-        return response
->>>>>>> e35ecbcc
+        return self.request.post("v1/root", RootResult, data=input.dict(exclude_none=True))