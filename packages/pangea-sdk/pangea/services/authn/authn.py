# Copyright 2022 Pangea Cyber Corporation
# Author: Pangea Cyber Corporation

from typing import Dict, List, Optional

import pangea.services.authn.models as m
from pangea.response import PangeaResponse
from pangea.services.base import ServiceBase

SERVICE_NAME = "authn"


class AuthN(ServiceBase):
    """AuthN service client.

    Provides methods to interact with the [Pangea AuthN Service](https://pangea.cloud/docs/api/authn).

    The following information is needed:
        PANGEA_TOKEN - service token which can be found on the Pangea User
            Console at [https://console.pangea.cloud/project/tokens](https://console.pangea.cloud/project/tokens)

    Examples:
        import os

        # Pangea SDK
        from pangea.config import PangeaConfig
        from pangea.services import AuthN

        PANGEA_TOKEN = os.getenv("PANGEA_AUTHN_TOKEN")
        authn_config = PangeaConfig(domain="pangea.cloud")

        # Setup Pangea AuthN service
        authn = AuthN(token=PANGEA_TOKEN, config=authn_config)
    """

    service_name: str = SERVICE_NAME

    def __init__(
        self,
        token,
        config=None,
        logger_name="pangea",
    ):
        super().__init__(token, config, logger_name=logger_name)
        self.user = AuthN.User(token, config, logger_name=logger_name)
        self.flow = AuthN.Flow(token, config, logger_name=logger_name)
        self.client = AuthN.Client(token, config, logger_name=logger_name)
        self.session = AuthN.Session(token, config, logger_name=logger_name)

    class Session(ServiceBase):
        service_name: str = SERVICE_NAME

        def __init__(
            self,
            token,
            config=None,
            logger_name="pangea",
        ):
            super().__init__(token, config, logger_name=logger_name)

        # https://dev.pangea.cloud/docs/api/authn#invalidate-a-session-by-session-id
        # - path: authn::/v1/session/invalidate
        def invalidate(self, session_id: str) -> PangeaResponse[m.SessionInvalidateResult]:
            input = m.SessionInvalidateRequest(session_id=session_id)
<<<<<<< HEAD
            return self.request.post(
                "session/invalidate", m.SessionInvalidateResult, data=input.dict(exclude_none=True)
            )
=======
            response = self.request.post("v1/session/invalidate", data=input.dict(exclude_none=True))
            if response.raw_result is not None:
                response.result = m.SessionInvalidateResult(**response.raw_result)
            return response
>>>>>>> e35ecbcc

        # https://dev.pangea.cloud/docs/api/authn#list-sessions
        # - path: authn::/v1/session/list
        def list(
            self,
            filter: Optional[Dict] = None,
            last: Optional[str] = None,
            order: Optional[m.ItemOrder] = None,
            order_by: Optional[m.SessionListOrderBy] = None,
            size: Optional[int] = None,
        ) -> PangeaResponse[m.SessionListResults]:
            input = m.SessionListRequest(filter=filter, last=last, order=order, order_by=order_by, size=size)
<<<<<<< HEAD
            return self.request.post("session/list", m.SessionListResults, data=input.dict(exclude_none=True))
=======
            response = self.request.post("v1/session/list", data=input.dict(exclude_none=True))
            if response.raw_result is not None:
                response.result = m.SessionListResults(**response.raw_result)
            return response
>>>>>>> e35ecbcc

        # https://dev.pangea.cloud/docs/api/authn#invalidate-all-sessions-belonging-to-a-user
        # - path: authn::/v1/session/logout
        def logout(self, user_id: str) -> PangeaResponse[m.SessionLogoutResult]:
            input = m.SessionLogoutRequest(user_id=user_id)
<<<<<<< HEAD
            return self.request.post("session/logout", m.SessionLogoutResult, data=input.dict(exclude_none=True))
=======
            response = self.request.post("v1/session/logout", data=input.dict(exclude_none=True))
            if response.raw_result is not None:
                response.result = m.SessionLogoutResult(**response.raw_result)
            return response
>>>>>>> e35ecbcc

    class Client(ServiceBase):
        service_name: str = SERVICE_NAME

        def __init__(
            self,
            token,
            config=None,
            logger_name="pangea",
        ):
            super().__init__(token, config, logger_name=logger_name)
            self.session = AuthN.Client.Session(token, config, logger_name=logger_name)
            self.password = AuthN.Client.Password(token, config, logger_name=logger_name)

        # https://dev.pangea.cloud/docs/api/authn#complete-a-login
        def userinfo(self, code: str) -> PangeaResponse[m.ClientUserinfoResult]:
            input = m.ClientUserinfoRequest(code=code)
<<<<<<< HEAD
            return self.request.post("client/userinfo", m.ClientUserinfoResult, data=input.dict(exclude_none=True))
=======
            response = self.request.post("v1/client/userinfo", data=input.dict(exclude_none=True))
            if response.raw_result is not None:
                response.result = m.ClientUserinfoResult(**response.raw_result)
            return response
>>>>>>> e35ecbcc

        def jwks(
            self,
        ) -> PangeaResponse[m.ClientJWKSResult]:
<<<<<<< HEAD
            return self.request.post("client/jwks", m.ClientJWKSResult, {})
=======
            response = self.request.post("v1/client/jwks", {})
            if response.raw_result is not None:
                response.result = m.ClientJWKSResult(**response.raw_result)
            return response
>>>>>>> e35ecbcc

        class Session(ServiceBase):
            service_name: str = SERVICE_NAME

            def __init__(
                self,
                token,
                config=None,
                logger_name="pangea",
            ):
                super().__init__(token, config, logger_name=logger_name)

            # - path: authn::/v1/client/session/invalidate
            # https://dev.pangea.cloud/docs/api/authn?focus=authn#invalidate-a-session-by-session-id-using-a-client-token
            def invalidate(self, token: str, session_id: str) -> PangeaResponse[m.ClientSessionInvalidateResult]:
                input = m.ClientSessionInvalidateRequest(token=token, session_id=session_id)
<<<<<<< HEAD
                return self.request.post(
                    "client/session/invalidate", m.ClientSessionInvalidateResult, data=input.dict(exclude_none=True)
                )
=======
                response = self.request.post("v1/client/session/invalidate", data=input.dict(exclude_none=True))
                if response.raw_result is not None:
                    response.result = m.ClientSessionInvalidateResult(**response.raw_result)
                return response
>>>>>>> e35ecbcc

            # https://dev.pangea.cloud/docs/api/authn#list-sessions-using-a-client-token
            # - path: authn::/v1/client/session/list
            def list(
                self,
                token: str,
                filter: Optional[Dict] = None,
                last: Optional[str] = None,
                order: Optional[m.ItemOrder] = None,
                order_by: Optional[m.SessionListOrderBy] = None,
                size: Optional[int] = None,
            ) -> PangeaResponse[m.ClientSessionListResults]:
                input = m.ClientSessionInvalidateRequest(
                    token=token, filter=filter, last=last, order=order, order_by=order_by, size=size
                )
<<<<<<< HEAD
                return self.request.post(
                    "client/session/list", m.ClientSessionListResults, data=input.dict(exclude_none=True)
                )
=======
                response = self.request.post("v1/client/session/list", data=input.dict(exclude_none=True))
                if response.raw_result is not None:
                    response.result = m.ClientSessionListResults(**response.raw_result)
                return response
>>>>>>> e35ecbcc

            # https://dev.pangea.cloud/docs/api/authn#log-out-the-current-users-session
            # - path: authn::/v1/client/session/logout
            def logout(self, token: str) -> PangeaResponse[m.ClientSessionLogoutResult]:
                input = m.ClientSessionLogoutRequest(token=token)
<<<<<<< HEAD
                return self.request.post(
                    "client/session/logout", m.ClientSessionLogoutResult, data=input.dict(exclude_none=True)
                )
=======
                response = self.request.post("v1/client/session/logout", data=input.dict(exclude_none=True))
                if response.raw_result is not None:
                    response.result = m.ClientSessionLogoutResult(**response.raw_result)
                return response
>>>>>>> e35ecbcc

            # https://dev.pangea.cloud/docs/api/authn#refresh-a-session-token
            # - path: authn::/v1/client/session/refresh
            def refresh(
                self, refresh_token: str, user_token: Optional[str] = None
            ) -> PangeaResponse[m.ClientSessionRefreshResult]:
                input = m.ClientSessionRefreshRequest(refresh_token=refresh_token, user_token=user_token)
<<<<<<< HEAD
                return self.request.post(
                    "client/session/refresh", m.ClientSessionRefreshResult, data=input.dict(exclude_none=True)
                )
=======
                response = self.request.post("v1/client/session/refresh", data=input.dict(exclude_none=True))
                if response.raw_result is not None:
                    response.result = m.ClientSessionRefreshResult(**response.raw_result)
                return response
>>>>>>> e35ecbcc

        class Password(ServiceBase):
            service_name: str = SERVICE_NAME

            def __init__(
                self,
                token,
                config=None,
                logger_name="pangea",
            ):
                super().__init__(token, config, logger_name=logger_name)

            # https://dev.pangea.cloud/docs/api/authn#change-a-users-password
            def change(
                self, token: str, old_password: str, new_password: str
            ) -> PangeaResponse[m.ClientPasswordChangeResult]:
                input = m.ClientPasswordChangeRequest(token=token, old_password=old_password, new_password=new_password)
<<<<<<< HEAD
                return self.request.post(
                    "client/password/change", m.ClientPasswordChangeResult, data=input.dict(exclude_none=True)
                )
=======
                response = self.request.post("v1/client/password/change", data=input.dict(exclude_none=True))
                if response.raw_result is not None:
                    response.result = m.ClientPasswordChangeResult(**response.raw_result)
                return response
>>>>>>> e35ecbcc

        class Token(ServiceBase):
            service_name: str = SERVICE_NAME

            def __init__(
                self,
                token,
                config=None,
                logger_name="pangea",
            ):
                super().__init__(token, config, logger_name=logger_name)

        def check(self, token: str) -> PangeaResponse[m.ClientTokenCheckResult]:
            input = m.ClientTokenCheckRequest(token=token)
<<<<<<< HEAD
            return self.request.post("client/token/check", m.ClientTokenCheckResult, data=input.dict(exclude_none=True))
=======
            response = self.request.post("v1/client/token/check", data=input.dict(exclude_none=True))
            if response.raw_result is not None:
                response.result = m.ClientTokenCheckResult(**response.raw_result)
            return response
>>>>>>> e35ecbcc

    class User(ServiceBase):
        service_name: str = SERVICE_NAME

        def __init__(
            self,
            token,
            config=None,
            logger_name="pangea",
        ):
            super().__init__(token, config, logger_name=logger_name)
            self.profile = AuthN.User.Profile(token, config, logger_name=logger_name)
            self.invites = AuthN.User.Invites(token, config, logger_name=logger_name)
            self.mfa = AuthN.User.MFA(token, config, logger_name=logger_name)
            self.login = AuthN.User.Login(token, config, logger_name=logger_name)

        #   - path: authn::/v1/user/create
        # https://dev.pangea.cloud/docs/api/authn#create-user
        def create(
            self,
            email: str,
            authenticator: str,
            id_provider: m.IDProvider,
            verified: Optional[bool] = None,
            require_mfa: Optional[bool] = None,
            profile: Optional[m.Profile] = None,
            scopes: Optional[m.Scopes] = None,
        ) -> PangeaResponse[m.UserCreateResult]:

            input = m.UserCreateRequest(
                email=email,
                authenticator=authenticator,
                id_provider=id_provider,
                verified=verified,
                require_mfa=require_mfa,
                profile=profile,
                scopes=scopes,
            )
<<<<<<< HEAD
            return self.request.post("user/create", m.UserCreateResult, data=input.dict(exclude_none=True))
=======
            response = self.request.post("v1/user/create", data=input.dict(exclude_none=True))
            if response.raw_result is not None:
                response.result = m.UserCreateResult(**response.raw_result)
            return response
>>>>>>> e35ecbcc

        #   - path: authn::/v1/user/delete
        # https://dev.pangea.cloud/docs/api/authn#delete-a-user
        def delete(self, email: Optional[str] = None, id: Optional[str] = None) -> PangeaResponse[m.UserDeleteResult]:
            input = m.UserDeleteRequest(email=email, id=id)
<<<<<<< HEAD
            return self.request.post("user/delete", m.UserDeleteResult, data=input.dict(exclude_none=True))
=======
            response = self.request.post("v1/user/delete", data=input.dict(exclude_none=True))
            if response.raw_result is not None:
                response.result = m.UserDeleteResult(**response.raw_result)
            return response
>>>>>>> e35ecbcc

        # https://dev.pangea.cloud/docs/api/authn/#administration-user-update
        def update(
            self,
            id: Optional[str] = None,
            email: Optional[str] = None,
            authenticator: Optional[str] = None,
            disabled: Optional[bool] = None,
            require_mfa: Optional[bool] = None,
            verified: Optional[bool] = None,
        ) -> PangeaResponse[m.UserUpdateResult]:
            input = m.UserUpdateRequest(
                id=id,
                email=email,
                authenticator=authenticator,
                disabled=disabled,
                require_mfa=require_mfa,
                verified=verified,
            )

<<<<<<< HEAD
            return self.request.post("user/update", m.UserUpdateResult, data=input.dict(exclude_none=True))
=======
            response = self.request.post("v1/user/update", data=input.dict(exclude_none=True))
            if response.raw_result is not None:
                response.result = m.UserUpdateResult(**response.raw_result)
            return response
>>>>>>> e35ecbcc

        #   - path: authn::/v1/user/invite
        # https://dev.pangea.cloud/docs/api/authn#invite-a-user
        def invite(
            self,
            inviter: str,
            email: str,
            callback: str,
            state: str,
            require_mfa: Optional[bool] = None,
        ) -> PangeaResponse[m.UserInviteResult]:
            input = m.UserInviteRequest(
                inviter=inviter,
                email=email,
                callback=callback,
                state=state,
                require_mfa=require_mfa,
            )
<<<<<<< HEAD
            return self.request.post("user/invite", m.UserInviteResult, data=input.dict(exclude_none=True))
=======
            response = self.request.post("v1/user/invite", data=input.dict(exclude_none=True))
            if response.raw_result is not None:
                response.result = m.UserInviteResult(**response.raw_result)
            return response
>>>>>>> e35ecbcc

        #   - path: authn::/v1/user/list
        # https://dev.pangea.cloud/docs/api/authn#list-users
        def list(
            self,
            filter: Optional[Dict] = None,
            last: Optional[str] = None,
            order: Optional[m.ItemOrder] = None,
            order_by: Optional[m.UserListOrderBy] = None,
            size: Optional[int] = None,
        ) -> PangeaResponse[m.UserListResult]:
            input = m.UserListRequest(
                filter=filter,
                last=last,
                order=order,
                order_by=order_by,
                size=size,
            )
<<<<<<< HEAD
            return self.request.post("user/list", m.UserListResult, data=input.dict(exclude_none=True))
=======
            response = self.request.post("v1/user/list", data=input.dict(exclude_none=True))
            if response.raw_result is not None:
                response.result = m.UserListResult(**response.raw_result)
            return response
>>>>>>> e35ecbcc

        #   - path: authn::/v1/user/verify
        # https://dev.pangea.cloud/docs/api/authn#verify-a-user
        def verify(
            self, id_provider: m.IDProvider, email: str, authenticator: str
        ) -> PangeaResponse[m.UserVerifyResult]:
            input = m.UserVerifyRequest(id_provider=id_provider, email=email, authenticator=authenticator)
<<<<<<< HEAD
            return self.request.post("user/verify", m.UserVerifyResult, data=input.dict(exclude_none=True))
=======
            response = self.request.post("v1/user/verify", data=input.dict(exclude_none=True))
            if response.raw_result is not None:
                response.result = m.UserVerifyResult(**response.raw_result)
            return response
>>>>>>> e35ecbcc

        class Password(ServiceBase):
            service_name: str = SERVICE_NAME

            def __init__(
                self,
                token,
                config=None,
                logger_name="pangea",
            ):
                super().__init__(token, config, logger_name=logger_name)

            #   - path: authn::/v1/password/update
            # https://dev.pangea.cloud/docs/api/authn#change-a-users-password
            def reset(self, user_id: str, new_password: str) -> PangeaResponse[m.UserPasswordResetResult]:
                input = m.UserPasswordResetRequest(user_id=user_id, new_password=new_password)
<<<<<<< HEAD
                return self.request.post(
                    "user/password/reset", m.UserPasswordResetResult, data=input.dict(exclude_none=True)
                )
=======
                response = self.request.post("v1/user/password/reset", data=input.dict(exclude_none=True))
                if response.raw_result is not None:
                    response.result = m.UserPasswordResetResult(**response.raw_result)
                return response
>>>>>>> e35ecbcc

        class Login(ServiceBase):
            service_name: str = SERVICE_NAME

            def __init__(
                self,
                token,
                config=None,
                logger_name="pangea",
            ):
                super().__init__(token, config, logger_name=logger_name)

            # https://dev.pangea.cloud/docs/api/authn#user-login-with-a-password
            def password(
                self, email: str, password: str, extra_profile: Optional[m.Profile] = None
            ) -> PangeaResponse[m.UserLoginResult]:
                input = m.UserLoginPasswordRequest(email=email, password=password, extra_profile=extra_profile)
<<<<<<< HEAD
                return self.request.post("user/login/password", m.UserLoginResult, data=input.dict(exclude_none=True))
=======
                response = self.request.post("v1/user/login/password", data=input.dict(exclude_none=True))
                if response.raw_result is not None:
                    response.result = m.UserLoginResult(**response.raw_result)
                return response
>>>>>>> e35ecbcc

            # https://dev.pangea.cloud/docs/api/authn#user-login-with-a-social-provider
            def social(
                self, provider: m.IDProvider, email: str, social_id: str, extra_profile: Optional[m.Profile] = None
            ) -> PangeaResponse[m.UserLoginResult]:
                input = m.UserLoginSocialRequest(
                    provider=provider, email=email, social_id=social_id, extra_profile=extra_profile
                )
<<<<<<< HEAD
                return self.request.post("user/login/social", m.UserLoginResult, data=input.dict(exclude_none=True))
=======
                response = self.request.post("v1/user/login/social", data=input.dict(exclude_none=True))
                if response.raw_result is not None:
                    response.result = m.UserLoginResult(**response.raw_result)
                return response
>>>>>>> e35ecbcc

        class MFA(ServiceBase):
            service_name: str = SERVICE_NAME

            def __init__(
                self,
                token,
                config=None,
                logger_name="pangea",
            ):
                super().__init__(token, config, logger_name=logger_name)

            #   - path: authn::/v1/user/mfa/delete
            # https://dev.pangea.cloud/docs/api/authn#delete-mfa-enrollment-for-a-user
            def delete(self, user_id: str, mfa_provider: m.MFAProvider) -> PangeaResponse[m.UserMFADeleteResult]:
                input = m.UserMFADeleteRequest(user_id=user_id, mfa_provider=mfa_provider)
<<<<<<< HEAD
                return self.request.post("user/mfa/delete", m.UserMFADeleteResult, data=input.dict(exclude_none=True))
=======
                response = self.request.post("v1/user/mfa/delete", data=input.dict(exclude_none=True))
                if response.raw_result is not None:
                    response.result = m.UserMFADeleteResult(**response.raw_result)
                return response
>>>>>>> e35ecbcc

            #   - path: authn::/v1/user/mfa/enroll
            # https://dev.pangea.cloud/docs/api/authn#enroll-mfa-for-a-user
            def enroll(
                self, user_id: str, mfa_provider: m.MFAProvider, code: str
            ) -> PangeaResponse[m.UserMFAEnrollResult]:
                input = m.UserMFAEnrollRequest(user_id=user_id, mfa_provider=mfa_provider, code=code)
<<<<<<< HEAD
                return self.request.post("user/mfa/enroll", m.UserMFAEnrollResult, data=input.dict(exclude_none=True))
=======
                response = self.request.post("v1/user/mfa/enroll", data=input.dict(exclude_none=True))
                if response.raw_result is not None:
                    response.result = m.UserMFAEnrollResult(**response.raw_result)
                return response
>>>>>>> e35ecbcc

            #   - path: authn::/v1/user/mfa/start
            # https://dev.pangea.cloud/docs/api/authn#start-mfa-verification-for-a-user
            def start(
                self,
                user_id: str,
                mfa_provider: m.MFAProvider,
                enroll: Optional[bool] = None,
                phone: Optional[str] = None,
            ) -> PangeaResponse[m.UserMFAStartResult]:
                input = m.UserMFAStartRequest(user_id=user_id, mfa_provider=mfa_provider, enroll=enroll, phone=phone)
<<<<<<< HEAD
                return self.request.post("user/mfa/start", m.UserMFAStartResult, data=input.dict(exclude_none=True))
=======
                response = self.request.post("v1/user/mfa/start", data=input.dict(exclude_none=True))
                if response.raw_result is not None:
                    response.result = m.UserMFAStartResult(**response.raw_result)
                return response
>>>>>>> e35ecbcc

            #   - path: authn::/v1/user/mfa/verify
            # https://dev.pangea.cloud/docs/api/authn#verify-an-mfa-code
            def verify(
                self, user_id: str, mfa_provider: m.MFAProvider, code: str
            ) -> PangeaResponse[m.UserMFAVerifyResult]:
                input = m.UserMFAverifyRequest(user_id=user_id, mfa_provider=mfa_provider, code=code)
<<<<<<< HEAD
                return self.request.post("user/mfa/verify", m.UserMFAVerifyResult, data=input.dict(exclude_none=True))
=======
                response = self.request.post("v1/user/mfa/verify", data=input.dict(exclude_none=True))
                if response.raw_result is not None:
                    response.result = m.UserMFAVerifyResult(**response.raw_result)
                return response
>>>>>>> e35ecbcc

        class Profile(ServiceBase):
            service_name: str = SERVICE_NAME

            def __init__(
                self,
                token,
                config=None,
                logger_name="pangea",
            ):
                super().__init__(token, config, logger_name=logger_name)

            #   - path: authn::/v1/user/profile/get
            # https://dev.pangea.cloud/docs/api/authn#get-user
            def get(
                self, id: Optional[str] = None, email: Optional[str] = None
            ) -> PangeaResponse[m.UserProfileGetResult]:
                input = m.UserProfileGetRequest(id=id, email=email)
<<<<<<< HEAD
                return self.request.post("user/profile/get", m.UserProfileGetResult, data=input.dict(exclude_none=True))
=======
                response = self.request.post("v1/user/profile/get", data=input.dict(exclude_none=True))
                if response.raw_result is not None:
                    response.result = m.UserProfileGetResult(**response.raw_result)
                return response
>>>>>>> e35ecbcc

            #   - path: authn::/v1/user/profile/update
            # https://dev.pangea.cloud/docs/api/authn#update-user
            def update(
                self,
                profile: m.Profile,
                id: Optional[str] = None,
                email: Optional[str] = None,
            ) -> PangeaResponse[m.UserProfileUpdateResult]:
                input = m.UserProfileUpdateRequest(
                    id=id,
                    email=email,
                    profile=profile,
                )
<<<<<<< HEAD
                return self.request.post(
                    "user/profile/update", m.UserProfileUpdateResult, data=input.dict(exclude_none=True)
                )
=======
                response = self.request.post("v1/user/profile/update", data=input.dict(exclude_none=True))
                if response.raw_result is not None:
                    response.result = m.UserProfileUpdateResult(**response.raw_result)
                return response
>>>>>>> e35ecbcc

        class Invites(ServiceBase):
            service_name: str = SERVICE_NAME

            def __init__(
                self,
                token,
                config=None,
                logger_name="pangea",
            ):
                super().__init__(token, config, logger_name=logger_name)

            #   - path: authn::/v1/user/invite/list
            # https://dev.pangea.cloud/docs/api/authn#list-invites
            def list(
                self,
                filter: Optional[Dict] = None,
                last: Optional[str] = None,
                order: Optional[m.ItemOrder] = None,
                order_by: Optional[m.UserInviterOrderBy] = None,
                size: Optional[int] = None,
            ) -> PangeaResponse[m.UserInviteListResult]:
                input = m.UserInviteListRequest(filter=filter, last=last, order=order, order_by=order_by, size=size)
<<<<<<< HEAD
                return self.request.post("user/invite/list", m.UserInviteListResult, data=input.dict(exclude_none=True))
=======
                response = self.request.post("v1/user/invite/list", data=input.dict(exclude_none=True))
                if response.raw_result is not None:
                    response.result = m.UserInviteListResult(**response.raw_result)
                return response
>>>>>>> e35ecbcc

            #   - path: authn::/v1/user/invite/delete
            # https://dev.pangea.cloud/docs/api/authn#delete-an-invite
            def delete(self, id: str) -> PangeaResponse[m.UserInviteDeleteResult]:
                input = m.UserInviteDeleteRequest(id=id)
<<<<<<< HEAD
                return self.request.post(
                    "user/invite/delete", m.UserInviteDeleteResult, data=input.dict(exclude_none=True)
                )
=======
                response = self.request.post("v1/user/invite/delete", data=input.dict(exclude_none=True))
                if response.raw_result is not None:
                    response.result = m.UserInviteDeleteResult(**response.raw_result)
                return response
>>>>>>> e35ecbcc

    class Flow(ServiceBase):
        service_name: str = SERVICE_NAME

        def __init__(
            self,
            token,
            config=None,
            logger_name="pangea",
        ):
            super().__init__(token, config, logger_name=logger_name)
            self.enroll = AuthN.Flow.Enroll(token, config, logger_name=logger_name)
            self.signup = AuthN.Flow.Signup(token, config, logger_name=logger_name)
            self.verify = AuthN.Flow.Verify(token, config, logger_name=logger_name)
            self.reset = AuthN.Flow.Reset(token, config, logger_name=logger_name)

        #   - path: authn::/v1/flow/complete
        # https://dev.pangea.cloud/docs/api/authn#complete-a-login-or-signup-flow
        def complete(self, flow_id: str) -> PangeaResponse[m.FlowCompleteResult]:
            input = m.FlowCompleteRequest(flow_id=flow_id)
<<<<<<< HEAD
            return self.request.post("flow/complete", m.FlowCompleteResult, data=input.dict(exclude_none=True))
=======
            response = self.request.post("v1/flow/complete", data=input.dict(exclude_none=True))
            if response.raw_result is not None:
                response.result = m.FlowCompleteResult(**response.raw_result)
            return response
>>>>>>> e35ecbcc

        #   - path: authn::/v1/flow/start
        # https://dev.pangea.cloud/docs/api/authn#start-a-new-signup-or-signin-flow
        def start(
            self,
            cb_uri: Optional[str] = None,
            email: Optional[str] = None,
            flow_types: Optional[List[m.FlowType]] = None,
            provider: Optional[m.MFAProvider] = None,
        ) -> PangeaResponse[m.FlowStartResult]:
            input = m.FlowStartRequest(cb_uri=cb_uri, email=email, flow_types=flow_types, provider=provider)
<<<<<<< HEAD
            return self.request.post("flow/start", m.FlowStartResult, data=input.dict(exclude_none=True))
=======
            response = self.request.post("v1/flow/start", data=input.dict(exclude_none=True))
            if response.raw_result is not None:
                response.result = m.FlowStartResult(**response.raw_result)
            return response
>>>>>>> e35ecbcc

        class Reset(ServiceBase):
            service_name: str = SERVICE_NAME

            def __init__(
                self,
                token,
                config=None,
                logger_name="pangea",
            ):
                super().__init__(token, config, logger_name=logger_name)

            #   - path: authn::/v1/flow/reset/password
            # https://dev.pangea.cloud/docs/api/authn#reset-password-during-signin
            def password(
                self,
                flow_id: str,
                password: str,
                cancel: Optional[bool] = None,
                cb_state: Optional[str] = None,
                cb_code: Optional[str] = None,
            ) -> PangeaResponse[m.FlowResetPasswordResult]:
                input = m.FlowResetPasswordRequest(
                    flow_id=flow_id, password=password, cb_state=cb_state, cb_code=cb_code, cancel=cancel
                )
<<<<<<< HEAD
                return self.request.post(
                    "flow/reset/password", m.FlowResetPasswordResult, data=input.dict(exclude_none=True)
                )
=======
                response = self.request.post("v1/flow/reset/password", data=input.dict(exclude_none=True))
                if response.raw_result is not None:
                    response.result = m.FlowResetPasswordResult(**response.raw_result)
                return response
>>>>>>> e35ecbcc

        class Enroll(ServiceBase):
            service_name: str = SERVICE_NAME

            def __init__(
                self,
                token,
                config=None,
                logger_name="pangea",
            ):
                super().__init__(token, config, logger_name=logger_name)
                self.mfa = AuthN.Flow.Enroll.MFA(token, config, logger_name=logger_name)

            class MFA(ServiceBase):
                service_name: str = SERVICE_NAME

                def __init__(
                    self,
                    token,
                    config=None,
                    logger_name="pangea",
                ):
                    super().__init__(token, config, logger_name=logger_name)

                #   - path: authn::/v1/flow/enroll/mfa/complete
                # https://dev.pangea.cloud/docs/api/authn#complete-mfa-enrollment-by-verifying-a-trial-mfa-code
                def complete(
                    self, flow_id: str, code: Optional[str] = None, cancel: Optional[bool] = None
                ) -> PangeaResponse[m.FlowEnrollMFAcompleteResult]:
                    input = m.FlowEnrollMFACompleteRequest(flow_id=flow_id, code=code, cancel=cancel)
<<<<<<< HEAD
                    return self.request.post(
                        "flow/enroll/mfa/complete", m.FlowEnrollMFAcompleteResult, data=input.dict(exclude_none=True)
                    )
=======
                    response = self.request.post("v1/flow/enroll/mfa/complete", data=input.dict(exclude_none=True))
                    if response.raw_result is not None:
                        response.result = m.FlowEnrollMFAcompleteResult(**response.raw_result)
                    return response
>>>>>>> e35ecbcc

                #   - path: authn::/v1/flow/enroll/mfa/start
                # https://dev.pangea.cloud/docs/api/authn#start-the-process-of-enrolling-an-mfa
                def start(
                    self, flow_id: str, mfa_provider: m.MFAProvider, phone: Optional[str] = None
                ) -> PangeaResponse[m.FlowEnrollMFAStartResult]:
                    input = m.FlowEnrollMFAStartRequest(flow_id=flow_id, mfa_provider=mfa_provider, phone=phone)
<<<<<<< HEAD
                    return self.request.post(
                        "flow/enroll/mfa/start", m.FlowEnrollMFAStartResult, data=input.dict(exclude_none=True)
                    )
=======
                    response = self.request.post("v1/flow/enroll/mfa/start", data=input.dict(exclude_none=True))
                    if response.raw_result is not None:
                        response.result = m.FlowEnrollMFAStartResult(**response.raw_result)
                    return response
>>>>>>> e35ecbcc

        class Signup(ServiceBase):
            service_name: str = SERVICE_NAME

            def __init__(
                self,
                token,
                config=None,
                logger_name="pangea",
            ):
                super().__init__(token, config, logger_name=logger_name)

            #   - path: authn::/v1/flow/signup/password
            # https://dev.pangea.cloud/docs/api/authn#signup-a-new-account-using-a-password
            def password(
                self, flow_id: str, password: str, first_name: str, last_name: str
            ) -> PangeaResponse[m.FlowSignupPasswordResult]:
                input = m.FlowSignupPasswordRequest(
                    flow_id=flow_id, password=password, first_name=first_name, last_name=last_name
                )
<<<<<<< HEAD
                return self.request.post(
                    "flow/signup/password", m.FlowSignupPasswordResult, data=input.dict(exclude_none=True)
                )
=======
                response = self.request.post("v1/flow/signup/password", data=input.dict(exclude_none=True))
                if response.raw_result is not None:
                    response.result = m.FlowSignupPasswordResult(**response.raw_result)
                return response
>>>>>>> e35ecbcc

            #   - path: authn::/v1/flow/signup/social
            # https://dev.pangea.cloud/docs/api/authn#signup-a-new-account-using-a-social-provider
            def social(self, flow_id: str, cb_state: str, cb_code: str) -> PangeaResponse[m.FlowSignupSocialResult]:
                input = m.FlowSignupSocialRequest(flow_id=flow_id, cb_state=cb_state, cb_code=cb_code)
<<<<<<< HEAD
                return self.request.post(
                    "flow/signup/social", m.FlowSignupSocialResult, data=input.dict(exclude_none=True)
                )
=======
                response = self.request.post("v1/flow/signup/social", data=input.dict(exclude_none=True))
                if response.raw_result is not None:
                    response.result = m.FlowSignupSocialResult(**response.raw_result)
                return response
>>>>>>> e35ecbcc

        class Verify(ServiceBase):
            service_name: str = SERVICE_NAME

            def __init__(
                self,
                token,
                config=None,
                logger_name="pangea",
            ):
                super().__init__(token, config, logger_name=logger_name)
                self.mfa = AuthN.Flow.Verify.MFA(token, config, logger_name=logger_name)

            #   - path: authn::/v1/flow/verify/captcha
            # https://dev.pangea.cloud/docs/api/authn#verify-a-captcha-during-a-signup-or-signin-flow
            def captcha(self, flow_id: str, code: str) -> PangeaResponse[m.FlowVerifyCaptchaResult]:
                input = m.FlowVerifyCaptchaRequest(flow_id=flow_id, code=code)
<<<<<<< HEAD
                return self.request.post(
                    "flow/verify/captcha", m.FlowVerifyCaptchaResult, data=input.dict(exclude_none=True)
                )
=======
                response = self.request.post("v1/flow/verify/captcha", data=input.dict(exclude_none=True))
                if response.raw_result is not None:
                    response.result = m.FlowVerifyCaptchaResult(**response.raw_result)
                return response
>>>>>>> e35ecbcc

            #   - path: authn::/v1/flow/verify/email
            # https://dev.pangea.cloud/docs/api/authn#verify-an-email-address-during-a-signup-or-signin-flow
            def email(
                self, flow_id: str, cb_state: Optional[str] = None, cb_code: Optional[str] = None
            ) -> PangeaResponse[m.FlowVerifyEmailResult]:
                input = m.FlowVerifyEmailRequest(flow_id=flow_id, cb_state=cb_state, cb_code=cb_code)
<<<<<<< HEAD
                return self.request.post(
                    "flow/verify/email", m.FlowVerifyEmailResult, data=input.dict(exclude_none=True)
                )
=======
                response = self.request.post("v1/flow/verify/email", data=input.dict(exclude_none=True))
                if response.raw_result is not None:
                    response.result = m.FlowVerifyEmailResult(**response.raw_result)
                return response
>>>>>>> e35ecbcc

            #   - path: authn::/v1/flow/verify/password
            # https://dev.pangea.cloud/docs/api/authn#sign-in-with-a-password
            def password(
                self, flow_id: str, password: Optional[str] = None, cancel: Optional[bool] = None
            ) -> PangeaResponse[m.FlowVerifyPasswordResult]:
                input = m.FlowVerifyPasswordRequest(flow_id=flow_id, password=password, cancel=cancel)
<<<<<<< HEAD
                return self.request.post(
                    "flow/verify/password", m.FlowVerifyPasswordResult, data=input.dict(exclude_none=True)
                )
=======
                response = self.request.post("v1/flow/verify/password", data=input.dict(exclude_none=True))
                if response.raw_result is not None:
                    response.result = m.FlowVerifyPasswordResult(**response.raw_result)
                return response
>>>>>>> e35ecbcc

            #   - path: authn::/v1/flow/verify/social
            # https://dev.pangea.cloud/docs/api/authn#signin-with-a-social-provider
            def social(self, flow_id: str, cb_state: str, cb_code: str) -> PangeaResponse[m.FlowVerifySocialResult]:
                input = m.FlowVerifySocialRequest(flow_id=flow_id, cb_state=cb_state, cb_code=cb_code)
<<<<<<< HEAD
                return self.request.post(
                    "flow/verify/social", m.FlowVerifySocialResult, data=input.dict(exclude_none=True)
                )
=======
                response = self.request.post("v1/flow/verify/social", data=input.dict(exclude_none=True))
                if response.raw_result is not None:
                    response.result = m.FlowVerifySocialResult(**response.raw_result)
                return response
>>>>>>> e35ecbcc

            class MFA(ServiceBase):
                service_name: str = SERVICE_NAME

                def __init__(
                    self,
                    token,
                    config=None,
                    logger_name="pangea",
                ):
                    super().__init__(token, config, logger_name=logger_name)

                #   - path: authn::/v1/flow/verify/mfa/complete
                # https://dev.pangea.cloud/docs/api/authn#complete-mfa-verification
                def complete(
                    self, flow_id: str, code: Optional[str] = None, cancel: Optional[bool] = None
                ) -> PangeaResponse[m.FlowVerifyMFACompleteResult]:
                    input = m.FlowVerifyMFACompleteRequest(flow_id=flow_id, code=code, cancel=cancel)
<<<<<<< HEAD
                    return self.request.post(
                        "flow/verify/mfa/complete", m.FlowVerifyMFACompleteResult, data=input.dict(exclude_none=True)
                    )
=======
                    response = self.request.post("v1/flow/verify/mfa/complete", data=input.dict(exclude_none=True))
                    if response.raw_result is not None:
                        response.result = m.FlowVerifyMFACompleteResult(**response.raw_result)
                    return response
>>>>>>> e35ecbcc

                #   - path: authn::/v1/flow/verify/mfa/start
                # https://dev.pangea.cloud/docs/api/authn#start-the-process-of-mfa-verification
                def start(
                    self, flow_id: str, mfa_provider: m.MFAProvider
                ) -> PangeaResponse[m.FlowVerifyMFAStartResult]:
                    input = m.FlowVerifyMFAStartRequest(flow_id=flow_id, mfa_provider=mfa_provider)
<<<<<<< HEAD
                    return self.request.post(
                        "flow/verify/mfa/start", m.FlowVerifyMFAStartResult, data=input.dict(exclude_none=True)
                    )
=======
                    response = self.request.post("v1/flow/verify/mfa/start", data=input.dict(exclude_none=True))
                    if response.raw_result is not None:
                        response.result = m.FlowVerifyMFAStartResult(**response.raw_result)
                    return response

    # class Token(ServiceBase):
    #     service_name: str = SERVICE_NAME
    #

    #     def __init__(
    #         self,
    #         token,
    #         config=None,
    #       logger_name="pangea",
    #     ):
    #         super().__init__(token, config, logger_name=logger_name)

    #     # https://dev.pangea.cloud/docs/api/authn?focus=authn#invalidate-a-session-by-session-id-using-a-client-token
    #     def list(self, ) -> PangeaResponse[m.ClientSessionInvalidateResult]:
    #         input = m.ClientSessionInvalidateRequest(token=token, session_id=session_id)
    #         response = self.request.post("v1/client/session/invalidate", data=input.dict(exclude_none=True))
    #         if response.raw_result is not None:
    #             response.result = m.ClientSessionInvalidateResult(**response.raw_result)
    #         return response
>>>>>>> e35ecbcc
<|MERGE_RESOLUTION|>--- conflicted
+++ resolved
@@ -62,16 +62,9 @@
         # - path: authn::/v1/session/invalidate
         def invalidate(self, session_id: str) -> PangeaResponse[m.SessionInvalidateResult]:
             input = m.SessionInvalidateRequest(session_id=session_id)
-<<<<<<< HEAD
             return self.request.post(
-                "session/invalidate", m.SessionInvalidateResult, data=input.dict(exclude_none=True)
+                "v1/session/invalidate", m.SessionInvalidateResult, data=input.dict(exclude_none=True)
             )
-=======
-            response = self.request.post("v1/session/invalidate", data=input.dict(exclude_none=True))
-            if response.raw_result is not None:
-                response.result = m.SessionInvalidateResult(**response.raw_result)
-            return response
->>>>>>> e35ecbcc
 
         # https://dev.pangea.cloud/docs/api/authn#list-sessions
         # - path: authn::/v1/session/list
@@ -84,27 +77,13 @@
             size: Optional[int] = None,
         ) -> PangeaResponse[m.SessionListResults]:
             input = m.SessionListRequest(filter=filter, last=last, order=order, order_by=order_by, size=size)
-<<<<<<< HEAD
-            return self.request.post("session/list", m.SessionListResults, data=input.dict(exclude_none=True))
-=======
-            response = self.request.post("v1/session/list", data=input.dict(exclude_none=True))
-            if response.raw_result is not None:
-                response.result = m.SessionListResults(**response.raw_result)
-            return response
->>>>>>> e35ecbcc
+            return self.request.post("v1/session/list", m.SessionListResults, data=input.dict(exclude_none=True))
 
         # https://dev.pangea.cloud/docs/api/authn#invalidate-all-sessions-belonging-to-a-user
         # - path: authn::/v1/session/logout
         def logout(self, user_id: str) -> PangeaResponse[m.SessionLogoutResult]:
             input = m.SessionLogoutRequest(user_id=user_id)
-<<<<<<< HEAD
-            return self.request.post("session/logout", m.SessionLogoutResult, data=input.dict(exclude_none=True))
-=======
-            response = self.request.post("v1/session/logout", data=input.dict(exclude_none=True))
-            if response.raw_result is not None:
-                response.result = m.SessionLogoutResult(**response.raw_result)
-            return response
->>>>>>> e35ecbcc
+            return self.request.post("v1/session/logout", m.SessionLogoutResult, data=input.dict(exclude_none=True))
 
     class Client(ServiceBase):
         service_name: str = SERVICE_NAME
@@ -122,26 +101,12 @@
         # https://dev.pangea.cloud/docs/api/authn#complete-a-login
         def userinfo(self, code: str) -> PangeaResponse[m.ClientUserinfoResult]:
             input = m.ClientUserinfoRequest(code=code)
-<<<<<<< HEAD
-            return self.request.post("client/userinfo", m.ClientUserinfoResult, data=input.dict(exclude_none=True))
-=======
-            response = self.request.post("v1/client/userinfo", data=input.dict(exclude_none=True))
-            if response.raw_result is not None:
-                response.result = m.ClientUserinfoResult(**response.raw_result)
-            return response
->>>>>>> e35ecbcc
+            return self.request.post("v1/client/userinfo", m.ClientUserinfoResult, data=input.dict(exclude_none=True))
 
         def jwks(
             self,
         ) -> PangeaResponse[m.ClientJWKSResult]:
-<<<<<<< HEAD
-            return self.request.post("client/jwks", m.ClientJWKSResult, {})
-=======
-            response = self.request.post("v1/client/jwks", {})
-            if response.raw_result is not None:
-                response.result = m.ClientJWKSResult(**response.raw_result)
-            return response
->>>>>>> e35ecbcc
+            return self.request.post("v1/client/jwks", m.ClientJWKSResult, {})
 
         class Session(ServiceBase):
             service_name: str = SERVICE_NAME
@@ -158,16 +123,9 @@
             # https://dev.pangea.cloud/docs/api/authn?focus=authn#invalidate-a-session-by-session-id-using-a-client-token
             def invalidate(self, token: str, session_id: str) -> PangeaResponse[m.ClientSessionInvalidateResult]:
                 input = m.ClientSessionInvalidateRequest(token=token, session_id=session_id)
-<<<<<<< HEAD
-                return self.request.post(
-                    "client/session/invalidate", m.ClientSessionInvalidateResult, data=input.dict(exclude_none=True)
-                )
-=======
-                response = self.request.post("v1/client/session/invalidate", data=input.dict(exclude_none=True))
-                if response.raw_result is not None:
-                    response.result = m.ClientSessionInvalidateResult(**response.raw_result)
-                return response
->>>>>>> e35ecbcc
+                return self.request.post(
+                    "v1/client/session/invalidate", m.ClientSessionInvalidateResult, data=input.dict(exclude_none=True)
+                )
 
             # https://dev.pangea.cloud/docs/api/authn#list-sessions-using-a-client-token
             # - path: authn::/v1/client/session/list
@@ -183,31 +141,17 @@
                 input = m.ClientSessionInvalidateRequest(
                     token=token, filter=filter, last=last, order=order, order_by=order_by, size=size
                 )
-<<<<<<< HEAD
-                return self.request.post(
-                    "client/session/list", m.ClientSessionListResults, data=input.dict(exclude_none=True)
-                )
-=======
-                response = self.request.post("v1/client/session/list", data=input.dict(exclude_none=True))
-                if response.raw_result is not None:
-                    response.result = m.ClientSessionListResults(**response.raw_result)
-                return response
->>>>>>> e35ecbcc
+                return self.request.post(
+                    "v1/client/session/list", m.ClientSessionListResults, data=input.dict(exclude_none=True)
+                )
 
             # https://dev.pangea.cloud/docs/api/authn#log-out-the-current-users-session
             # - path: authn::/v1/client/session/logout
             def logout(self, token: str) -> PangeaResponse[m.ClientSessionLogoutResult]:
                 input = m.ClientSessionLogoutRequest(token=token)
-<<<<<<< HEAD
-                return self.request.post(
-                    "client/session/logout", m.ClientSessionLogoutResult, data=input.dict(exclude_none=True)
-                )
-=======
-                response = self.request.post("v1/client/session/logout", data=input.dict(exclude_none=True))
-                if response.raw_result is not None:
-                    response.result = m.ClientSessionLogoutResult(**response.raw_result)
-                return response
->>>>>>> e35ecbcc
+                return self.request.post(
+                    "v1/client/session/logout", m.ClientSessionLogoutResult, data=input.dict(exclude_none=True)
+                )
 
             # https://dev.pangea.cloud/docs/api/authn#refresh-a-session-token
             # - path: authn::/v1/client/session/refresh
@@ -215,16 +159,9 @@
                 self, refresh_token: str, user_token: Optional[str] = None
             ) -> PangeaResponse[m.ClientSessionRefreshResult]:
                 input = m.ClientSessionRefreshRequest(refresh_token=refresh_token, user_token=user_token)
-<<<<<<< HEAD
-                return self.request.post(
-                    "client/session/refresh", m.ClientSessionRefreshResult, data=input.dict(exclude_none=True)
-                )
-=======
-                response = self.request.post("v1/client/session/refresh", data=input.dict(exclude_none=True))
-                if response.raw_result is not None:
-                    response.result = m.ClientSessionRefreshResult(**response.raw_result)
-                return response
->>>>>>> e35ecbcc
+                return self.request.post(
+                    "v1/client/session/refresh", m.ClientSessionRefreshResult, data=input.dict(exclude_none=True)
+                )
 
         class Password(ServiceBase):
             service_name: str = SERVICE_NAME
@@ -242,16 +179,9 @@
                 self, token: str, old_password: str, new_password: str
             ) -> PangeaResponse[m.ClientPasswordChangeResult]:
                 input = m.ClientPasswordChangeRequest(token=token, old_password=old_password, new_password=new_password)
-<<<<<<< HEAD
-                return self.request.post(
-                    "client/password/change", m.ClientPasswordChangeResult, data=input.dict(exclude_none=True)
-                )
-=======
-                response = self.request.post("v1/client/password/change", data=input.dict(exclude_none=True))
-                if response.raw_result is not None:
-                    response.result = m.ClientPasswordChangeResult(**response.raw_result)
-                return response
->>>>>>> e35ecbcc
+                return self.request.post(
+                    "v1/client/password/change", m.ClientPasswordChangeResult, data=input.dict(exclude_none=True)
+                )
 
         class Token(ServiceBase):
             service_name: str = SERVICE_NAME
@@ -266,14 +196,9 @@
 
         def check(self, token: str) -> PangeaResponse[m.ClientTokenCheckResult]:
             input = m.ClientTokenCheckRequest(token=token)
-<<<<<<< HEAD
-            return self.request.post("client/token/check", m.ClientTokenCheckResult, data=input.dict(exclude_none=True))
-=======
-            response = self.request.post("v1/client/token/check", data=input.dict(exclude_none=True))
-            if response.raw_result is not None:
-                response.result = m.ClientTokenCheckResult(**response.raw_result)
-            return response
->>>>>>> e35ecbcc
+            return self.request.post(
+                "v1/client/token/check", m.ClientTokenCheckResult, data=input.dict(exclude_none=True)
+            )
 
     class User(ServiceBase):
         service_name: str = SERVICE_NAME
@@ -312,27 +237,13 @@
                 profile=profile,
                 scopes=scopes,
             )
-<<<<<<< HEAD
-            return self.request.post("user/create", m.UserCreateResult, data=input.dict(exclude_none=True))
-=======
-            response = self.request.post("v1/user/create", data=input.dict(exclude_none=True))
-            if response.raw_result is not None:
-                response.result = m.UserCreateResult(**response.raw_result)
-            return response
->>>>>>> e35ecbcc
+            return self.request.post("v1/user/create", m.UserCreateResult, data=input.dict(exclude_none=True))
 
         #   - path: authn::/v1/user/delete
         # https://dev.pangea.cloud/docs/api/authn#delete-a-user
         def delete(self, email: Optional[str] = None, id: Optional[str] = None) -> PangeaResponse[m.UserDeleteResult]:
             input = m.UserDeleteRequest(email=email, id=id)
-<<<<<<< HEAD
-            return self.request.post("user/delete", m.UserDeleteResult, data=input.dict(exclude_none=True))
-=======
-            response = self.request.post("v1/user/delete", data=input.dict(exclude_none=True))
-            if response.raw_result is not None:
-                response.result = m.UserDeleteResult(**response.raw_result)
-            return response
->>>>>>> e35ecbcc
+            return self.request.post("v1/user/delete", m.UserDeleteResult, data=input.dict(exclude_none=True))
 
         # https://dev.pangea.cloud/docs/api/authn/#administration-user-update
         def update(
@@ -353,14 +264,7 @@
                 verified=verified,
             )
 
-<<<<<<< HEAD
-            return self.request.post("user/update", m.UserUpdateResult, data=input.dict(exclude_none=True))
-=======
-            response = self.request.post("v1/user/update", data=input.dict(exclude_none=True))
-            if response.raw_result is not None:
-                response.result = m.UserUpdateResult(**response.raw_result)
-            return response
->>>>>>> e35ecbcc
+            return self.request.post("v1/user/update", m.UserUpdateResult, data=input.dict(exclude_none=True))
 
         #   - path: authn::/v1/user/invite
         # https://dev.pangea.cloud/docs/api/authn#invite-a-user
@@ -379,14 +283,7 @@
                 state=state,
                 require_mfa=require_mfa,
             )
-<<<<<<< HEAD
-            return self.request.post("user/invite", m.UserInviteResult, data=input.dict(exclude_none=True))
-=======
-            response = self.request.post("v1/user/invite", data=input.dict(exclude_none=True))
-            if response.raw_result is not None:
-                response.result = m.UserInviteResult(**response.raw_result)
-            return response
->>>>>>> e35ecbcc
+            return self.request.post("v1/user/invite", m.UserInviteResult, data=input.dict(exclude_none=True))
 
         #   - path: authn::/v1/user/list
         # https://dev.pangea.cloud/docs/api/authn#list-users
@@ -405,14 +302,7 @@
                 order_by=order_by,
                 size=size,
             )
-<<<<<<< HEAD
-            return self.request.post("user/list", m.UserListResult, data=input.dict(exclude_none=True))
-=======
-            response = self.request.post("v1/user/list", data=input.dict(exclude_none=True))
-            if response.raw_result is not None:
-                response.result = m.UserListResult(**response.raw_result)
-            return response
->>>>>>> e35ecbcc
+            return self.request.post("v1/user/list", m.UserListResult, data=input.dict(exclude_none=True))
 
         #   - path: authn::/v1/user/verify
         # https://dev.pangea.cloud/docs/api/authn#verify-a-user
@@ -420,14 +310,7 @@
             self, id_provider: m.IDProvider, email: str, authenticator: str
         ) -> PangeaResponse[m.UserVerifyResult]:
             input = m.UserVerifyRequest(id_provider=id_provider, email=email, authenticator=authenticator)
-<<<<<<< HEAD
-            return self.request.post("user/verify", m.UserVerifyResult, data=input.dict(exclude_none=True))
-=======
-            response = self.request.post("v1/user/verify", data=input.dict(exclude_none=True))
-            if response.raw_result is not None:
-                response.result = m.UserVerifyResult(**response.raw_result)
-            return response
->>>>>>> e35ecbcc
+            return self.request.post("v1/user/verify", m.UserVerifyResult, data=input.dict(exclude_none=True))
 
         class Password(ServiceBase):
             service_name: str = SERVICE_NAME
@@ -444,16 +327,9 @@
             # https://dev.pangea.cloud/docs/api/authn#change-a-users-password
             def reset(self, user_id: str, new_password: str) -> PangeaResponse[m.UserPasswordResetResult]:
                 input = m.UserPasswordResetRequest(user_id=user_id, new_password=new_password)
-<<<<<<< HEAD
-                return self.request.post(
-                    "user/password/reset", m.UserPasswordResetResult, data=input.dict(exclude_none=True)
-                )
-=======
-                response = self.request.post("v1/user/password/reset", data=input.dict(exclude_none=True))
-                if response.raw_result is not None:
-                    response.result = m.UserPasswordResetResult(**response.raw_result)
-                return response
->>>>>>> e35ecbcc
+                return self.request.post(
+                    "v1/user/password/reset", m.UserPasswordResetResult, data=input.dict(exclude_none=True)
+                )
 
         class Login(ServiceBase):
             service_name: str = SERVICE_NAME
@@ -471,14 +347,9 @@
                 self, email: str, password: str, extra_profile: Optional[m.Profile] = None
             ) -> PangeaResponse[m.UserLoginResult]:
                 input = m.UserLoginPasswordRequest(email=email, password=password, extra_profile=extra_profile)
-<<<<<<< HEAD
-                return self.request.post("user/login/password", m.UserLoginResult, data=input.dict(exclude_none=True))
-=======
-                response = self.request.post("v1/user/login/password", data=input.dict(exclude_none=True))
-                if response.raw_result is not None:
-                    response.result = m.UserLoginResult(**response.raw_result)
-                return response
->>>>>>> e35ecbcc
+                return self.request.post(
+                    "v1/user/login/password", m.UserLoginResult, data=input.dict(exclude_none=True)
+                )
 
             # https://dev.pangea.cloud/docs/api/authn#user-login-with-a-social-provider
             def social(
@@ -487,14 +358,7 @@
                 input = m.UserLoginSocialRequest(
                     provider=provider, email=email, social_id=social_id, extra_profile=extra_profile
                 )
-<<<<<<< HEAD
-                return self.request.post("user/login/social", m.UserLoginResult, data=input.dict(exclude_none=True))
-=======
-                response = self.request.post("v1/user/login/social", data=input.dict(exclude_none=True))
-                if response.raw_result is not None:
-                    response.result = m.UserLoginResult(**response.raw_result)
-                return response
->>>>>>> e35ecbcc
+                return self.request.post("v1/user/login/social", m.UserLoginResult, data=input.dict(exclude_none=True))
 
         class MFA(ServiceBase):
             service_name: str = SERVICE_NAME
@@ -511,14 +375,9 @@
             # https://dev.pangea.cloud/docs/api/authn#delete-mfa-enrollment-for-a-user
             def delete(self, user_id: str, mfa_provider: m.MFAProvider) -> PangeaResponse[m.UserMFADeleteResult]:
                 input = m.UserMFADeleteRequest(user_id=user_id, mfa_provider=mfa_provider)
-<<<<<<< HEAD
-                return self.request.post("user/mfa/delete", m.UserMFADeleteResult, data=input.dict(exclude_none=True))
-=======
-                response = self.request.post("v1/user/mfa/delete", data=input.dict(exclude_none=True))
-                if response.raw_result is not None:
-                    response.result = m.UserMFADeleteResult(**response.raw_result)
-                return response
->>>>>>> e35ecbcc
+                return self.request.post(
+                    "v1/user/mfa/delete", m.UserMFADeleteResult, data=input.dict(exclude_none=True)
+                )
 
             #   - path: authn::/v1/user/mfa/enroll
             # https://dev.pangea.cloud/docs/api/authn#enroll-mfa-for-a-user
@@ -526,14 +385,9 @@
                 self, user_id: str, mfa_provider: m.MFAProvider, code: str
             ) -> PangeaResponse[m.UserMFAEnrollResult]:
                 input = m.UserMFAEnrollRequest(user_id=user_id, mfa_provider=mfa_provider, code=code)
-<<<<<<< HEAD
-                return self.request.post("user/mfa/enroll", m.UserMFAEnrollResult, data=input.dict(exclude_none=True))
-=======
-                response = self.request.post("v1/user/mfa/enroll", data=input.dict(exclude_none=True))
-                if response.raw_result is not None:
-                    response.result = m.UserMFAEnrollResult(**response.raw_result)
-                return response
->>>>>>> e35ecbcc
+                return self.request.post(
+                    "v1/user/mfa/enroll", m.UserMFAEnrollResult, data=input.dict(exclude_none=True)
+                )
 
             #   - path: authn::/v1/user/mfa/start
             # https://dev.pangea.cloud/docs/api/authn#start-mfa-verification-for-a-user
@@ -545,14 +399,7 @@
                 phone: Optional[str] = None,
             ) -> PangeaResponse[m.UserMFAStartResult]:
                 input = m.UserMFAStartRequest(user_id=user_id, mfa_provider=mfa_provider, enroll=enroll, phone=phone)
-<<<<<<< HEAD
-                return self.request.post("user/mfa/start", m.UserMFAStartResult, data=input.dict(exclude_none=True))
-=======
-                response = self.request.post("v1/user/mfa/start", data=input.dict(exclude_none=True))
-                if response.raw_result is not None:
-                    response.result = m.UserMFAStartResult(**response.raw_result)
-                return response
->>>>>>> e35ecbcc
+                return self.request.post("v1/user/mfa/start", m.UserMFAStartResult, data=input.dict(exclude_none=True))
 
             #   - path: authn::/v1/user/mfa/verify
             # https://dev.pangea.cloud/docs/api/authn#verify-an-mfa-code
@@ -560,14 +407,9 @@
                 self, user_id: str, mfa_provider: m.MFAProvider, code: str
             ) -> PangeaResponse[m.UserMFAVerifyResult]:
                 input = m.UserMFAverifyRequest(user_id=user_id, mfa_provider=mfa_provider, code=code)
-<<<<<<< HEAD
-                return self.request.post("user/mfa/verify", m.UserMFAVerifyResult, data=input.dict(exclude_none=True))
-=======
-                response = self.request.post("v1/user/mfa/verify", data=input.dict(exclude_none=True))
-                if response.raw_result is not None:
-                    response.result = m.UserMFAVerifyResult(**response.raw_result)
-                return response
->>>>>>> e35ecbcc
+                return self.request.post(
+                    "v1/user/mfa/verify", m.UserMFAVerifyResult, data=input.dict(exclude_none=True)
+                )
 
         class Profile(ServiceBase):
             service_name: str = SERVICE_NAME
@@ -586,14 +428,9 @@
                 self, id: Optional[str] = None, email: Optional[str] = None
             ) -> PangeaResponse[m.UserProfileGetResult]:
                 input = m.UserProfileGetRequest(id=id, email=email)
-<<<<<<< HEAD
-                return self.request.post("user/profile/get", m.UserProfileGetResult, data=input.dict(exclude_none=True))
-=======
-                response = self.request.post("v1/user/profile/get", data=input.dict(exclude_none=True))
-                if response.raw_result is not None:
-                    response.result = m.UserProfileGetResult(**response.raw_result)
-                return response
->>>>>>> e35ecbcc
+                return self.request.post(
+                    "v1/user/profile/get", m.UserProfileGetResult, data=input.dict(exclude_none=True)
+                )
 
             #   - path: authn::/v1/user/profile/update
             # https://dev.pangea.cloud/docs/api/authn#update-user
@@ -608,16 +445,9 @@
                     email=email,
                     profile=profile,
                 )
-<<<<<<< HEAD
-                return self.request.post(
-                    "user/profile/update", m.UserProfileUpdateResult, data=input.dict(exclude_none=True)
-                )
-=======
-                response = self.request.post("v1/user/profile/update", data=input.dict(exclude_none=True))
-                if response.raw_result is not None:
-                    response.result = m.UserProfileUpdateResult(**response.raw_result)
-                return response
->>>>>>> e35ecbcc
+                return self.request.post(
+                    "v1/user/profile/update", m.UserProfileUpdateResult, data=input.dict(exclude_none=True)
+                )
 
         class Invites(ServiceBase):
             service_name: str = SERVICE_NAME
@@ -641,29 +471,17 @@
                 size: Optional[int] = None,
             ) -> PangeaResponse[m.UserInviteListResult]:
                 input = m.UserInviteListRequest(filter=filter, last=last, order=order, order_by=order_by, size=size)
-<<<<<<< HEAD
-                return self.request.post("user/invite/list", m.UserInviteListResult, data=input.dict(exclude_none=True))
-=======
-                response = self.request.post("v1/user/invite/list", data=input.dict(exclude_none=True))
-                if response.raw_result is not None:
-                    response.result = m.UserInviteListResult(**response.raw_result)
-                return response
->>>>>>> e35ecbcc
+                return self.request.post(
+                    "v1/user/invite/list", m.UserInviteListResult, data=input.dict(exclude_none=True)
+                )
 
             #   - path: authn::/v1/user/invite/delete
             # https://dev.pangea.cloud/docs/api/authn#delete-an-invite
             def delete(self, id: str) -> PangeaResponse[m.UserInviteDeleteResult]:
                 input = m.UserInviteDeleteRequest(id=id)
-<<<<<<< HEAD
-                return self.request.post(
-                    "user/invite/delete", m.UserInviteDeleteResult, data=input.dict(exclude_none=True)
-                )
-=======
-                response = self.request.post("v1/user/invite/delete", data=input.dict(exclude_none=True))
-                if response.raw_result is not None:
-                    response.result = m.UserInviteDeleteResult(**response.raw_result)
-                return response
->>>>>>> e35ecbcc
+                return self.request.post(
+                    "v1/user/invite/delete", m.UserInviteDeleteResult, data=input.dict(exclude_none=True)
+                )
 
     class Flow(ServiceBase):
         service_name: str = SERVICE_NAME
@@ -684,14 +502,7 @@
         # https://dev.pangea.cloud/docs/api/authn#complete-a-login-or-signup-flow
         def complete(self, flow_id: str) -> PangeaResponse[m.FlowCompleteResult]:
             input = m.FlowCompleteRequest(flow_id=flow_id)
-<<<<<<< HEAD
-            return self.request.post("flow/complete", m.FlowCompleteResult, data=input.dict(exclude_none=True))
-=======
-            response = self.request.post("v1/flow/complete", data=input.dict(exclude_none=True))
-            if response.raw_result is not None:
-                response.result = m.FlowCompleteResult(**response.raw_result)
-            return response
->>>>>>> e35ecbcc
+            return self.request.post("v1/flow/complete", m.FlowCompleteResult, data=input.dict(exclude_none=True))
 
         #   - path: authn::/v1/flow/start
         # https://dev.pangea.cloud/docs/api/authn#start-a-new-signup-or-signin-flow
@@ -703,14 +514,7 @@
             provider: Optional[m.MFAProvider] = None,
         ) -> PangeaResponse[m.FlowStartResult]:
             input = m.FlowStartRequest(cb_uri=cb_uri, email=email, flow_types=flow_types, provider=provider)
-<<<<<<< HEAD
-            return self.request.post("flow/start", m.FlowStartResult, data=input.dict(exclude_none=True))
-=======
-            response = self.request.post("v1/flow/start", data=input.dict(exclude_none=True))
-            if response.raw_result is not None:
-                response.result = m.FlowStartResult(**response.raw_result)
-            return response
->>>>>>> e35ecbcc
+            return self.request.post("v1/flow/start", m.FlowStartResult, data=input.dict(exclude_none=True))
 
         class Reset(ServiceBase):
             service_name: str = SERVICE_NAME
@@ -736,16 +540,9 @@
                 input = m.FlowResetPasswordRequest(
                     flow_id=flow_id, password=password, cb_state=cb_state, cb_code=cb_code, cancel=cancel
                 )
-<<<<<<< HEAD
-                return self.request.post(
-                    "flow/reset/password", m.FlowResetPasswordResult, data=input.dict(exclude_none=True)
-                )
-=======
-                response = self.request.post("v1/flow/reset/password", data=input.dict(exclude_none=True))
-                if response.raw_result is not None:
-                    response.result = m.FlowResetPasswordResult(**response.raw_result)
-                return response
->>>>>>> e35ecbcc
+                return self.request.post(
+                    "v1/flow/reset/password", m.FlowResetPasswordResult, data=input.dict(exclude_none=True)
+                )
 
         class Enroll(ServiceBase):
             service_name: str = SERVICE_NAME
@@ -776,16 +573,9 @@
                     self, flow_id: str, code: Optional[str] = None, cancel: Optional[bool] = None
                 ) -> PangeaResponse[m.FlowEnrollMFAcompleteResult]:
                     input = m.FlowEnrollMFACompleteRequest(flow_id=flow_id, code=code, cancel=cancel)
-<<<<<<< HEAD
                     return self.request.post(
-                        "flow/enroll/mfa/complete", m.FlowEnrollMFAcompleteResult, data=input.dict(exclude_none=True)
+                        "v1/flow/enroll/mfa/complete", m.FlowEnrollMFAcompleteResult, data=input.dict(exclude_none=True)
                     )
-=======
-                    response = self.request.post("v1/flow/enroll/mfa/complete", data=input.dict(exclude_none=True))
-                    if response.raw_result is not None:
-                        response.result = m.FlowEnrollMFAcompleteResult(**response.raw_result)
-                    return response
->>>>>>> e35ecbcc
 
                 #   - path: authn::/v1/flow/enroll/mfa/start
                 # https://dev.pangea.cloud/docs/api/authn#start-the-process-of-enrolling-an-mfa
@@ -793,16 +583,9 @@
                     self, flow_id: str, mfa_provider: m.MFAProvider, phone: Optional[str] = None
                 ) -> PangeaResponse[m.FlowEnrollMFAStartResult]:
                     input = m.FlowEnrollMFAStartRequest(flow_id=flow_id, mfa_provider=mfa_provider, phone=phone)
-<<<<<<< HEAD
                     return self.request.post(
-                        "flow/enroll/mfa/start", m.FlowEnrollMFAStartResult, data=input.dict(exclude_none=True)
+                        "v1/flow/enroll/mfa/start", m.FlowEnrollMFAStartResult, data=input.dict(exclude_none=True)
                     )
-=======
-                    response = self.request.post("v1/flow/enroll/mfa/start", data=input.dict(exclude_none=True))
-                    if response.raw_result is not None:
-                        response.result = m.FlowEnrollMFAStartResult(**response.raw_result)
-                    return response
->>>>>>> e35ecbcc
 
         class Signup(ServiceBase):
             service_name: str = SERVICE_NAME
@@ -823,31 +606,17 @@
                 input = m.FlowSignupPasswordRequest(
                     flow_id=flow_id, password=password, first_name=first_name, last_name=last_name
                 )
-<<<<<<< HEAD
-                return self.request.post(
-                    "flow/signup/password", m.FlowSignupPasswordResult, data=input.dict(exclude_none=True)
-                )
-=======
-                response = self.request.post("v1/flow/signup/password", data=input.dict(exclude_none=True))
-                if response.raw_result is not None:
-                    response.result = m.FlowSignupPasswordResult(**response.raw_result)
-                return response
->>>>>>> e35ecbcc
+                return self.request.post(
+                    "v1/flow/signup/password", m.FlowSignupPasswordResult, data=input.dict(exclude_none=True)
+                )
 
             #   - path: authn::/v1/flow/signup/social
             # https://dev.pangea.cloud/docs/api/authn#signup-a-new-account-using-a-social-provider
             def social(self, flow_id: str, cb_state: str, cb_code: str) -> PangeaResponse[m.FlowSignupSocialResult]:
                 input = m.FlowSignupSocialRequest(flow_id=flow_id, cb_state=cb_state, cb_code=cb_code)
-<<<<<<< HEAD
-                return self.request.post(
-                    "flow/signup/social", m.FlowSignupSocialResult, data=input.dict(exclude_none=True)
-                )
-=======
-                response = self.request.post("v1/flow/signup/social", data=input.dict(exclude_none=True))
-                if response.raw_result is not None:
-                    response.result = m.FlowSignupSocialResult(**response.raw_result)
-                return response
->>>>>>> e35ecbcc
+                return self.request.post(
+                    "v1/flow/signup/social", m.FlowSignupSocialResult, data=input.dict(exclude_none=True)
+                )
 
         class Verify(ServiceBase):
             service_name: str = SERVICE_NAME
@@ -865,16 +634,9 @@
             # https://dev.pangea.cloud/docs/api/authn#verify-a-captcha-during-a-signup-or-signin-flow
             def captcha(self, flow_id: str, code: str) -> PangeaResponse[m.FlowVerifyCaptchaResult]:
                 input = m.FlowVerifyCaptchaRequest(flow_id=flow_id, code=code)
-<<<<<<< HEAD
-                return self.request.post(
-                    "flow/verify/captcha", m.FlowVerifyCaptchaResult, data=input.dict(exclude_none=True)
-                )
-=======
-                response = self.request.post("v1/flow/verify/captcha", data=input.dict(exclude_none=True))
-                if response.raw_result is not None:
-                    response.result = m.FlowVerifyCaptchaResult(**response.raw_result)
-                return response
->>>>>>> e35ecbcc
+                return self.request.post(
+                    "v1/flow/verify/captcha", m.FlowVerifyCaptchaResult, data=input.dict(exclude_none=True)
+                )
 
             #   - path: authn::/v1/flow/verify/email
             # https://dev.pangea.cloud/docs/api/authn#verify-an-email-address-during-a-signup-or-signin-flow
@@ -882,16 +644,9 @@
                 self, flow_id: str, cb_state: Optional[str] = None, cb_code: Optional[str] = None
             ) -> PangeaResponse[m.FlowVerifyEmailResult]:
                 input = m.FlowVerifyEmailRequest(flow_id=flow_id, cb_state=cb_state, cb_code=cb_code)
-<<<<<<< HEAD
-                return self.request.post(
-                    "flow/verify/email", m.FlowVerifyEmailResult, data=input.dict(exclude_none=True)
-                )
-=======
-                response = self.request.post("v1/flow/verify/email", data=input.dict(exclude_none=True))
-                if response.raw_result is not None:
-                    response.result = m.FlowVerifyEmailResult(**response.raw_result)
-                return response
->>>>>>> e35ecbcc
+                return self.request.post(
+                    "v1/flow/verify/email", m.FlowVerifyEmailResult, data=input.dict(exclude_none=True)
+                )
 
             #   - path: authn::/v1/flow/verify/password
             # https://dev.pangea.cloud/docs/api/authn#sign-in-with-a-password
@@ -899,31 +654,17 @@
                 self, flow_id: str, password: Optional[str] = None, cancel: Optional[bool] = None
             ) -> PangeaResponse[m.FlowVerifyPasswordResult]:
                 input = m.FlowVerifyPasswordRequest(flow_id=flow_id, password=password, cancel=cancel)
-<<<<<<< HEAD
-                return self.request.post(
-                    "flow/verify/password", m.FlowVerifyPasswordResult, data=input.dict(exclude_none=True)
-                )
-=======
-                response = self.request.post("v1/flow/verify/password", data=input.dict(exclude_none=True))
-                if response.raw_result is not None:
-                    response.result = m.FlowVerifyPasswordResult(**response.raw_result)
-                return response
->>>>>>> e35ecbcc
+                return self.request.post(
+                    "v1/flow/verify/password", m.FlowVerifyPasswordResult, data=input.dict(exclude_none=True)
+                )
 
             #   - path: authn::/v1/flow/verify/social
             # https://dev.pangea.cloud/docs/api/authn#signin-with-a-social-provider
             def social(self, flow_id: str, cb_state: str, cb_code: str) -> PangeaResponse[m.FlowVerifySocialResult]:
                 input = m.FlowVerifySocialRequest(flow_id=flow_id, cb_state=cb_state, cb_code=cb_code)
-<<<<<<< HEAD
-                return self.request.post(
-                    "flow/verify/social", m.FlowVerifySocialResult, data=input.dict(exclude_none=True)
-                )
-=======
-                response = self.request.post("v1/flow/verify/social", data=input.dict(exclude_none=True))
-                if response.raw_result is not None:
-                    response.result = m.FlowVerifySocialResult(**response.raw_result)
-                return response
->>>>>>> e35ecbcc
+                return self.request.post(
+                    "v1/flow/verify/social", m.FlowVerifySocialResult, data=input.dict(exclude_none=True)
+                )
 
             class MFA(ServiceBase):
                 service_name: str = SERVICE_NAME
@@ -942,16 +683,9 @@
                     self, flow_id: str, code: Optional[str] = None, cancel: Optional[bool] = None
                 ) -> PangeaResponse[m.FlowVerifyMFACompleteResult]:
                     input = m.FlowVerifyMFACompleteRequest(flow_id=flow_id, code=code, cancel=cancel)
-<<<<<<< HEAD
                     return self.request.post(
-                        "flow/verify/mfa/complete", m.FlowVerifyMFACompleteResult, data=input.dict(exclude_none=True)
+                        "v1/flow/verify/mfa/complete", m.FlowVerifyMFACompleteResult, data=input.dict(exclude_none=True)
                     )
-=======
-                    response = self.request.post("v1/flow/verify/mfa/complete", data=input.dict(exclude_none=True))
-                    if response.raw_result is not None:
-                        response.result = m.FlowVerifyMFACompleteResult(**response.raw_result)
-                    return response
->>>>>>> e35ecbcc
 
                 #   - path: authn::/v1/flow/verify/mfa/start
                 # https://dev.pangea.cloud/docs/api/authn#start-the-process-of-mfa-verification
@@ -959,33 +693,6 @@
                     self, flow_id: str, mfa_provider: m.MFAProvider
                 ) -> PangeaResponse[m.FlowVerifyMFAStartResult]:
                     input = m.FlowVerifyMFAStartRequest(flow_id=flow_id, mfa_provider=mfa_provider)
-<<<<<<< HEAD
                     return self.request.post(
-                        "flow/verify/mfa/start", m.FlowVerifyMFAStartResult, data=input.dict(exclude_none=True)
-                    )
-=======
-                    response = self.request.post("v1/flow/verify/mfa/start", data=input.dict(exclude_none=True))
-                    if response.raw_result is not None:
-                        response.result = m.FlowVerifyMFAStartResult(**response.raw_result)
-                    return response
-
-    # class Token(ServiceBase):
-    #     service_name: str = SERVICE_NAME
-    #
-
-    #     def __init__(
-    #         self,
-    #         token,
-    #         config=None,
-    #       logger_name="pangea",
-    #     ):
-    #         super().__init__(token, config, logger_name=logger_name)
-
-    #     # https://dev.pangea.cloud/docs/api/authn?focus=authn#invalidate-a-session-by-session-id-using-a-client-token
-    #     def list(self, ) -> PangeaResponse[m.ClientSessionInvalidateResult]:
-    #         input = m.ClientSessionInvalidateRequest(token=token, session_id=session_id)
-    #         response = self.request.post("v1/client/session/invalidate", data=input.dict(exclude_none=True))
-    #         if response.raw_result is not None:
-    #             response.result = m.ClientSessionInvalidateResult(**response.raw_result)
-    #         return response
->>>>>>> e35ecbcc
+                        "v1/flow/verify/mfa/start", m.FlowVerifyMFAStartResult, data=input.dict(exclude_none=True)
+                    )