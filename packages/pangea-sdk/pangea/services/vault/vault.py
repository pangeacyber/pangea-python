# Copyright 2022 Pangea Cyber Corporation
# Author: Pangea Cyber Corporation
import datetime
from typing import Dict, Optional, Union

from pangea.response import PangeaResponse
from pangea.services.base import ServiceBase
from pangea.services.vault.models.asymmetric import (
    AsymmetricGenerateRequest,
    AsymmetricGenerateResult,
    AsymmetricStoreRequest,
    AsymmetricStoreResult,
    SignRequest,
    SignResult,
    VerifyRequest,
    VerifyResult,
)
from pangea.services.vault.models.common import (
    AsymmetricAlgorithm,
    DeleteRequest,
    DeleteResult,
    EncodedPrivateKey,
    EncodedPublicKey,
    EncodedSymmetricKey,
    GetRequest,
    GetResult,
    ItemOrder,
    ItemOrderBy,
    ItemState,
    ItemType,
    ItemVersionState,
    JWKGetRequest,
    JWKGetResult,
    JWTSignRequest,
    JWTSignResult,
    JWTVerifyRequest,
    JWTVerifyResult,
    KeyPurpose,
    KeyRotateRequest,
    KeyRotateResult,
    ListRequest,
    ListResult,
    Metadata,
    StateChangeRequest,
    StateChangeResult,
    SymmetricAlgorithm,
    Tags,
    UpdateRequest,
    UpdateResult,
)
from pangea.services.vault.models.secret import (
    SecretRotateRequest,
    SecretRotateResult,
    SecretStoreRequest,
    SecretStoreResult,
)
from pangea.services.vault.models.symmetric import (
    DecryptRequest,
    DecryptResult,
    EncryptRequest,
    EncryptResult,
    SymmetricGenerateRequest,
    SymmetricGenerateResult,
    SymmetricStoreRequest,
    SymmetricStoreResult,
)


class Vault(ServiceBase):
    """Vault service client.

    Provides methods to interact with the [Pangea Vault Service](https://pangea.cloud/docs/api/vault).

    The following information is needed:
        PANGEA_VAULT_TOKEN - service token which can be found on the Pangea User
            Console at [https://console.pangea.cloud/project/tokens](https://console.pangea.cloud/project/tokens)

    Examples:
        import os

        # Pangea SDK
        from pangea.config import PangeaConfig
        from pangea.services.vault import Vault

        PANGEA_VAULT_TOKEN = os.getenv("PANGEA_VAULT_TOKEN")
        vault_config = PangeaConfig(domain="pangea.cloud")

        # Setup Pangea Vault service
        vault = Vault(token=PANGEA_VAULT_TOKEN, config=audit_config)
    """

    service_name: str = "vault"

    def __init__(
        self,
        token,
        config=None,
        logger_name="pangea",
    ):
        super().__init__(token, config, logger_name)

    # Delete endpoint
    def delete(self, id: str) -> PangeaResponse[DeleteResult]:
        """
        Delete

        Delete a secret or key

<<<<<<< HEAD
=======
        OperationId: vault_post_v1_delete

>>>>>>> e35ecbcc
        Args:
            id (str): The item ID
        Raises:
            PangeaAPIException: If an API Error happens

        Returns:
            A PangeaResponse where the id of the deleted secret or key
                is returned in the response.result field.
                Available response fields can be found in our [API documentation](https://pangea.cloud/docs/api/vault#delete).

        Examples:
            vault.delete(id="pvi_p6g5i3gtbvqvc3u6zugab6qs6r63tqf5")
        """
        input = DeleteRequest(
            id=id,
        )
<<<<<<< HEAD
        return self.request.post("delete", DeleteResult, data=input.dict(exclude_none=True))
=======
        response = self.request.post("v1/delete", data=input.dict(exclude_none=True))
        if response.raw_result is not None:
            response.result = DeleteResult(**response.raw_result)
        return response
>>>>>>> e35ecbcc

    # Get endpoint
    def get(
        self,
        id: str,
        version: Optional[Union[str, int]] = None,
        version_state: Optional[ItemVersionState] = None,
        verbose: Optional[bool] = None,
    ) -> PangeaResponse[GetResult]:
        """
        Retrieve

        Retrieve a secret or key, and any associated information

<<<<<<< HEAD
=======
        OperationId: vault_post_v1_get

>>>>>>> e35ecbcc
        Args:
            id (str): The item ID
            version (str, int, optional): The key version(s).
                - `all` for all versions
                - `num` for a specific version
                - `-num` for the `num` latest versions
            version_state (ItemVersionState, optional): The state of the item version
            verbose (bool, optional): Return metadata and extra fields. Default is `False`.
        Raises:
            PangeaAPIException: If an API Error happens

        Returns:
            A PangeaResponse where the secret or key
                is returned in the response.result field.
                Available response fields can be found in our [API documentation](https://pangea.cloud/docs/api/vault#retrieve).

        Examples:
            response = vault.get(
                id="pvi_p6g5i3gtbvqvc3u6zugab6qs6r63tqf5",
                version=1,
                version_state=ItemVersionState.ACTIVE,
                verbose=True,
            )
        """
        input = GetRequest(
            id=id,
            version=version,
            verbose=verbose,
            version_state=version_state,
        )
<<<<<<< HEAD
        return self.request.post("get", GetResult, data=input.dict(exclude_none=True))
=======
        response = self.request.post("v1/get", data=input.dict(exclude_none=True))
        if response.raw_result is not None:
            response.result = GetResult(**response.raw_result)
        return response
>>>>>>> e35ecbcc

    # List endpoint
    def list(
        self,
        filter: Optional[Dict[str, str]] = None,
        last: Optional[str] = None,
        order: Optional[ItemOrder] = None,
        order_by: Optional[ItemOrderBy] = None,
        size: Optional[int] = None,
    ) -> PangeaResponse[ListResult]:
        """
        List

        Look up a list of secrets, keys and folders, and their associated information

<<<<<<< HEAD
=======
        OperationId: vault_post_v1_list

>>>>>>> e35ecbcc
        Args:
            filter (dict, optional): A set of filters to help you customize your search. Examples:
                - "folder": "/tmp"
                - "tags": "personal"
                - "name__contains": "xxx"
                - "created_at__gt": "2020-02-05T10:00:00Z"

                For metadata, use: "metadata_": "\<value\>"
            last (str, optional): Internal ID returned in the previous look up response. Used for pagination.
            order (ItemOrder, optional): Ordering direction: `asc` or `desc`
            order_by (ItemOrderBy, optional): Property used to order the results. Supported properties: `id`,
                `type`, `created_at`, `algorithm`, `purpose`, `expiration`, `last_rotated`, `next_rotation`,
                `name`, `folder`, `item_state`.
            size (int, optional): Maximum number of items in the response. Default is `50`.
        Raises:
            PangeaAPIException: If an API Error happens

        Returns:
            A PangeaResponse where a list of secrets or keys
                is returned in the response.result field.
                Available response fields can be found in our [API documentation](https://pangea.cloud/docs/api/vault#list).

        Examples:
            response = vault.list(
                filter={
                    "folder": "/",
                    "type": "asymmetric_key",
                    "name__contains": "test",
                    "metadata_key1": "value1",
                    "created_at__lt": "2023-12-12T00:00:00Z"
                },
                last="WyIvdGVzdF8yMDdfc3ltbWV0cmljLyJd",
                order=ItemOrder.ASC,
                order_by=ItemOrderBy.NAME,
                size=20,
            )
        """
        input = ListRequest(filter=filter, last=last, order=order, order_by=order_by, size=size)
<<<<<<< HEAD
        return self.request.post("list", ListResult, data=input.dict(exclude_none=True))
=======
        response = self.request.post("v1/list", data=input.dict(exclude_none=True))

        if response.raw_result is not None:
            response.result = ListResult(**response.raw_result)
        return response
>>>>>>> e35ecbcc

    # Update endpoint
    def update(
        self,
        id: str,
        name: Optional[str] = None,
        folder: Optional[str] = None,
        metadata: Optional[Metadata] = None,
        tags: Optional[Tags] = None,
        rotation_frequency: Optional[str] = None,
        rotation_state: Optional[ItemVersionState] = None,
        rotation_grace_period: Optional[str] = None,
        expiration: Optional[datetime.datetime] = None,
        item_state: Optional[ItemState] = None,
    ) -> PangeaResponse[UpdateResult]:
        """
        Update

        Update information associated with a secret or key.

<<<<<<< HEAD
=======
        OperationId: vault_post_v1_update

>>>>>>> e35ecbcc
        Args:
            id (str): The item ID
            name (str, optional): The name of this item
            folder (string, optional): The folder where this item is stored
            metadata (dict, optional): User-provided metadata
            tags (list[str], optional): A list of user-defined tags
            rotation_frequency (str, optional): Period of time between item rotations
            rotation_state (ItemVersionState, optional): State to which the previous version should transition upon rotation.
                Supported options:
                - `deactivated`
                - `destroyed`

                Default is `deactivated`.
            rotation_grace_period (str, optional): Grace period for the previous version of the Pangea Token
            expiration (str, optional): Expiration timestamp
            item_state (ItemState, optional): The new state of the item. Supported options:
                - `enabled`
                - `disabled`
        Raises:
            PangeaAPIException: If an API Error happens

        Returns:
            A PangeaResponse where the item ID
                is returned in the response.result field.
                Available response fields can be found in our [API documentation](https://pangea.cloud/docs/api/vault#update).

        Examples:
            response = vault.update(
                id="pvi_p6g5i3gtbvqvc3u6zugab6qs6r63tqf5",
                name="my-very-secret-secret",
                folder="/personal",
                metadata={
                    "created_by": "John Doe",
                    "used_in": "Google products"
                },
                tags=[
                    "irs_2023",
                    "personal"
                ],
                rotation_frequency="10d",
                rotation_state=ItemVersionState.DEACTIVATED,
                rotation_grace_period="1d",
                expiration="2025-01-01T10:00:00Z",
                item_state=ItemState.DISABLED,
            )
        """
        input = UpdateRequest(
            id=id,
            name=name,
            folder=folder,
            metadata=metadata,
            tags=tags,
            rotation_frequency=rotation_frequency,
            rotation_state=rotation_state,
            rotation_grace_period=rotation_grace_period,
            expiration=expiration,
            item_state=item_state,
        )
<<<<<<< HEAD
        return self.request.post("update", UpdateResult, data=input.dict(exclude_none=True))
=======
        response = self.request.post("v1/update", data=input.dict(exclude_none=True))
        if response.raw_result is not None:
            response.result = UpdateResult(**response.raw_result)
        return response
>>>>>>> e35ecbcc

    def secret_store(
        self,
        secret: str,
        name: str,
        folder: Optional[str] = None,
        metadata: Optional[Metadata] = None,
        tags: Optional[Tags] = None,
        rotation_frequency: Optional[str] = None,
        rotation_state: Optional[ItemVersionState] = None,
        expiration: Optional[datetime.datetime] = None,
    ) -> PangeaResponse[SecretStoreResult]:
        """
        Secret store

        Import a secret

<<<<<<< HEAD
=======
        OperationId: vault_post_v1_secret_store 1

>>>>>>> e35ecbcc
        Args:
            secret (str): The secret value
            name (str): The name of this item
            folder (str, optional): The folder where this item is stored
            metadata (dict, optional): User-provided metadata
            tags (list[str], optional): A list of user-defined tags
            rotation_frequency (str, optional): Period of time between item rotations
            rotation_state (ItemVersionState, optional): State to which the previous version should transition upon rotation.
                Supported options:
                - `deactivated`
                - `destroyed`
            expiration (str, optional): Expiration timestamp

        Raises:
            PangeaAPIException: If an API Error happens

        Returns:
            A PangeaResponse where the secret
                is returned in the response.result field.
                Available response fields can be found in our [API documentation](https://pangea.cloud/docs/api/vault#import-a-secret).

        Examples:
            response = vault.secret_store(
                secret="12sdfgs4543qv@#%$casd",
                name="my-very-secret-secret",
                folder="/personal",
                metadata={
                    "created_by": "John Doe",
                    "used_in": "Google products"
                },
                tags=[
                    "irs_2023",
                    "personal"
                ],
                rotation_frequency="10d",
                rotation_state=ItemVersionState.DEACTIVATED,
                expiration="2025-01-01T10:00:00Z",
            )
        """
        input = SecretStoreRequest(
            type=ItemType.SECRET,
            secret=secret,
            name=name,
            folder=folder,
            metadata=metadata,
            tags=tags,
            rotation_frequency=rotation_frequency,
            rotation_state=rotation_state,
            expiration=expiration,
        )
<<<<<<< HEAD
        return self.request.post("secret/store", SecretStoreResult, data=input.dict(exclude_none=True))
=======
        response = self.request.post("v1/secret/store", data=input.dict(exclude_none=True))
        if response.raw_result is not None:
            response.result = SecretStoreResult(**response.raw_result)
        return response
>>>>>>> e35ecbcc

    def pangea_token_store(
        self,
        pangea_token: str,
        name: str,
        folder: Optional[str] = None,
        metadata: Optional[Metadata] = None,
        tags: Optional[Tags] = None,
        rotation_frequency: Optional[str] = None,
        rotation_state: Optional[ItemVersionState] = None,
        expiration: Optional[datetime.datetime] = None,
    ) -> PangeaResponse[SecretStoreResult]:
        """
        Pangea token store

        Import a secret

<<<<<<< HEAD
=======
        OperationId: vault_post_v1_secret_store 2

>>>>>>> e35ecbcc
        Args:
            pangea_token (str): The pangea token to store
            name (str): the name of this item
            folder (str, optional): The folder where this item is stored
            metadata (dict, optional): User-provided metadata
            tags (list[str], optional): A list of user-defined tags
            rotation_frequency (str, optional): Period of time between item rotations
            rotation_state (ItemVersionState, optional): State to which the previous version should
                transition upon rotation. Supported options:
                - `deactivated`
                - `destroyed`
            expiration (str, optional): Expiration timestamp

        Raises:
            PangeaAPIException: If an API Error happens

        Returns:
            A PangeaResponse where the token
                is returned in the response.result field.
                Available response fields can be found in our [API documentation](https://pangea.cloud/docs/api/vault#import-a-secret).

        Examples:
            response = vault.pangea_token_store(
                pangea_token="ptv_x6fdiizbon6j3bsdvnpmwxsz2aan7fqd",
                name="my-very-secret-secret",
                folder="/personal",
                metadata={
                    "created_by": "John Doe",
                    "used_in": "Google products"
                },
                tags=[
                    "irs_2023",
                    "personal"
                ],
                rotation_frequency="10d",
                rotation_state=ItemVersionState.DEACTIVATED,
                expiration="2025-01-01T10:00:00Z",
            )
        """
        input = SecretStoreRequest(
            type=ItemType.PANGEA_TOKEN,
            secret=pangea_token,
            name=name,
            folder=folder,
            metadata=metadata,
            tags=tags,
            rotation_frequency=rotation_frequency,
            rotation_state=rotation_state,
            expiration=expiration,
        )
<<<<<<< HEAD
        return self.request.post("secret/store", SecretStoreResult, data=input.dict(exclude_none=True))
=======
        response = self.request.post("v1/secret/store", data=input.dict(exclude_none=True))
        if response.raw_result is not None:
            response.result = SecretStoreResult(**response.raw_result)
        return response
>>>>>>> e35ecbcc

    # Rotate endpoint
    def secret_rotate(
        self, id: str, secret: str, rotation_state: Optional[ItemVersionState] = None
    ) -> PangeaResponse[SecretRotateResult]:
        """
        Secret rotate

        Rotate a secret

<<<<<<< HEAD
=======
        OperationId: vault_post_v1_secret_rotate 1

>>>>>>> e35ecbcc
        Args:
            id (str): The item ID
            secret (str): The secret value
            rotation_state (ItemVersionState, optional): State to which the previous version should transition upon rotation.
                Supported options:
                - `deactivated`
                - `suspended`
                - `destroyed`

                Default is `deactivated`.

        Raises:
            PangeaAPIException: If an API Error happens

        Returns:
            A PangeaResponse where the secret
                is returned in the response.result field.
                Available response fields can be found in our [API documentation](https://pangea.cloud/docs/api/vault#rotate-a-secret).

        Examples:
            response = vault.secret_rotate(
                id="pvi_p6g5i3gtbvqvc3u6zugab6qs6r63tqf5",
                secret="12sdfgs4543qv@#%$casd",
                rotation_state=ItemVersionState.DEACTIVATED,
            )
        """
        input = SecretRotateRequest(id=id, secret=secret, rotation_state=rotation_state)
<<<<<<< HEAD
        return self.request.post("secret/rotate", SecretRotateResult, data=input.dict(exclude_none=True))
=======
        response = self.request.post("v1/secret/rotate", data=input.dict(exclude_none=True))
        if response.raw_result is not None:
            response.result = SecretRotateResult(**response.raw_result)
        return response
>>>>>>> e35ecbcc

    # Rotate endpoint
    def pangea_token_rotate(self, id: str) -> PangeaResponse[SecretRotateResult]:
        """
        Token rotate

        Rotate a Pangea token

<<<<<<< HEAD
=======
        OperationId: vault_post_v1_secret_rotate 2

>>>>>>> e35ecbcc
        Args:
            id (str): The item ID

        Raises:
            PangeaAPIException: If an API Error happens

        Returns:
            A PangeaResponse where the token
                is returned in the response.result field.
                Available response fields can be found in our [API documentation](https://pangea.cloud/docs/api/vault#rotate-a-secret).

        Examples:
            response = vault.pangea_token_rotate(
                id="pvi_p6g5i3gtbvqvc3u6zugab6qs6r63tqf5",
            )
        """
        input = SecretRotateRequest(id=id)
<<<<<<< HEAD
        return self.request.post("secret/rotate", SecretRotateResult, data=input.dict(exclude_none=True))
=======
        response = self.request.post("v1/secret/rotate", data=input.dict(exclude_none=True))
        if response.raw_result is not None:
            response.result = SecretRotateResult(**response.raw_result)
        return response
>>>>>>> e35ecbcc

    def symmetric_generate(
        self,
        algorithm: SymmetricAlgorithm,
        purpose: KeyPurpose,
        name: Optional[str] = None,
        folder: Optional[str] = None,
        metadata: Optional[Metadata] = None,
        tags: Optional[Tags] = None,
        rotation_frequency: Optional[str] = None,
        rotation_state: Optional[ItemVersionState] = None,
        expiration: Optional[datetime.datetime] = None,
    ) -> PangeaResponse[SymmetricGenerateResult]:
        """
        Symmetric generate

        Generate a symmetric key

<<<<<<< HEAD
=======
        OperationId: vault_post_v1_key_generate 1

>>>>>>> e35ecbcc
        Args:
            algorithm (SymmetricAlgorithm): The algorithm of the key
            purpose (KeyPurpose): The purpose of this key
            name (str): The name of this item
            folder (str, optional): The folder where this item is stored
            metadata (dict, optional): User-provided metadata
            tags (list[str], optional): A list of user-defined tags
            rotation_frequency (str, optional): Period of time between item rotations, or `never` to disallow rotation
            rotation_state (ItemVersionState, optional): State to which the previous version should transition upon rotation.
                Supported options:
                - `deactivated`
                - `destroyed`
            expiration (str, optional): Expiration timestamp

        Raises:
            PangeaAPIException: If an API Error happens

        Returns:
            A PangeaResponse where the ID of the key
                is returned in the response.result field.
                Available response fields can be found in our [API documentation](https://pangea.cloud/docs/api/vault#generate).

        Examples:
            response = vault.symmetric_generate(
                algorithm=SymmetricAlgorithm.AES,
                purpose=KeyPurpose.ENCRYPTION,
                name="my-very-secret-secret",
                folder="/personal",
                metadata={
                    "created_by": "John Doe",
                    "used_in": "Google products"
                },
                tags=[
                    "irs_2023",
                    "personal"
                ],
                rotation_frequency="10d",
                rotation_state=ItemVersionState.DEACTIVATED,
                expiration="2025-01-01T10:00:00Z",
            )
        """
        input = SymmetricGenerateRequest(
            type=ItemType.SYMMETRIC_KEY,
            algorithm=algorithm,
            purpose=purpose,
            name=name,
            folder=folder,
            metadata=metadata,
            tags=tags,
            rotation_frequency=rotation_frequency,
            rotation_state=rotation_state,
            expiration=expiration,
        )
<<<<<<< HEAD
        return self.request.post("key/generate", SymmetricGenerateResult, data=input.dict(exclude_none=True))
=======
        response = self.request.post("v1/key/generate", data=input.dict(exclude_none=True))
        if response.raw_result is not None:
            response.result = SymmetricGenerateResult(**response.raw_result)
        return response
>>>>>>> e35ecbcc

    def asymmetric_generate(
        self,
        algorithm: AsymmetricAlgorithm,
        purpose: KeyPurpose,
        name: Optional[str] = None,
        folder: Optional[str] = None,
        metadata: Optional[Metadata] = None,
        tags: Optional[Tags] = None,
        rotation_frequency: Optional[str] = None,
        rotation_state: Optional[ItemVersionState] = None,
        expiration: Optional[datetime.datetime] = None,
    ) -> PangeaResponse[AsymmetricGenerateResult]:
        """
        Asymmetric generate

        Generate an asymmetric key

<<<<<<< HEAD
=======
        OperationId: vault_post_v1_key_generate 2

>>>>>>> e35ecbcc
        Args:
            algorithm (AsymmetricAlgorithm): The algorithm of the key
            purpose (KeyPurpose): The purpose of this key
            name (str): The name of this item
            folder (str, optional): The folder where this item is stored
            metadata (dict, optional): User-provided metadata
            tags (list[str], optional): A list of user-defined tags
            rotation_frequency (str, optional): Period of time between item rotations, or `never` to disallow rotation
            rotation_state (ItemVersionState, optional): State to which the previous version should transition upon rotation.
                Supported options:
                - `deactivated`
                - `destroyed`
            expiration (str, optional): Expiration timestamp

        Raises:
            PangeaAPIException: If an API Error happens

        Returns:
            A PangeaResponse where the ID of the key
                is returned in the response.result field.
                Available response fields can be found in our [API documentation](https://pangea.cloud/docs/api/vault#generate).

        Examples:
            response = vault.asymmetric_generate(
                algorithm=AsymmetricAlgorithm.RSA,
                purpose=KeyPurpose.SIGNING,
                name="my-very-secret-secret",
                folder="/personal",
                metadata={
                    "created_by": "John Doe",
                    "used_in": "Google products"
                },
                tags=[
                    "irs_2023",
                    "personal"
                ],
                rotation_frequency="10d",
                rotation_state=ItemVersionState.DEACTIVATED,
                expiration="2025-01-01T10:00:00Z",
            )
        """
        input = AsymmetricGenerateRequest(
            type=ItemType.ASYMMETRIC_KEY,
            algorithm=algorithm,
            purpose=purpose,
            name=name,
            folder=folder,
            metadata=metadata,
            tags=tags,
            rotation_frequency=rotation_frequency,
            rotation_state=rotation_state,
            expiration=expiration,
        )
<<<<<<< HEAD
        return self.request.post("key/generate", AsymmetricGenerateResult, data=input.dict(exclude_none=True))
=======
        response = self.request.post("v1/key/generate", data=input.dict(exclude_none=True))
        if response.raw_result is not None:
            response.result = AsymmetricGenerateResult(**response.raw_result)
        return response
>>>>>>> e35ecbcc

    # Store endpoints
    def asymmetric_store(
        self,
        private_key: EncodedPrivateKey,
        public_key: EncodedPublicKey,
        algorithm: AsymmetricAlgorithm,
        purpose: KeyPurpose,
        name: str,
        folder: Optional[str] = None,
        metadata: Optional[Metadata] = None,
        tags: Optional[Tags] = None,
        rotation_frequency: Optional[str] = None,
        rotation_state: Optional[ItemVersionState] = None,
        expiration: Optional[datetime.datetime] = None,
    ) -> PangeaResponse[AsymmetricStoreResult]:
        """
        Asymmetric store

        Import an asymmetric key

<<<<<<< HEAD
=======
        OperationId: vault_post_v1_key_store 1

>>>>>>> e35ecbcc
        Args:
            private_key (EncodedPrivateKey): The private key in PEM format
            public_key (EncodedPublicKey): The public key in PEM format
            algorithm (AsymmetricAlgorithm): The algorithm of the key
            purpose (KeyPurpose): The purpose of this key. `signing`, `encryption`, or `jwt`.
            name (str): The name of this item
            folder (str, optional): The folder where this item is stored
            metadata (dict, optional): User-provided metadata
            tags (list[str], optional): A list of user-defined tags
            rotation_frequency (str, optional): Period of time between item rotations, or `never` to disallow rotation
            rotation_state (ItemVersionState, optional): State to which the previous version should transition upon rotation.
                Supported options:
                - `deactivated`
                - `destroyed`
            expiration (str, optional): Expiration timestamp

        Raises:
            PangeaAPIException: If an API Error happens

        Returns:
            A PangeaResponse where the ID and public key
                is returned in the response.result field.
                Available response fields can be found in our [API documentation](https://pangea.cloud/docs/api/vault#import-a-key).

        Examples:
            response = vault.asymmetric_store(
                private_key="private key example",
                public_key="-----BEGIN PUBLIC KEY-----\\nMCowBQYDK2VwAyEA8s5JopbEPGBylPBcMK+L5PqHMqPJW/5KYPgBHzZGncc=\\n-----END PUBLIC KEY-----",
                algorithm="AsymmetricAlgorithm.RSA,
                purpose=KeyPurpose.SIGNING,
                name="my-very-secret-secret",
                folder="/personal",
                metadata={
                    "created_by": "John Doe",
                    "used_in": "Google products"
                },
                tags=[
                    "irs_2023",
                    "personal"
                ],
                rotation_frequency="10d",
                rotation_state=ItemVersionState.DEACTIVATED,
                expiration="2025-01-01T10:00:00Z",
            )
        """
        input = AsymmetricStoreRequest(
            type=ItemType.ASYMMETRIC_KEY,
            algorithm=algorithm,
            purpose=purpose,
            public_key=public_key,
            private_key=private_key,
            name=name,
            folder=folder,
            metadata=metadata,
            tags=tags,
            rotation_frequency=rotation_frequency,
            rotation_state=rotation_state,
            expiration=expiration,
        )
<<<<<<< HEAD
        return self.request.post("key/store", AsymmetricStoreResult, data=input.dict(exclude_none=True))
=======
        response = self.request.post("v1/key/store", data=input.dict(exclude_none=True))
        if response.raw_result is not None:
            response.result = AsymmetricStoreResult(**response.raw_result)
        return response
>>>>>>> e35ecbcc

    def symmetric_store(
        self,
        key: str,
        algorithm: SymmetricAlgorithm,
        purpose: KeyPurpose,
        name: str,
        folder: Optional[str] = None,
        metadata: Optional[Metadata] = None,
        tags: Optional[Tags] = None,
        rotation_frequency: Optional[str] = None,
        rotation_state: Optional[ItemVersionState] = None,
        expiration: Optional[datetime.datetime] = None,
    ) -> PangeaResponse[SymmetricStoreResult]:
        """
        Symmetric store

        Import a symmetric key

<<<<<<< HEAD
=======
        OperationId: vault_post_v1_key_store 2

>>>>>>> e35ecbcc
        Args:
            key (str): The key material (in base64)
            algorithm (SymmetricAlgorithm): The algorithm of the key
            purpose (KeyPurpose): The purpose of this key. `encryption` or `jwt`
            name (str): The name of this item
            folder (str, optional): The folder where this item is stored
            metadata (dict, optional): User-provided metadata
            tags (list[str], optional): A list of user-defined tags
            rotation_frequency (str, optional): Period of time between item rotations, or `never` to disallow rotation
            rotation_state (ItemVersionState, optional): State to which the previous version should transition upon rotation.
                Supported options:
                - `deactivated`
                - `destroyed`
            expiration (str, optional): Expiration timestamp

        Raises:
            PangeaAPIException: If an API Error happens

        Returns:
            A PangeaResponse where the ID
                is returned in the response.result field.
                Available response fields can be found in our [API documentation](https://pangea.cloud/docs/api/vault#import-a-key).

        Examples:
            response = vault.symmetric_store(
                key="lJkk0gCLux+Q+rPNqLPEYw==",
                algorithm=SymmetricAlgorithm.AES,
                purpose=KeyPurpose.ENCRYPTION,
                name="my-very-secret-secret",
                folder="/personal",
                metadata={
                    "created_by": "John Doe",
                    "used_in": "Google products"
                },
                tags=[
                    "irs_2023",
                    "personal"
                ],
                rotation_frequency="10d",
                rotation_state=ItemVersionState.DEACTIVATED,
                expiration="2025-01-01T10:00:00Z",
            )
        """
        input = SymmetricStoreRequest(
            type=ItemType.SYMMETRIC_KEY,
            algorithm=algorithm,
            purpose=purpose,
            key=key,
            name=name,
            folder=folder,
            metadata=metadata,
            tags=tags,
            rotation_frequency=rotation_frequency,
            rotation_state=rotation_state,
            expiration=expiration,
        )
<<<<<<< HEAD
        return self.request.post("key/store", SymmetricStoreResult, data=input.dict(exclude_none=True))
=======
        response = self.request.post("v1/key/store", data=input.dict(exclude_none=True))
        if response.raw_result is not None:
            response.result = SymmetricStoreResult(**response.raw_result)
        return response
>>>>>>> e35ecbcc

    # Rotate endpoint
    def key_rotate(
        self,
        id: str,
        rotation_state: ItemVersionState,
        public_key: Optional[EncodedPublicKey] = None,
        private_key: Optional[EncodedPrivateKey] = None,
        key: Optional[EncodedSymmetricKey] = None,
    ) -> PangeaResponse[KeyRotateResult]:
        """
        Key rotate

        Manually rotate a symmetric or asymmetric key

<<<<<<< HEAD
=======
        OperationId: vault_post_v1_key_rotate

>>>>>>> e35ecbcc
        Args:
            id (str): The ID of the item
            rotation_state (ItemVersionState, optional): State to which the previous version should transition upon rotation.
                Supported options:
                - `deactivated`
                - `suspended`
                - `destroyed`

                Default is `deactivated`.
            public_key (EncodedPublicKey, optional): The public key (in PEM format)
            private_key: (EncodedPrivateKey, optional): The private key (in PEM format)
            key: (EncodedSymmetricKey, optional): The key material (in base64)

        Raises:
            PangeaAPIException: If an API Error happens

        Returns:
            A PangeaResponse where the ID
                is returned in the response.result field.
                Available response fields can be found in our [API documentation](https://pangea.cloud/docs/api/vault#rotate).

        Examples:
            response = vault.key_rotate(
                id="pvi_p6g5i3gtbvqvc3u6zugab6qs6r63tqf5",
                rotation_state=ItemVersionState.DEACTIVATED,
                key="lJkk0gCLux+Q+rPNqLPEYw==",
            )
        """
        input = KeyRotateRequest(
            id=id, public_key=public_key, private_key=private_key, key=key, rotation_state=rotation_state
        )
<<<<<<< HEAD
        return self.request.post("key/rotate", KeyRotateResult, data=input.dict(exclude_none=True))
=======
        response = self.request.post("v1/key/rotate", data=input.dict(exclude_none=True))
        if response.raw_result is not None:
            response.result = KeyRotateResult(**response.raw_result)
        return response
>>>>>>> e35ecbcc

    # Encrypt
    def encrypt(self, id: str, plain_text: str, version: Optional[int] = None) -> PangeaResponse[EncryptResult]:
        """
        Encrypt

        Encrypt a message using a key

<<<<<<< HEAD
=======
        OperationId: vault_post_v1_key_encrypt

>>>>>>> e35ecbcc
        Args:
            id (str): The item ID
            plain_text (str): A message to be in encrypted (in base64)
            version (int, optional): The item version

        Raises:
            PangeaAPIException: If an API Error happens

        Returns:
            A PangeaResponse where the encrypted message in base64
                is returned in the response.result field.
                Available response fields can be found in our [API documentation](https://pangea.cloud/docs/api/vault#encrypt).

        Examples:
            response = vault.encrypt(
                id="pvi_p6g5i3gtbvqvc3u6zugab6qs6r63tqf5",
                plain_text="lJkk0gCLux+Q+rPNqLPEYw==",
                version=1,
            )
        """
        input = EncryptRequest(id=id, plain_text=plain_text, version=version)
<<<<<<< HEAD
        return self.request.post("key/encrypt", EncryptResult, data=input.dict(exclude_none=True))
=======
        response = self.request.post("v1/key/encrypt", data=input.dict(exclude_none=True))
        if response.raw_result is not None:
            response.result = EncryptResult(**response.raw_result)
        return response
>>>>>>> e35ecbcc

    # Decrypt
    def decrypt(self, id: str, cipher_text: str, version: Optional[int] = None) -> PangeaResponse[DecryptResult]:
        """
        Decrypt

        Decrypt a message using a key

<<<<<<< HEAD
=======
        OperationId: vault_post_v1_key_decrypt

>>>>>>> e35ecbcc
        Args:
            id (str): The item ID
            cipher_text (str): A message encrypted by Vault (in base64)
            version (int, optional): The item version

        Raises:
            PangeaAPIException: If an API Error happens

        Returns:
            A PangeaResponse where the decrypted message in base64
                is returned in the response.result field.
                Available response fields can be found in our [API documentation](https://pangea.cloud/docs/api/vault#decrypt).

        Examples:
            response = vault.decrypt(
                id="pvi_p6g5i3gtbvqvc3u6zugab6qs6r63tqf5",
                cipher_text="lJkk0gCLux+Q+rPNqLPEYw==",
                version=1,
            )
        """
        input = DecryptRequest(id=id, cipher_text=cipher_text, version=version)
<<<<<<< HEAD
        return self.request.post("key/decrypt", DecryptResult, data=input.dict(exclude_none=True))
=======
        response = self.request.post("v1/key/decrypt", data=input.dict(exclude_none=True))
        if response.raw_result is not None:
            response.result = DecryptResult(**response.raw_result)
        return response
>>>>>>> e35ecbcc

    # Sign
    def sign(self, id: str, message: str, version: Optional[int] = None) -> PangeaResponse[SignResult]:
        """
        Sign

        Sign a message using a key

<<<<<<< HEAD
=======
        OperationId: vault_post_v1_key_sign

>>>>>>> e35ecbcc
        Args:
            id (str): The item ID
            message (str): The message to be signed, in base64
            version (int, optional): The item version

        Raises:
            PangeaAPIException: If an API Error happens

        Returns:
            A PangeaResponse where the signature of the message in base64
                is returned in the response.result field.
                Available response fields can be found in our [API documentation](https://pangea.cloud/docs/api/vault#sign).

        Examples:
            response = vault.sign(
                id="pvi_p6g5i3gtbvqvc3u6zugab6qs6r63tqf5",
                message="lJkk0gCLux+Q+rPNqLPEYw==",
                version=1,
            )
        """
        input = SignRequest(id=id, message=message, version=version)
<<<<<<< HEAD
        return self.request.post("key/sign", SignResult, data=input.dict(exclude_none=True))
=======
        response = self.request.post("v1/key/sign", data=input.dict(exclude_none=True))
        if response.raw_result is not None:
            response.result = SignResult(**response.raw_result)
        return response
>>>>>>> e35ecbcc

    # Verify
    def verify(
        self, id: str, message: str, signature: str, version: Optional[int] = None
    ) -> PangeaResponse[VerifyResult]:
        """
        Verify

        Verify a signature using a key

<<<<<<< HEAD
=======
        OperationId: vault_post_v1_key_verify

>>>>>>> e35ecbcc
        Args:
            id (str): The item ID
            message (str): A message to be verified (in base64)
            signature (str): The message signature (in base64)
            version (int, optional): The item version

        Raises:
            PangeaAPIException: If an API Error happens

        Returns:
            A PangeaResponse where the signature is valid
                is returned in the response.result field.
                Available response fields can be found in our [API documentation](https://pangea.cloud/docs/api/vault#verify).

        Examples:
            response = vault.verify(
                id="pvi_p6g5i3gtbvqvc3u6zugab6qs6r63tqf5",
                message="lJkk0gCLux+Q+rPNqLPEYw==",
                signature="FfWuT2Mq/+cxa7wIugfhzi7ktZxVf926idJNgBDCysF/knY9B7M6wxqHMMPDEBs86D8OsEGuED21y3J7IGOpCQ==",
                version=1,
            )
        """
        input = VerifyRequest(
            id=id,
            message=message,
            signature=signature,
            version=version,
        )
<<<<<<< HEAD
        return self.request.post("key/verify", VerifyResult, data=input.dict(exclude_none=True))
=======
        response = self.request.post("v1/key/verify", data=input.dict(exclude_none=True))
        if response.raw_result is not None:
            response.result = VerifyResult(**response.raw_result)
        return response
>>>>>>> e35ecbcc

    def jwt_verify(self, jws: str) -> PangeaResponse[JWTVerifyResult]:
        """
        JWT Verify

        Verify the signature of a JSON Web Token (JWT)

<<<<<<< HEAD
=======
        OperationId: vault_post_v1_key_verify_jwt

>>>>>>> e35ecbcc
        Args:
            jws (str): The signed JSON Web Token (JWS)

        Raises:
            PangeaAPIException: If an API Error happens

        Returns:
            A PangeaResponse where the signature is valid
                is returned in the response.result field.
                Available response fields can be found in our [API documentation](https://pangea.cloud/docs/api/vault#verify-jwt).

        Examples:
            response = vault.jwt_verify(
                jws="ewogICJhbGciO...",
            )
        """
        input = JWTVerifyRequest(jws=jws)
<<<<<<< HEAD
        return self.request.post("key/verify/jwt", JWTVerifyResult, data=input.dict(exclude_none=True))
=======
        response = self.request.post("v1/key/verify/jwt", data=input.dict(exclude_none=True))
        if response.raw_result is not None:
            response.result = JWTVerifyResult(**response.raw_result)
        return response
>>>>>>> e35ecbcc

    def jwt_sign(self, id: str, payload: str) -> PangeaResponse[JWTSignResult]:
        """
        JWT Sign

        Sign a JSON Web Token (JWT) using a key

<<<<<<< HEAD
=======
        OperationId: vault_post_v1_key_sign_jwt

>>>>>>> e35ecbcc
        Args:
            id (str): The item ID
            payload (str): The JWT payload (in JSON)

        Raises:
            PangeaAPIException: If an API Error happens

        Returns:
            A PangeaResponse where the signed JSON Web Token (JWS)
                is returned in the response.result field.
                Available response fields can be found in our [API documentation](https://pangea.cloud/docs/api/vault#sign-a-jwt).

        Examples:
            response = vault.jwt_sign(
                id="pvi_p6g5i3gtbvqvc3u6zugab6qs6r63tqf5",
                payload="{\\"sub\\": \\"1234567890\\",\\"name\\": \\"John Doe\\",\\"admin\\": true}"
            )
        """
        input = JWTSignRequest(id=id, payload=payload)
<<<<<<< HEAD
        return self.request.post("key/sign/jwt", JWTSignResult, data=input.dict(exclude_none=True))
=======
        response = self.request.post("v1/key/sign/jwt", data=input.dict(exclude_none=True))
        if response.raw_result is not None:
            response.result = JWTSignResult(**response.raw_result)
        return response
>>>>>>> e35ecbcc

    # Get endpoint
    def jwk_get(self, id: str, version: Optional[str] = None) -> PangeaResponse[JWKGetResult]:
        """
        JWT Retrieve

        Retrieve a key in JWK format

<<<<<<< HEAD
=======
        OperationId: vault_post_v1_get_jwk

>>>>>>> e35ecbcc
        Args:
            id (str): The item ID
            version (str, optional): The key version(s).
                - `all` for all versions
                - `num` for a specific version
                - `-num` for the `num` latest versions
        Raises:
            PangeaAPIException: If an API Error happens

        Returns:
            A PangeaResponse where the JSON Web Key Set (JWKS) object
                is returned in the response.result field.
                Available response fields can be found in our [API documentation](https://pangea.cloud/docs/api/vault#retrieve-jwk").

        Examples:
            response = vault.jwk_get(
                id="pvi_p6g5i3gtbvqvc3u6zugab6qs6r63tqf5",
            )
        """
        input = JWKGetRequest(id=id, version=version)
<<<<<<< HEAD
        return self.request.post("get/jwk", JWKGetResult, data=input.dict(exclude_none=True))
=======
        response = self.request.post("v1/get/jwk", data=input.dict(exclude_none=True))
        if response.raw_result is not None:
            response.result = JWKGetResult(**response.raw_result)
        return response
>>>>>>> e35ecbcc

    # State change
    def state_change(
        self, id: str, state: ItemVersionState, version: Optional[int] = None, destroy_period: Optional[str] = None
    ) -> PangeaResponse[StateChangeResult]:
        """
        State change

        Change the state of a specific version of a secret or key

<<<<<<< HEAD
=======
        OperationId: vault_post_v1_state_change

>>>>>>> e35ecbcc
        Args:
            id (str): The item ID
            state (ItemVersionState): The new state of the item version. Supported options:
                - `active`
                - `deactivated`
                - `suspended`
                - `compromised`
                - `destroyed`
            version (int, optional): the item version
            destroy_period (str, optional): Period of time for the destruction of a compromised key.
                Only valid if state=`compromised`
        Raises:
            PangeaAPIException: If an API Error happens

        Returns:
            A PangeaResponse where the state change object
                is returned in the response.result field.
                Available response fields can be found in our [API documentation](https://pangea.cloud/docs/api/vault#change-state").

        Examples:
            response = vault.state_change(
                id="pvi_p6g5i3gtbvqvc3u6zugab6qs6r63tqf5",
                state=ItemVersionState.DEACTIVATED,
            )
        """
        input = StateChangeRequest(id=id, state=state, version=version, destroy_period=destroy_period)
<<<<<<< HEAD
        return self.request.post("state/change", StateChangeResult, data=input.dict(exclude_none=True))
=======
        response = self.request.post("v1/state/change", data=input.dict(exclude_none=True))
        if response.raw_result is not None:
            response.result = StateChangeResult(**response.raw_result)
        return response
>>>>>>> e35ecbcc
<|MERGE_RESOLUTION|>--- conflicted
+++ resolved
@@ -106,11 +106,8 @@
 
         Delete a secret or key
 
-<<<<<<< HEAD
-=======
         OperationId: vault_post_v1_delete
 
->>>>>>> e35ecbcc
         Args:
             id (str): The item ID
         Raises:
@@ -127,14 +124,7 @@
         input = DeleteRequest(
             id=id,
         )
-<<<<<<< HEAD
-        return self.request.post("delete", DeleteResult, data=input.dict(exclude_none=True))
-=======
-        response = self.request.post("v1/delete", data=input.dict(exclude_none=True))
-        if response.raw_result is not None:
-            response.result = DeleteResult(**response.raw_result)
-        return response
->>>>>>> e35ecbcc
+        return self.request.post("v1/delete", DeleteResult, data=input.dict(exclude_none=True))
 
     # Get endpoint
     def get(
@@ -149,11 +139,8 @@
 
         Retrieve a secret or key, and any associated information
 
-<<<<<<< HEAD
-=======
         OperationId: vault_post_v1_get
 
->>>>>>> e35ecbcc
         Args:
             id (str): The item ID
             version (str, int, optional): The key version(s).
@@ -184,14 +171,7 @@
             verbose=verbose,
             version_state=version_state,
         )
-<<<<<<< HEAD
-        return self.request.post("get", GetResult, data=input.dict(exclude_none=True))
-=======
-        response = self.request.post("v1/get", data=input.dict(exclude_none=True))
-        if response.raw_result is not None:
-            response.result = GetResult(**response.raw_result)
-        return response
->>>>>>> e35ecbcc
+        return self.request.post("v1/get", GetResult, data=input.dict(exclude_none=True))
 
     # List endpoint
     def list(
@@ -207,11 +187,8 @@
 
         Look up a list of secrets, keys and folders, and their associated information
 
-<<<<<<< HEAD
-=======
         OperationId: vault_post_v1_list
 
->>>>>>> e35ecbcc
         Args:
             filter (dict, optional): A set of filters to help you customize your search. Examples:
                 - "folder": "/tmp"
@@ -250,15 +227,7 @@
             )
         """
         input = ListRequest(filter=filter, last=last, order=order, order_by=order_by, size=size)
-<<<<<<< HEAD
-        return self.request.post("list", ListResult, data=input.dict(exclude_none=True))
-=======
-        response = self.request.post("v1/list", data=input.dict(exclude_none=True))
-
-        if response.raw_result is not None:
-            response.result = ListResult(**response.raw_result)
-        return response
->>>>>>> e35ecbcc
+        return self.request.post("v1/list", ListResult, data=input.dict(exclude_none=True))
 
     # Update endpoint
     def update(
@@ -279,11 +248,8 @@
 
         Update information associated with a secret or key.
 
-<<<<<<< HEAD
-=======
         OperationId: vault_post_v1_update
 
->>>>>>> e35ecbcc
         Args:
             id (str): The item ID
             name (str, optional): The name of this item
@@ -342,14 +308,7 @@
             expiration=expiration,
             item_state=item_state,
         )
-<<<<<<< HEAD
-        return self.request.post("update", UpdateResult, data=input.dict(exclude_none=True))
-=======
-        response = self.request.post("v1/update", data=input.dict(exclude_none=True))
-        if response.raw_result is not None:
-            response.result = UpdateResult(**response.raw_result)
-        return response
->>>>>>> e35ecbcc
+        return self.request.post("v1/update", UpdateResult, data=input.dict(exclude_none=True))
 
     def secret_store(
         self,
@@ -367,11 +326,8 @@
 
         Import a secret
 
-<<<<<<< HEAD
-=======
         OperationId: vault_post_v1_secret_store 1
 
->>>>>>> e35ecbcc
         Args:
             secret (str): The secret value
             name (str): The name of this item
@@ -422,14 +378,7 @@
             rotation_state=rotation_state,
             expiration=expiration,
         )
-<<<<<<< HEAD
-        return self.request.post("secret/store", SecretStoreResult, data=input.dict(exclude_none=True))
-=======
-        response = self.request.post("v1/secret/store", data=input.dict(exclude_none=True))
-        if response.raw_result is not None:
-            response.result = SecretStoreResult(**response.raw_result)
-        return response
->>>>>>> e35ecbcc
+        return self.request.post("v1/secret/store", SecretStoreResult, data=input.dict(exclude_none=True))
 
     def pangea_token_store(
         self,
@@ -447,11 +396,8 @@
 
         Import a secret
 
-<<<<<<< HEAD
-=======
         OperationId: vault_post_v1_secret_store 2
 
->>>>>>> e35ecbcc
         Args:
             pangea_token (str): The pangea token to store
             name (str): the name of this item
@@ -502,14 +448,7 @@
             rotation_state=rotation_state,
             expiration=expiration,
         )
-<<<<<<< HEAD
-        return self.request.post("secret/store", SecretStoreResult, data=input.dict(exclude_none=True))
-=======
-        response = self.request.post("v1/secret/store", data=input.dict(exclude_none=True))
-        if response.raw_result is not None:
-            response.result = SecretStoreResult(**response.raw_result)
-        return response
->>>>>>> e35ecbcc
+        return self.request.post("v1/secret/store", SecretStoreResult, data=input.dict(exclude_none=True))
 
     # Rotate endpoint
     def secret_rotate(
@@ -520,11 +459,8 @@
 
         Rotate a secret
 
-<<<<<<< HEAD
-=======
         OperationId: vault_post_v1_secret_rotate 1
 
->>>>>>> e35ecbcc
         Args:
             id (str): The item ID
             secret (str): The secret value
@@ -552,14 +488,7 @@
             )
         """
         input = SecretRotateRequest(id=id, secret=secret, rotation_state=rotation_state)
-<<<<<<< HEAD
-        return self.request.post("secret/rotate", SecretRotateResult, data=input.dict(exclude_none=True))
-=======
-        response = self.request.post("v1/secret/rotate", data=input.dict(exclude_none=True))
-        if response.raw_result is not None:
-            response.result = SecretRotateResult(**response.raw_result)
-        return response
->>>>>>> e35ecbcc
+        return self.request.post("v1/secret/rotate", SecretRotateResult, data=input.dict(exclude_none=True))
 
     # Rotate endpoint
     def pangea_token_rotate(self, id: str) -> PangeaResponse[SecretRotateResult]:
@@ -568,11 +497,8 @@
 
         Rotate a Pangea token
 
-<<<<<<< HEAD
-=======
         OperationId: vault_post_v1_secret_rotate 2
 
->>>>>>> e35ecbcc
         Args:
             id (str): The item ID
 
@@ -590,14 +516,7 @@
             )
         """
         input = SecretRotateRequest(id=id)
-<<<<<<< HEAD
-        return self.request.post("secret/rotate", SecretRotateResult, data=input.dict(exclude_none=True))
-=======
-        response = self.request.post("v1/secret/rotate", data=input.dict(exclude_none=True))
-        if response.raw_result is not None:
-            response.result = SecretRotateResult(**response.raw_result)
-        return response
->>>>>>> e35ecbcc
+        return self.request.post("v1/secret/rotate", SecretRotateResult, data=input.dict(exclude_none=True))
 
     def symmetric_generate(
         self,
@@ -616,11 +535,8 @@
 
         Generate a symmetric key
 
-<<<<<<< HEAD
-=======
         OperationId: vault_post_v1_key_generate 1
 
->>>>>>> e35ecbcc
         Args:
             algorithm (SymmetricAlgorithm): The algorithm of the key
             purpose (KeyPurpose): The purpose of this key
@@ -674,14 +590,7 @@
             rotation_state=rotation_state,
             expiration=expiration,
         )
-<<<<<<< HEAD
-        return self.request.post("key/generate", SymmetricGenerateResult, data=input.dict(exclude_none=True))
-=======
-        response = self.request.post("v1/key/generate", data=input.dict(exclude_none=True))
-        if response.raw_result is not None:
-            response.result = SymmetricGenerateResult(**response.raw_result)
-        return response
->>>>>>> e35ecbcc
+        return self.request.post("v1/key/generate", SymmetricGenerateResult, data=input.dict(exclude_none=True))
 
     def asymmetric_generate(
         self,
@@ -700,11 +609,8 @@
 
         Generate an asymmetric key
 
-<<<<<<< HEAD
-=======
         OperationId: vault_post_v1_key_generate 2
 
->>>>>>> e35ecbcc
         Args:
             algorithm (AsymmetricAlgorithm): The algorithm of the key
             purpose (KeyPurpose): The purpose of this key
@@ -758,14 +664,7 @@
             rotation_state=rotation_state,
             expiration=expiration,
         )
-<<<<<<< HEAD
-        return self.request.post("key/generate", AsymmetricGenerateResult, data=input.dict(exclude_none=True))
-=======
-        response = self.request.post("v1/key/generate", data=input.dict(exclude_none=True))
-        if response.raw_result is not None:
-            response.result = AsymmetricGenerateResult(**response.raw_result)
-        return response
->>>>>>> e35ecbcc
+        return self.request.post("v1/key/generate", AsymmetricGenerateResult, data=input.dict(exclude_none=True))
 
     # Store endpoints
     def asymmetric_store(
@@ -787,11 +686,8 @@
 
         Import an asymmetric key
 
-<<<<<<< HEAD
-=======
         OperationId: vault_post_v1_key_store 1
 
->>>>>>> e35ecbcc
         Args:
             private_key (EncodedPrivateKey): The private key in PEM format
             public_key (EncodedPublicKey): The public key in PEM format
@@ -851,14 +747,7 @@
             rotation_state=rotation_state,
             expiration=expiration,
         )
-<<<<<<< HEAD
-        return self.request.post("key/store", AsymmetricStoreResult, data=input.dict(exclude_none=True))
-=======
-        response = self.request.post("v1/key/store", data=input.dict(exclude_none=True))
-        if response.raw_result is not None:
-            response.result = AsymmetricStoreResult(**response.raw_result)
-        return response
->>>>>>> e35ecbcc
+        return self.request.post("v1/key/store", AsymmetricStoreResult, data=input.dict(exclude_none=True))
 
     def symmetric_store(
         self,
@@ -878,11 +767,8 @@
 
         Import a symmetric key
 
-<<<<<<< HEAD
-=======
         OperationId: vault_post_v1_key_store 2
 
->>>>>>> e35ecbcc
         Args:
             key (str): The key material (in base64)
             algorithm (SymmetricAlgorithm): The algorithm of the key
@@ -939,14 +825,7 @@
             rotation_state=rotation_state,
             expiration=expiration,
         )
-<<<<<<< HEAD
-        return self.request.post("key/store", SymmetricStoreResult, data=input.dict(exclude_none=True))
-=======
-        response = self.request.post("v1/key/store", data=input.dict(exclude_none=True))
-        if response.raw_result is not None:
-            response.result = SymmetricStoreResult(**response.raw_result)
-        return response
->>>>>>> e35ecbcc
+        return self.request.post("v1/key/store", SymmetricStoreResult, data=input.dict(exclude_none=True))
 
     # Rotate endpoint
     def key_rotate(
@@ -962,11 +841,8 @@
 
         Manually rotate a symmetric or asymmetric key
 
-<<<<<<< HEAD
-=======
         OperationId: vault_post_v1_key_rotate
 
->>>>>>> e35ecbcc
         Args:
             id (str): The ID of the item
             rotation_state (ItemVersionState, optional): State to which the previous version should transition upon rotation.
@@ -998,14 +874,7 @@
         input = KeyRotateRequest(
             id=id, public_key=public_key, private_key=private_key, key=key, rotation_state=rotation_state
         )
-<<<<<<< HEAD
-        return self.request.post("key/rotate", KeyRotateResult, data=input.dict(exclude_none=True))
-=======
-        response = self.request.post("v1/key/rotate", data=input.dict(exclude_none=True))
-        if response.raw_result is not None:
-            response.result = KeyRotateResult(**response.raw_result)
-        return response
->>>>>>> e35ecbcc
+        return self.request.post("v1/key/rotate", KeyRotateResult, data=input.dict(exclude_none=True))
 
     # Encrypt
     def encrypt(self, id: str, plain_text: str, version: Optional[int] = None) -> PangeaResponse[EncryptResult]:
@@ -1014,11 +883,8 @@
 
         Encrypt a message using a key
 
-<<<<<<< HEAD
-=======
         OperationId: vault_post_v1_key_encrypt
 
->>>>>>> e35ecbcc
         Args:
             id (str): The item ID
             plain_text (str): A message to be in encrypted (in base64)
@@ -1040,14 +906,7 @@
             )
         """
         input = EncryptRequest(id=id, plain_text=plain_text, version=version)
-<<<<<<< HEAD
-        return self.request.post("key/encrypt", EncryptResult, data=input.dict(exclude_none=True))
-=======
-        response = self.request.post("v1/key/encrypt", data=input.dict(exclude_none=True))
-        if response.raw_result is not None:
-            response.result = EncryptResult(**response.raw_result)
-        return response
->>>>>>> e35ecbcc
+        return self.request.post("v1/key/encrypt", EncryptResult, data=input.dict(exclude_none=True))
 
     # Decrypt
     def decrypt(self, id: str, cipher_text: str, version: Optional[int] = None) -> PangeaResponse[DecryptResult]:
@@ -1056,11 +915,8 @@
 
         Decrypt a message using a key
 
-<<<<<<< HEAD
-=======
         OperationId: vault_post_v1_key_decrypt
 
->>>>>>> e35ecbcc
         Args:
             id (str): The item ID
             cipher_text (str): A message encrypted by Vault (in base64)
@@ -1082,14 +938,7 @@
             )
         """
         input = DecryptRequest(id=id, cipher_text=cipher_text, version=version)
-<<<<<<< HEAD
-        return self.request.post("key/decrypt", DecryptResult, data=input.dict(exclude_none=True))
-=======
-        response = self.request.post("v1/key/decrypt", data=input.dict(exclude_none=True))
-        if response.raw_result is not None:
-            response.result = DecryptResult(**response.raw_result)
-        return response
->>>>>>> e35ecbcc
+        return self.request.post("v1/key/decrypt", DecryptResult, data=input.dict(exclude_none=True))
 
     # Sign
     def sign(self, id: str, message: str, version: Optional[int] = None) -> PangeaResponse[SignResult]:
@@ -1098,11 +947,8 @@
 
         Sign a message using a key
 
-<<<<<<< HEAD
-=======
         OperationId: vault_post_v1_key_sign
 
->>>>>>> e35ecbcc
         Args:
             id (str): The item ID
             message (str): The message to be signed, in base64
@@ -1124,14 +970,7 @@
             )
         """
         input = SignRequest(id=id, message=message, version=version)
-<<<<<<< HEAD
-        return self.request.post("key/sign", SignResult, data=input.dict(exclude_none=True))
-=======
-        response = self.request.post("v1/key/sign", data=input.dict(exclude_none=True))
-        if response.raw_result is not None:
-            response.result = SignResult(**response.raw_result)
-        return response
->>>>>>> e35ecbcc
+        return self.request.post("v1/key/sign", SignResult, data=input.dict(exclude_none=True))
 
     # Verify
     def verify(
@@ -1142,11 +981,8 @@
 
         Verify a signature using a key
 
-<<<<<<< HEAD
-=======
         OperationId: vault_post_v1_key_verify
 
->>>>>>> e35ecbcc
         Args:
             id (str): The item ID
             message (str): A message to be verified (in base64)
@@ -1175,14 +1011,7 @@
             signature=signature,
             version=version,
         )
-<<<<<<< HEAD
-        return self.request.post("key/verify", VerifyResult, data=input.dict(exclude_none=True))
-=======
-        response = self.request.post("v1/key/verify", data=input.dict(exclude_none=True))
-        if response.raw_result is not None:
-            response.result = VerifyResult(**response.raw_result)
-        return response
->>>>>>> e35ecbcc
+        return self.request.post("v1/key/verify", VerifyResult, data=input.dict(exclude_none=True))
 
     def jwt_verify(self, jws: str) -> PangeaResponse[JWTVerifyResult]:
         """
@@ -1190,11 +1019,8 @@
 
         Verify the signature of a JSON Web Token (JWT)
 
-<<<<<<< HEAD
-=======
         OperationId: vault_post_v1_key_verify_jwt
 
->>>>>>> e35ecbcc
         Args:
             jws (str): The signed JSON Web Token (JWS)
 
@@ -1212,14 +1038,7 @@
             )
         """
         input = JWTVerifyRequest(jws=jws)
-<<<<<<< HEAD
-        return self.request.post("key/verify/jwt", JWTVerifyResult, data=input.dict(exclude_none=True))
-=======
-        response = self.request.post("v1/key/verify/jwt", data=input.dict(exclude_none=True))
-        if response.raw_result is not None:
-            response.result = JWTVerifyResult(**response.raw_result)
-        return response
->>>>>>> e35ecbcc
+        return self.request.post("v1/key/verify/jwt", JWTVerifyResult, data=input.dict(exclude_none=True))
 
     def jwt_sign(self, id: str, payload: str) -> PangeaResponse[JWTSignResult]:
         """
@@ -1227,11 +1046,8 @@
 
         Sign a JSON Web Token (JWT) using a key
 
-<<<<<<< HEAD
-=======
         OperationId: vault_post_v1_key_sign_jwt
 
->>>>>>> e35ecbcc
         Args:
             id (str): The item ID
             payload (str): The JWT payload (in JSON)
@@ -1251,14 +1067,7 @@
             )
         """
         input = JWTSignRequest(id=id, payload=payload)
-<<<<<<< HEAD
-        return self.request.post("key/sign/jwt", JWTSignResult, data=input.dict(exclude_none=True))
-=======
-        response = self.request.post("v1/key/sign/jwt", data=input.dict(exclude_none=True))
-        if response.raw_result is not None:
-            response.result = JWTSignResult(**response.raw_result)
-        return response
->>>>>>> e35ecbcc
+        return self.request.post("v1/key/sign/jwt", JWTSignResult, data=input.dict(exclude_none=True))
 
     # Get endpoint
     def jwk_get(self, id: str, version: Optional[str] = None) -> PangeaResponse[JWKGetResult]:
@@ -1267,11 +1076,8 @@
 
         Retrieve a key in JWK format
 
-<<<<<<< HEAD
-=======
         OperationId: vault_post_v1_get_jwk
 
->>>>>>> e35ecbcc
         Args:
             id (str): The item ID
             version (str, optional): The key version(s).
@@ -1292,14 +1098,7 @@
             )
         """
         input = JWKGetRequest(id=id, version=version)
-<<<<<<< HEAD
-        return self.request.post("get/jwk", JWKGetResult, data=input.dict(exclude_none=True))
-=======
-        response = self.request.post("v1/get/jwk", data=input.dict(exclude_none=True))
-        if response.raw_result is not None:
-            response.result = JWKGetResult(**response.raw_result)
-        return response
->>>>>>> e35ecbcc
+        return self.request.post("v1/get/jwk", JWKGetResult, data=input.dict(exclude_none=True))
 
     # State change
     def state_change(
@@ -1310,11 +1109,8 @@
 
         Change the state of a specific version of a secret or key
 
-<<<<<<< HEAD
-=======
         OperationId: vault_post_v1_state_change
 
->>>>>>> e35ecbcc
         Args:
             id (str): The item ID
             state (ItemVersionState): The new state of the item version. Supported options:
@@ -1341,11 +1137,4 @@
             )
         """
         input = StateChangeRequest(id=id, state=state, version=version, destroy_period=destroy_period)
-<<<<<<< HEAD
-        return self.request.post("state/change", StateChangeResult, data=input.dict(exclude_none=True))
-=======
-        response = self.request.post("v1/state/change", data=input.dict(exclude_none=True))
-        if response.raw_result is not None:
-            response.result = StateChangeResult(**response.raw_result)
-        return response
->>>>>>> e35ecbcc
+        return self.request.post("v1/state/change", StateChangeResult, data=input.dict(exclude_none=True))