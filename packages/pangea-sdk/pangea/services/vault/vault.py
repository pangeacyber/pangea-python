--- conflicted
+++ resolved
@@ -1140,9 +1140,6 @@
             )
         """
         input = StateChangeRequest(id=id, state=state, version=version, destroy_period=destroy_period)
-<<<<<<< HEAD
-        return self.request.post("v1/state/change", StateChangeResult, data=input.dict(exclude_none=True))
-=======
         return self.request.post("v1/state/change", StateChangeResult, data=input.dict(exclude_none=True))
 
     # Folder create
@@ -1180,5 +1177,4 @@
             )
         """
         input = FolderCreateRequest(name=name, folder=folder, metadata=metadata, tags=tags)
-        return self.request.post("v1/folder/create", FolderCreateResult, data=input.dict(exclude_none=True))
->>>>>>> 721c656e
+        return self.request.post("v1/folder/create", FolderCreateResult, data=input.dict(exclude_none=True))