# Copyright 2022 Pangea Cyber Corporation
# Author: Pangea Cyber Corporation
from typing import Any, Dict, List

<<<<<<< HEAD
from pangea.response import PangeaResponse, PangeaResponseResult
from pydantic import BaseModel
=======
from pangea.response import APIRequestModel, APIResponseModel, PangeaResponse, PangeaResponseResult
>>>>>>> 68f8a849

from .base import ServiceBase


<<<<<<< HEAD
class BaseModelConfig(BaseModel):
    class Config:
        arbitrary_types_allowed = True
        extra = (
            "allow"  # allow parameters despite they are not declared in model. Make SDK accept server new parameters
        )


class Config:
    arbitrary_types_allowed = True


class IPCheckInput(BaseModelConfig):
=======
class IPCheckRequest(APIRequestModel):
>>>>>>> 68f8a849
    """
    Input class to perform a IP check request

    Arguments:
    IP -- IP to check against the enabled embargo lists. Accepts both IPV4 and IPV6 strings.
    """

    ip: str


class ISOCheckRequest(APIRequestModel):
    """
    Input class to perform a ISO check

    Arguments:
    ISOCode -- Check this two character country ISO-code against the enabled embargo lists.
    """

    iso_code: str


class Sanction(APIResponseModel):
    """
    TODO: complete
    """

    embargoed_country_iso_code: str
    issuing_country: str
    list_name: str
    embargoed_country_name: str
    annotations: Dict[str, Any]


class EmbargoResult(PangeaResponseResult):
    """
    Class returned after check request

    TODO: complete
    """

    count: int
    sanctions: List[Sanction]


class Embargo(ServiceBase):
    """Embargo service client.

    Provides methods to interact with Pangea Embargo Service:
        https://docs.dev.pangea.cloud/docs/api/embargo

    The following information is needed:
        PANGEA_TOKEN - service token which can be found on the Pangea User
            Console at [https://console.pangea.cloud/project/tokens](https://console.pangea.cloud/project/tokens)

    Examples:
        import os

        # Pangea SDK
        from pangea.config import PangeaConfig
        from pangea.services import Embargo

        PANGEA_TOKEN = os.getenv("PANGEA_TOKEN")

        embargo_config = PangeaConfig(domain="pangea.cloud")

        # Setup Pangea Embargo service
        embargo = Embargo(token=PANGEA_TOKEN, config=embargo_config)
    """

    service_name = "embargo"
    version = "v1"

    def ip_check(self, ip: str) -> PangeaResponse[EmbargoResult]:
        """
        Check IP

        Check this IP against known sanction and trade embargo lists.

        Args:
            ip (str): Geolocate this IP and check the corresponding country
                against the enabled embargo lists.  Accepts both IPV4 and IPV6 strings.

        Raises:
            EmbargoException: If an embargo based api exception happens
            PangeaAPIException: If an API Error happens

        Returns:
            A PangeaResponse where the sanctioned source(s) are in the
                response.result field.  Available response fields can be found
                in our [API Documentation](https://pangea.cloud/docs/api/embargo).

        Examples:
            response = embargo.ip_check("1.1.1.1")

            \"\"\"
            response contains:
            {
                "request_id": "prq_lws4ldnnruaos2a4c2ohgw7ijodzqf52",
                "request_time": "2022-07-06T23:37:36.952Z",
                "response_time": "2022-07-06T23:37:37.104Z",
                "status": "success",
                "summary": "Found country in 1 embargo list(s)",
                "result": {
                    "sanctions": [
                    {
                        "list_name": "ITAR",
                        "embargoed_country_name": "North Korea/Democratic Peoples Republic of Korea",
                        "embargoed_country_iso_code": "KP",
                        "issuing_country": "US",
                        "annotations": {
                        "reference": {
                            "paragraph": "d1",
                            "regulation": "CFR 126.1"
                        },
                        "restriction_name": "ITAR"
                        }
                    }
                    ],
                    "count": 1
                }
            }
            \"\"\"
        """
        input = IPCheckRequest(ip=ip)
        response = self.request.post("ip/check", data=input.dict())
        result = EmbargoResult(**response.raw_result)
        response.result = result
        return response

    def iso_check(self, iso_code: str) -> PangeaResponse[EmbargoResult]:
        """
        ISO Code Check

        Check this country against known sanction and trade embargo lists.

        Args:
            iso_code (str): Check this two character country ISO-code against
                the enabled embargo lists.

        Raises:
            EmbargoException: If an embargo based api exception happens
            PangeaAPIException: If an API Error happens

        Returns:
            A PangeaResponse where the sanctioned source(s) are in the
                response.result field.  Available response fields can be found
                in our [API Documentation](https://pangea.cloud/docs/api/embargo).

        Examples:
            response = embargo.lookup("FR")

            \"\"\"
            response contains:
            {
                "request_id": "prq_fa6yqoztkfdyg655s6dut5e3bn3plmj5",
                "request_time": "2022-07-06T23:44:29.248Z",
                "response_time": "2022-07-06T23:44:29.357Z",
                "status": "success",
                "summary": "Found country in 0 embargo list(s)",
                "result": {
                    "sanctions": null,
                    "count": 0
                }
            }
            \"\"\"
        """
        input = ISOCheckRequest(iso_code=iso_code)
        response = self.request.post("iso/check", data=input.dict())
        response.result = EmbargoResult(**response.raw_result)
        return response<|MERGE_RESOLUTION|>--- conflicted
+++ resolved
@@ -2,33 +2,12 @@
 # Author: Pangea Cyber Corporation
 from typing import Any, Dict, List
 
-<<<<<<< HEAD
-from pangea.response import PangeaResponse, PangeaResponseResult
-from pydantic import BaseModel
-=======
 from pangea.response import APIRequestModel, APIResponseModel, PangeaResponse, PangeaResponseResult
->>>>>>> 68f8a849
 
 from .base import ServiceBase
 
 
-<<<<<<< HEAD
-class BaseModelConfig(BaseModel):
-    class Config:
-        arbitrary_types_allowed = True
-        extra = (
-            "allow"  # allow parameters despite they are not declared in model. Make SDK accept server new parameters
-        )
-
-
-class Config:
-    arbitrary_types_allowed = True
-
-
-class IPCheckInput(BaseModelConfig):
-=======
 class IPCheckRequest(APIRequestModel):
->>>>>>> 68f8a849
     """
     Input class to perform a IP check request
 
