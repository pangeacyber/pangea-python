--- conflicted
+++ resolved
@@ -83,10 +83,5 @@
         else:
             raise AttributeError("Need to set exception, response or request_id")
 
-<<<<<<< HEAD
-    def download_file(self, url: str, filename: Optional[str] = None, dest_folder: Optional[str] = None):
-        return self.request.download_file(url=url, filename=filename, dest_folder=dest_folder)
-=======
     def download_file(self, url: str, filename: Optional[str] = None) -> AttachedFile:
-        return self.request.download_file(url=url, filename=filename)
->>>>>>> 7381c6b1
+        return self.request.download_file(url=url, filename=filename)