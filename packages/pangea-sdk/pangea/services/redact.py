# Copyright 2022 Pangea Cyber Corporation
# Author: Pangea Cyber Corporation

import enum
from typing import Dict, List, Optional, Union

<<<<<<< HEAD
from pangea.response import PangeaResponse, PangeaResponseResult
from pydantic import BaseModel

from .base import ServiceBase

ConfigIDHeaderName = "X-Pangea-Redact-Config-ID"


class BaseModelConfig(BaseModel):
    class Config:
        arbitrary_types_allowed = True
        extra = (
            "allow"  # allow parameters despite they are not declared in model. Make SDK accept server new parameters
        )

=======
from pangea.response import APIRequestModel, APIResponseModel, PangeaResponse, PangeaResponseResult

from .base import ServiceBase

>>>>>>> 68f8a849

class RedactFormat(str, enum.Enum):
    JSON = "json"


class RedactRequest(APIRequestModel):
    """
    Input class to make a redact request

    Arguments:
    text -- Text to apply redact functionality
    debug -- Setting this value to true will provide a detailed analysis of the redacted data and the rules that caused redaction.
    """

    text: str
    debug: bool = False


class RecognizerResult(APIResponseModel):
    """
    TODO: complete

    Arguments:
    field_type --
    score --
    text --
    start --
    end --
    redacted --
    data_ket --
    """

    field_type: str
    score: int
    text: str
    start: int
    end: int
    redacted: bool
    data_key: Optional[str] = None


class DebugReport(APIResponseModel):
    """
    TODO: complete

    """

    summary_counts: Dict[str, int]
    recognizer_results: List[RecognizerResult]


class RedactResult(PangeaResponseResult):
    """
    Result class after a redact request

    Arguments:
    redact_text -- Redacted text result
    report -- TODO: complete
    """

    redacted_text: str
    report: Optional[DebugReport] = None


class StructuredRequest(APIRequestModel):
    """
    Class input to redact structured data request

    Arguments:
    data -- Structured data to redact
    jsonp -- JSON path(s) used to identify the specific JSON fields to redact in the structured data. Note: If jsonp parameter is used, the data parameter must be in JSON format.
    format -- The format of the structured data to redact. (default is JSON)
    debug -- Setting this value to true will provide a detailed analysis of the redacted data and the rules that caused redaction.
    """

    data: Union[Dict, str]
    jsonp: Optional[List[str]] = None
    format: Optional[RedactFormat] = None
    debug: Optional[bool] = None


class StructuredResult(PangeaResponseResult):
    """
    TODO: complete

    """

    redacted_data: Union[Dict, str]  # FIXME: this should be raw json
    report: Optional[DebugReport] = None


class RedactFormat(str, enum.Enum):
    JSON = "json"


class Redact(ServiceBase):
    """Redact service client.

    Provides the methods to interact with the Pangea Redact Service:
        [https://docs.dev.pangea.cloud/docs/api/redact](https://docs.dev.pangea.cloud/docs/api/redact)

    The following information is needed:
        PANGEA_TOKEN - service token which can be found on the Pangea User
            Console at [https://console.pangea.cloud/project/tokens](https://console.pangea.cloud/project/tokens)

    Examples:
        import os

        # Pangea SDK
        from pangea.config import PangeaConfig
        from pangea.services import Redact

        PANGEA_TOKEN = os.getenv("PANGEA_REDACT_TOKEN")

        redact_config = PangeaConfig(domain="pangea.cloud")

        # Setup Pangea Redact service client
        redact = Redact(token=PANGEA_TOKEN, config=redact_config)
    """

    service_name = "redact"
    version = "v1"

    def __init__(self, token, config=None):
        super().__init__(token, config)

    def redact(self, text: str, debug: bool = False) -> PangeaResponse[RedactResult]:
        """
        Redact

        Redacts the content of a single text string.

        Args:
            text (str): The text to be redacted
            debug (bool, optional): Return debug output

        Raises:
            PangeaAPIException: If an API Error happens

        Returns:
            Pangea Response with redacted text in the response.result property,
                available response fields can be found in our
                [API Documentation](https://pangea.cloud/docs/api/redact#redact).

        Examples:
            response = redact.redact(RedactInput(text="Jenny Jenny... 415-867-5309"))

            \"\"\"
            response contains:
            {
                "request_id": "prq_2aonw26nr3n5hjovo476252npmekem4u",
                "request_time": "2022-07-06T23:34:46.666Z",
                "response_time": "2022-07-06T23:34:46.679Z",
                "status": "success",
                "result": {
                    "redacted_text": "\"<PERSON>... <PHONE_NUMBER>\""
                },
                "summary": "Success. Redacted 2 item(s) from text"
            }
            \"\"\"
        """
        input = RedactRequest(text=text, debug=debug)
        response = self.request.post("redact", data=input.dict(exclude_none=True))
        response.result = RedactResult(**response.raw_result)
        return response

    def redact_structured(
        self,
        data: Union[Dict, str],
        jsonp: Optional[List[str]] = None,
        format: Optional[RedactFormat] = None,
        debug: Optional[bool] = None,
    ) -> PangeaResponse[StructuredResult]:
        """
        Redact structured

        Redacts text within a structured object.

        Args:
            obj (obj): The object that should be redacted
            redact_format (RedactFormat, optional): The format of the passed data
            debug (bool, optional): Return debug output

        Raises:
            PangeaAPIException: If an API Error happens

        Returns:
            Pangea Response with redacted data in the response.result field,
                available response fields can be found in our
                [API Documentation](https://pangea.cloud/docs/api/redact#redact-structured)

        Examples:
            response = redact.redact_structured(obj={ "number": "415-867-5309", "ip": "1.1.1.1" }, redact_format="json")

            \"\"\"
            response contains:
            {
                "request_id": "prq_m2z76gv4mcsbysy4ssu4covympg3sske",
                "request_time": "2022-07-06T23:35:41.524Z",
                "response_time": "2022-07-06T23:35:41.543Z",
                "status": "success",
                "result": {
                    "redacted_data": {
                    "number": "<PHONE_NUMBER>",
                    "ip": "<IP_ADDRESS>"
                    }
                },
                "summary": "Success. Redacted 2 item(s) from data"
            }
            \"\"\"
        """
        input = StructuredRequest(data=data, jsonp=jsonp, format=format, debug=debug)
        response = self.request.post("redact_structured", data=input.dict(exclude_none=True))
        response.result = StructuredResult(**response.raw_result)
        return response<|MERGE_RESOLUTION|>--- conflicted
+++ resolved
@@ -4,28 +4,10 @@
 import enum
 from typing import Dict, List, Optional, Union
 
-<<<<<<< HEAD
-from pangea.response import PangeaResponse, PangeaResponseResult
-from pydantic import BaseModel
+from pangea.response import APIRequestModel, APIResponseModel, PangeaResponse, PangeaResponseResult
 
 from .base import ServiceBase
 
-ConfigIDHeaderName = "X-Pangea-Redact-Config-ID"
-
-
-class BaseModelConfig(BaseModel):
-    class Config:
-        arbitrary_types_allowed = True
-        extra = (
-            "allow"  # allow parameters despite they are not declared in model. Make SDK accept server new parameters
-        )
-
-=======
-from pangea.response import APIRequestModel, APIResponseModel, PangeaResponse, PangeaResponseResult
-
-from .base import ServiceBase
-
->>>>>>> 68f8a849
 
 class RedactFormat(str, enum.Enum):
     JSON = "json"
