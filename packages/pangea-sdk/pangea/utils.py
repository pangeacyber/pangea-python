import base64
import copy
import datetime
import io
import json
<<<<<<< HEAD
from collections import OrderedDict
from hashlib import md5, new, sha1, sha256, sha512
from typing import Union
=======
from hashlib import new, sha1, sha256, sha512
>>>>>>> 9571b017

from google_crc32c import Checksum as CRC32C  # type: ignore[import-untyped]
from pydantic import BaseModel


def format_datetime(dt: datetime.datetime) -> str:
    """
    Format a datetime in ISO format, using Z instead of +00:00
    """
    if dt.tzinfo is None:
        dt = dt.astimezone(datetime.timezone.utc)
    return dt.isoformat(timespec="microseconds").replace("+00:00", "Z")


def default_encoder(obj) -> str:
    if isinstance(obj, datetime.datetime):
        return format_datetime(obj)
    if isinstance(obj, datetime.date):
        return str(obj)
    if isinstance(obj, dict):
        return canonicalize(obj)
    else:
        return str(obj)


def str2str_b64(data: str, encoding: str = "utf-8") -> str:
    return base64.b64encode(data.encode(encoding)).decode("ascii")


def str_b64_2bytes(data: str) -> bytes:
    data += "=" * ((4 - len(data) % 4) % 4)  # add padding if needed
    return base64.urlsafe_b64decode(data)


def canonicalize_nested_json(data: dict) -> dict:
    """Canonicalize nested JSON"""
    if not isinstance(data, dict):
        return data

    datacp = copy.deepcopy(data)
    for k, v in datacp.items():
        if isinstance(v, dict):
            datacp[k] = canonicalize(v)

    return datacp


def canonicalize(data: dict) -> str:
    """Convert log to valid JSON types and apply RFC-7159 (Canonical JSON)"""

    if isinstance(data, dict):
        return json.dumps(
            data, ensure_ascii=False, allow_nan=False, separators=(",", ":"), sort_keys=True, default=default_encoder
        )
    elif isinstance(data, datetime.datetime) or isinstance(data, datetime.date):
        return format_datetime(data)
    else:
        return str(data)


def hash_sha256(input: Union[str, io.BufferedReader]) -> str:
    # Return SHA256 hash in hex format
    hash = sha256()
    if isinstance(input, io.BufferedReader):
        input.seek(0)  # restart reading
        while True:
            chunk = input.read(1024 * 1024)
            if not chunk:
                break
            hash.update(chunk)

        input.seek(0)  # restart reading
    else:
        hash.update(input)  # type: ignore

    return hash.hexdigest()


def hash_sha1(input: Union[str, io.BufferedReader]) -> str:
    # Return SHA1 hash in hex format
    hash = sha1()
    if isinstance(input, io.BufferedReader):
        input.seek(0)  # restart reading
        while True:
            chunk = input.read(1024 * 1024)
            if not chunk:
                break
            hash.update(chunk)

        input.seek(0)  # restart reading
    else:
        hash.update(input)  # type: ignore

    return hash.hexdigest()


def hash_sha512(input: Union[str, io.BufferedReader]) -> str:
    # Return SHA512 hash in hex format
    hash = sha512()
    if isinstance(input, io.BufferedReader):
        input.seek(0)  # restart reading
        while True:
            chunk = input.read(1024 * 1024)
            if not chunk:
                break
            hash.update(chunk)

        input.seek(0)  # restart reading
    else:
        hash.update(input)  # type: ignore

    return hash.hexdigest()


def hash_ntlm(data: str) -> str:
    # Return NTLM hash in hex format
    return new("md4", data.encode("utf-16le")).hexdigest()


def hash_md5(input: Union[str, io.BufferedReader]) -> str:
    # Return MD5 hash in hex format
    hash = md5()
    if isinstance(input, io.BufferedReader):
        input.seek(0)  # restart reading

        while True:
            chunk = input.read(1024 * 1024)
            if not chunk:
                break
            hash.update(chunk)

        input.seek(0)  # restart reading
    else:
        hash.update(input)  # type: ignore

    return hash.hexdigest()


def get_crc32c(data: str) -> str:
    crc = CRC32C()
    crc.update(data)
    return crc.hexdigest().decode("utf-8")


def hash_256_filepath(filepath: str) -> str:
    data = open(filepath, "rb")
    hash = sha256(data.read()).hexdigest()
    data.close()
    return hash


def get_prefix(hash: str, len: int = 5):
    return hash[0:len]


class FileUploadParams(BaseModel):
    crc_hex: str
    sha256_hex: str
    size: int


def get_file_upload_params(file: io.BufferedReader) -> FileUploadParams:
    if "b" not in file.mode:
        raise AttributeError("File need to be open in binary mode")

    file.seek(0)  # restart reading
    crc = CRC32C()
    size = 0
    sha = sha256()

    while True:
        chunk = file.read(1024 * 1024)
        if not chunk:
            break
        crc.update(chunk)
        sha.update(chunk)
        size += len(chunk)

    file.seek(0)  # restart reading
    return FileUploadParams(crc_hex=crc.hexdigest().decode("utf-8"), sha256_hex=sha.hexdigest(), size=size)


def get_file_size(file: io.BufferedReader) -> int:
    file.seek(0, io.SEEK_END)
    size = file.tell()
    file.seek(0)  # restart reading
    return size<|MERGE_RESOLUTION|>--- conflicted
+++ resolved
@@ -3,13 +3,8 @@
 import datetime
 import io
 import json
-<<<<<<< HEAD
-from collections import OrderedDict
 from hashlib import md5, new, sha1, sha256, sha512
 from typing import Union
-=======
-from hashlib import new, sha1, sha256, sha512
->>>>>>> 9571b017
 
 from google_crc32c import Checksum as CRC32C  # type: ignore[import-untyped]
 from pydantic import BaseModel
