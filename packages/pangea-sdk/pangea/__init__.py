<<<<<<< HEAD
__version__ = "1.0.1"
=======
__version__ = "1.0.2"
>>>>>>> 66be7232

from pangea.config import PangeaConfig
from pangea.request import PangeaRequest
from pangea.response import PangeaResponse<|MERGE_RESOLUTION|>--- conflicted
+++ resolved
@@ -1,8 +1,4 @@
-<<<<<<< HEAD
-__version__ = "1.0.1"
-=======
 __version__ = "1.0.2"
->>>>>>> 66be7232
 
 from pangea.config import PangeaConfig
 from pangea.request import PangeaRequest
