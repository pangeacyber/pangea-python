--- conflicted
+++ resolved
@@ -6,8 +6,4 @@
 from .test_intel import TestDomainIntel, TestFileIntel, TestIPIntel, TestURLIntel, TestUserIntel  # noqa: F401
 from .test_redact import TestRedact  # noqa: F401
 from .test_sanitize import TestSanitize  # noqa: F401
-<<<<<<< HEAD
-from .test_share import TestShare  # noqa: F401
-=======
->>>>>>> ef6f1757
 from .test_vault import TestVault  # noqa: F401