--- conflicted
+++ resolved
@@ -1,15 +1,3 @@
-<<<<<<< HEAD
-# TODO: enable when CI runs on Python v3.8 or higher.
-# from .test_audit import TestAuditAsync  # noqa: F401
-# from .test_authn import TestAuthN  # noqa: F401
-# from .test_authz import TestAuthZ  # noqa: F401
-# from .test_embargo import TestEmbargo  # noqa: F401
-# from .test_file_scan import TestFileScan # noqa: F401
-# from .test_intel import TestDomainIntel, TestFileIntel, TestIPIntel, TestURLIntel, TestUserIntel  # noqa: F401
-# from .test_redact import TestRedact  # noqa: F401
-# from .test_vault import TestVault  # noqa: F401
-# from .test_sanitize import TestSanitize  # noqa: F401
-=======
 from .test_audit import TestAuditAsync  # noqa: F401
 from .test_authn import TestAuthN  # noqa: F401
 from .test_authz import TestAuthZIntegration  # noqa: F401
@@ -17,5 +5,6 @@
 from .test_file_scan import TestFileScan  # noqa: F401
 from .test_intel import TestDomainIntel, TestFileIntel, TestIPIntel, TestURLIntel, TestUserIntel  # noqa: F401
 from .test_redact import TestRedact  # noqa: F401
-from .test_vault import TestVault  # noqa: F401
->>>>>>> 9571b017
+from .test_sanitize import TestSanitize  # noqa: F401
+from .test_share import TestShare  # noqa: F401
+from .test_vault import TestVault  # noqa: F401