--- conflicted
+++ resolved
@@ -180,17 +180,13 @@
         self.assertEqual(response.status, ResponseStatus.SUCCESS)
         self.assertEqual(response.result.data.country, "Federal Republic Of Germany")
         self.assertEqual(response.result.data.city, "unna")
-<<<<<<< HEAD
-        self.assertEqual(response.result.data.postal_code, "59425")
+        self.assertEqual(len(response.result.data.postal_code), 5)
+        self.assertTrue(response.result.data.postal_code.startswith("5942"))
 
     def test_ip_geolocate_default_provider_bulk(self):
         response = self.intel_ip.geolocate_bulk(ips=["93.231.182.110", "24.235.114.61"], verbose=True, raw=True)
         self.assertEqual(response.status, ResponseStatus.SUCCESS)
         self.assertEqual(len(response.result.data), 2)
-=======
-        self.assertEqual(len(response.result.data.postal_code), 5)
-        self.assertTrue(response.result.data.postal_code.startswith("5942"))
->>>>>>> d45f59ca
 
     def test_ip_domain(self):
         response = self.intel_ip.get_domain(ip="24.235.114.61", provider="digitalelement", verbose=True, raw=True)
