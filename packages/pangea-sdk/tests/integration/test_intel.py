--- conflicted
+++ resolved
@@ -25,7 +25,6 @@
         self.assertEqual(response.status, ResponseStatus.SUCCESS)
         self.assertEqual(response.result.data.verdict, "malicious")
 
-<<<<<<< HEAD
     def test_domain_who_is(self):
         response = self.intel_domain.who_is(domain="737updatesboeing.com", provider="whoisxml", verbose=True, raw=True)
         self.assertEqual(response.status, ResponseStatus.SUCCESS)
@@ -39,7 +38,7 @@
         self.assertIsNotNone(response.result.data)
         self.assertIsNotNone(response.result.data.domain_name)
         self.assertIsNotNone(response.result.data.domain_availability)
-=======
+
     def test_domain_reputation_not_found(self):
         response = self.intel_domain.reputation(
             domain="thisshouldbeafakedomain12312asdasd.com", provider="crowdstrike", verbose=True, raw=True
@@ -49,7 +48,6 @@
         self.assertIsNotNone(response.result.data.category)
         self.assertIsNotNone(response.result.data.verdict)
         self.assertIsNotNone(response.result.data.score)
->>>>>>> 1035bc81
 
     def test_domain_reputation_with_bad_auth_token(self):
         token = "noarealtoken"
