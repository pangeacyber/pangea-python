--- conflicted
+++ resolved
@@ -8,11 +8,7 @@
 from pangea.services.audit.models import (
     EventSigning,
     EventVerification,
-<<<<<<< HEAD
-    LogOutput,
-=======
     LogResult,
->>>>>>> 68f8a849
     SearchOrder,
     SearchOrderBy,
     SearchOutput,
@@ -22,10 +18,7 @@
 MSG_NO_SIGNED = "test-message"
 MSG_JSON = "JSON-message"
 MSG_SIGNED_LOCAL = "sign-test-local"
-<<<<<<< HEAD
 MSG_SIGNED_VAULT = "sign-test-vault"
-=======
->>>>>>> 68f8a849
 STATUS_NO_SIGNED = "no-signed"
 STATUS_SIGNED = "signed"
 
@@ -133,7 +126,6 @@
         self.assertEqual(response.result.signature_verification, EventVerification.PASS)
         self.assertEqual(response.result.envelope.public_key, "lvOyDMpK2DQ16NI8G41yINl01wMHzINBahtDPoh4+mE=")
 
-<<<<<<< HEAD
     def test_log_sign_vault_and_verify(self):
         response = self.audit.log(
             message=MSG_SIGNED_VAULT,
@@ -160,8 +152,6 @@
         self.assertEqual(response.result.membership_verification, EventVerification.PASS)
         self.assertEqual(response.result.signature_verification, EventVerification.NONE)
 
-=======
->>>>>>> 68f8a849
     def test_log_json_sign_local_and_verify(self):
         new = {"customtag3": "mycustommsg3", "ct4": "cm4"}
         old = {"customtag5": "mycustommsg5", "ct6": "cm6"}
@@ -191,17 +181,10 @@
 
     def test_search_results_verbose(self):
         limit = 2
-<<<<<<< HEAD
-        max_result = 2
-        response_search = self.audit.search(
-            query="message:" + MSG_SIGNED_VAULT,
-            order=SearchOrder.ASC,
-=======
         max_result = 3
         response_search = self.audit.search(
             query="message:" + MSG_SIGNED_LOCAL,
             order=SearchOrder.DESC,
->>>>>>> 68f8a849
             limit=limit,
             max_results=max_result,
             verbose=True,
