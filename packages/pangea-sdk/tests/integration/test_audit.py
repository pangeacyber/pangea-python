--- conflicted
+++ resolved
@@ -11,12 +11,9 @@
 from pangea.services.audit.models import Event, EventVerification, LogResult, SearchOrder, SearchOrderBy, SearchOutput
 from pangea.tools import (
     TestEnvironment,
-<<<<<<< HEAD
+    get_config_id,
     get_custom_schema_test_token,
-=======
-    get_config_id,
     get_multi_config_test_token,
->>>>>>> decf45ee
     get_test_domain,
     get_test_token,
     get_vault_signature_test_token,
@@ -50,18 +47,9 @@
 
 class TestAudit(unittest.TestCase):
     def setUp(self):
-<<<<<<< HEAD
-        self.token = get_test_token(TEST_ENVIRONMENT)
+        self.general_token = get_test_token(TEST_ENVIRONMENT)
         self.vaultToken = get_vault_signature_test_token(TEST_ENVIRONMENT)
-        self.customSchemaToken = get_custom_schema_test_token(TestEnvironment.DEVELOP)
-
-        domain = get_test_domain(TEST_ENVIRONMENT)
-        self.config = PangeaConfig(domain=domain)
-        self.audit = Audit(self.token, config=self.config, logger_name="pangea")
-        self.auditLocalSign = Audit(
-            self.token, config=self.config, private_key_file="./tests/testdata/privkey", logger_name="pangea"
-=======
-        self.general_token = get_test_token(TEST_ENVIRONMENT)
+        self.custom_schema_token = get_custom_schema_test_token(TestEnvironment.DEVELOP)
         self.vault_token = get_vault_signature_test_token(TEST_ENVIRONMENT)
         self.multi_config_token = get_multi_config_test_token(TEST_ENVIRONMENT)
 
@@ -70,7 +58,6 @@
         self.audit_general = Audit(self.general_token, config=self.config, logger_name="pangea")
         self.audit_local_sign = Audit(
             self.general_token, config=self.config, private_key_file="./tests/testdata/privkey", logger_name="pangea"
->>>>>>> decf45ee
         )
         self.audit_vault_sign = Audit(self.vault_token, config=self.config, logger_name="pangea")
         logger_set_pangea_config(logger_name=self.audit_general.logger.name)
@@ -205,13 +192,8 @@
 
     def test_sign_without_signer(self):
         def log():
-<<<<<<< HEAD
-            response: PangeaResponse[LogResult] = self.audit.log(
+            response: PangeaResponse[LogResult] = self.audit_general.log(
                 message=MSG_NO_SIGNED, actor=ACTOR, status=STATUS_NO_SIGNED, verbose=False, sign_local=True
-=======
-            response: PangeaResponse[LogResult] = self.audit_general.log(
-                message=MSG_NO_SIGNED, actor=ACTOR, status=STATUS_NO_SIGNED, verbose=False, signing=EventSigning.LOCAL
->>>>>>> decf45ee
             )
 
         # This should fail because there is no signed configured
