--- conflicted
+++ resolved
@@ -1,8 +1,5 @@
-<<<<<<< HEAD
-=======
 import datetime
 import os
->>>>>>> 14259b44
 import time
 import unittest
 
