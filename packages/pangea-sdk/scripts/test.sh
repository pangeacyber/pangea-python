--- conflicted
+++ resolved
@@ -10,21 +10,7 @@
   "poetry run pytest tests/integration2/test_ai_guard.py"
 
 pnpm dlx start-server-and-test --expect 404 \
-<<<<<<< HEAD
-  "pnpm dlx @stoplight/prism-cli mock -d --json-schema-faker-fillProperties=false tests/testdata/specs/authn.openapi.json" \
-  4010 \
-  "poetry run pytest tests/integration2/test_authn.py"
-
-pnpm dlx start-server-and-test --expect 404 \
-  "pnpm dlx @stoplight/prism-cli mock -d --json-schema-faker-fillProperties=false tests/testdata/specs/prompt-guard.openapi.json" \
-  4010 \
-  "poetry run pytest tests/integration2/test_prompt_guard.py"
-
-pnpm dlx start-server-and-test --expect 404 \
-  "pnpm dlx @stoplight/prism-cli mock -d --json-schema-faker-fillProperties=false tests/testdata/specs/share.openapi.json" \
-=======
   "pnpm dlx @stoplight/prism-cli mock -d --json-schema-faker-fillProperties=false tests/testdata/specs/audit.openapi.json" \
->>>>>>> 632559c7
   4010 \
   "poetry run pytest tests/integration2/test_audit.py"
 
@@ -39,6 +25,11 @@
   "poetry run pytest tests/integration2/test_authz.py"
 
 pnpm dlx start-server-and-test --expect 404 \
+  "pnpm dlx @stoplight/prism-cli mock -d --json-schema-faker-fillProperties=false tests/testdata/specs/prompt-guard.openapi.json" \
+  4010 \
+  "poetry run pytest tests/integration2/test_prompt_guard.py"
+
+pnpm dlx start-server-and-test --expect 404 \
   "pnpm dlx @stoplight/prism-cli mock -d --json-schema-faker-fillProperties=false tests/testdata/specs/share.openapi.json" \
   4010 \
   "poetry run pytest tests/integration2/test_share.py"
