.sdk-base:
  before_script:
    - !reference [.setup, update-pip]
    - !reference [.setup, update-poetry]

    - cd packages/pangea-sdk/
    - poetry check
    - poetry install
  rules:
    - if: $CI_PIPELINE_SOURCE == "push"

.sdk-test-base:
  retry: 2
  variables:
    # Set each service test environment
    SERVICE_AUDIT_ENV: LVE
    SERVICE_AUTHN_ENV: LVE
    SERVICE_AUTHZ_ENV: LVE
    SERVICE_EMBARGO_ENV: LVE
    SERVICE_FILE_SCAN_ENV: LVE
    SERVICE_IP_INTEL_ENV: LVE
    SERVICE_DOMAIN_INTEL_ENV: LVE
    SERVICE_URL_INTEL_ENV: LVE
    SERVICE_FILE_INTEL_ENV: LVE
    SERVICE_USER_INTEL_ENV: LVE
    SERVICE_REDACT_ENV: LVE
    SERVICE_VAULT_ENV: LVE
    SERVICE_SHARE_ENV: LVE
    SERVICE_SANITIZE_ENV: LVE
    SERVICE_AUTHZ_ENV: LVE

  before_script:
    - echo ${ENV}
    - echo ${CLOUD}
    - echo ${TEST}
    # Update environment variables
    # Domain
    - export PANGEA_INTEGRATION_DOMAIN_${ENV}="$(eval echo \$PANGEA_INTEGRATION_DOMAIN_${ENV}_${CLOUD})"
    # Tokens
    - export PANGEA_INTEGRATION_TOKEN_${ENV}="$(eval echo \$PANGEA_INTEGRATION_TOKEN_${ENV}_${CLOUD})"
    - export PANGEA_INTEGRATION_VAULT_TOKEN_${ENV}="$(eval echo \$PANGEA_INTEGRATION_VAULT_TOKEN_${ENV}_${CLOUD})"
    - export PANGEA_INTEGRATION_CUSTOM_SCHEMA_TOKEN_${ENV}="$(eval echo \$PANGEA_INTEGRATION_CUSTOM_SCHEMA_TOKEN_${ENV}_${CLOUD})"
    - export PANGEA_INTEGRATION_MULTI_CONFIG_TOKEN_${ENV}="$(eval echo \$PANGEA_INTEGRATION_MULTI_CONFIG_TOKEN_${ENV}_${CLOUD})"
    # Config IDs
    - export PANGEA_AUDIT_CONFIG_ID_1_${ENV}="$(eval echo \$PANGEA_AUDIT_CONFIG_ID_1_${ENV}_${CLOUD})"
    - export PANGEA_AUDIT_CONFIG_ID_2_${ENV}="$(eval echo \$PANGEA_AUDIT_CONFIG_ID_2_${ENV}_${CLOUD})"
    - export PANGEA_AUDIT_CONFIG_ID_3_${ENV}="$(eval echo \$PANGEA_AUDIT_CONFIG_ID_3_${ENV}_${CLOUD})"
    - export PANGEA_REDACT_CONFIG_ID_1_${ENV}="$(eval echo \$PANGEA_REDACT_CONFIG_ID_1_${ENV}_${CLOUD})"
    - export PANGEA_REDACT_CONFIG_ID_2_${ENV}="$(eval echo \$PANGEA_REDACT_CONFIG_ID_2_${ENV}_${CLOUD})"

    - !reference [.setup, update-pip]
    - !reference [.setup, update-poetry]

    - cd packages/pangea-sdk/
    - poetry check
    - poetry install
  parallel:
    matrix:
      - CLOUD: [AWS, GCP]
        ENV: ${SERVICE_AUDIT_ENV}
        TEST: test_audit
      - CLOUD: [AWS, GCP]
        ENV: ${SERVICE_AUTHN_ENV}
        TEST: test_authn
      - CLOUD: [AWS, GCP]
        ENV: ${SERVICE_AUTHZ_ENV}
        TEST: test_authz
      - CLOUD: [AWS, GCP]
        ENV: ${SERVICE_EMBARGO_ENV}
        TEST: test_embargo
      - CLOUD: [AWS, GCP]
        ENV: ${SERVICE_DOMAIN_INTEL_ENV}
        TEST: test_intel.TestDomainIntel
      - CLOUD: [AWS, GCP]
        ENV: ${SERVICE_IP_INTEL_ENV}
        TEST: test_intel.TestIPIntel
      - CLOUD: [AWS, GCP]
        ENV: ${SERVICE_URL_INTEL_ENV}
        TEST: test_intel.TestURLIntel
      - CLOUD: [AWS, GCP]
        ENV: ${SERVICE_USER_INTEL_ENV}
        TEST: test_intel.TestUserIntel
      - CLOUD: [AWS, GCP]
        ENV: ${SERVICE_FILE_INTEL_ENV}
        TEST: test_intel.TestFileIntel
      - CLOUD: [AWS, GCP]
        ENV: ${SERVICE_FILE_SCAN_ENV}
        TEST: test_file_scan
      - CLOUD: [AWS, GCP]
        ENV: ${SERVICE_REDACT_ENV}
        TEST: test_redact
      - CLOUD: [AWS, GCP]
        ENV: ${SERVICE_VAULT_ENV}
        TEST: test_vault
      - CLOUD: [AWS, GCP]
        ENV: ${SERVICE_SHARE_ENV}
        TEST: test_share
      - CLOUD: [AWS]  # FIXME: Add GCP when supported
        ENV: ${SERVICE_SANITIZE_ENV}
        TEST: test_sanitize
      - CLOUD: [AWS, GCP]
        ENV: ${SERVICE_AUTHZ_ENV}
        TEST: test_authz
  rules:
<<<<<<< HEAD
    - if: $CI_COMMIT_BRANCH
=======
    - if: '$CI_COMMIT_BRANCH && $CLOUD == "GCP" && $TEST == "test_file_scan"'
      allow_failure: true
    - if: '$CI_COMMIT_BRANCH && $CLOUD == "GCP" && $TEST != "test_file_scan"'
      allow_failure: false
    - if: '$CI_COMMIT_BRANCH && $CLOUD != "GCP"'
>>>>>>> 9571b017
      allow_failure: false

sdk-build:
  extends: .sdk-base
  stage: build
  script:
    - poetry build
  artifacts:
    paths: ["packages/pangea-sdk/dist"]
    when: on_success

sdk-integration-tests:
  extends: .sdk-test-base
  stage: integration_tests
  script:
    - poetry run python -m unittest tests.integration.${TEST}

sdk-asyncio-integration-tests:
  extends: .sdk-test-base
  image: python:3.8-bullseye
  stage: integration_tests
  script:
    - poetry run python -m unittest tests.integration.asyncio.${TEST}

sdk-publish:
  extends: .sdk-base
  stage: publish
  needs: [sdk-build]
  script:
    - bash ../../dev/validate_tag.sh $CI_COMMIT_TAG
    - poetry publish --username __token__ --password $PYPI_SDK_TOKEN
  rules:
    - if: $CI_COMMIT_TAG =~ /pangea-sdk\/.+/<|MERGE_RESOLUTION|>--- conflicted
+++ resolved
@@ -102,15 +102,11 @@
         ENV: ${SERVICE_AUTHZ_ENV}
         TEST: test_authz
   rules:
-<<<<<<< HEAD
-    - if: $CI_COMMIT_BRANCH
-=======
     - if: '$CI_COMMIT_BRANCH && $CLOUD == "GCP" && $TEST == "test_file_scan"'
       allow_failure: true
     - if: '$CI_COMMIT_BRANCH && $CLOUD == "GCP" && $TEST != "test_file_scan"'
       allow_failure: false
     - if: '$CI_COMMIT_BRANCH && $CLOUD != "GCP"'
->>>>>>> 9571b017
       allow_failure: false
 
 sdk-build:
