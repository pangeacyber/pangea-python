--- conflicted
+++ resolved
@@ -7,7 +7,12 @@
 
 ## Unreleased
 
-<<<<<<< HEAD
+## 6.1.1 - 2025-05-12
+
+### Fixed
+
+- Nested `BaseModel`s not excluding `None` values during serialization.
+
 ## 6.2.0beta1 - 2025-04-28
 
 ### Added
@@ -15,13 +20,6 @@
 - Management: new API client.
 - Redact: config APIs.
 - Secure Audit Log: config APIs.
-=======
-## 6.1.1 - 2025-05-12
-
-### Fixed
-
-- Nested `BaseModel`s not excluding `None` values during serialization.
->>>>>>> 3e67f1ec
 
 ## 6.1.0 - 2025-04-25
 
