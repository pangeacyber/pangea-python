# Changelog

All notable changes to this project will be documented in this file.

The format is based on [Keep a Changelog](https://keepachangelog.com/en/1.1.0/),
and this project adheres to [Semantic Versioning](https://semver.org/spec/v2.0.0.html).

## Unreleased

<<<<<<< HEAD
### Added

- Prompt Guard: `classify` and `threshold` parameters.
=======
## 5.5.0beta2 - 2025-01-30
>>>>>>> 79b3a48d

### Changed

- Clarified what `PangeaConfig.environment` affects.
- AI Guard: added more detectors and replaced `redacted` with `action`.

## 5.5.0beta1 - 2025-01-27

### Added

- Support for structured input to AI Guard.

## 5.4.0 - 2025-01-22

### Removed

- CDR and PDF support in Sanitize.

## 5.4.0beta3 - 2025-01-22

### Fixed

- Dependency ranges that were accidentally too wide.

## 5.4.0beta2 - 2025-01-21

### Added

- "info" and "classifications" fields in Prompt Guard.

### Changed

- Renamed "detector" to "analyzer" in Prompt Guard.

## 5.4.0beta1 - 2025-01-15

### Changed

- AI Guard API response models.

## 5.3.0 - 2025-01-13

### Added

- Support for `severity` field on `v1/user/breached` and `v2/user/breached` of `user-intel` service.
- `/v1/breach` endpoint support on `user-intel` service.
- `file_ttl` support in Secure Share.

## 5.2.1 - 2024-12-19

### Fixed

- Exposed `vault_parameters` and `llm_request` parameters in Redact.
- Added `fpe_context` to `RedactResult`.

## 5.2.0 - 2024-12-18

### Added

- Support for `cursor` field on `v1/user/breached` of `user-intel` service.
- `vault_parameters` and `llm_request` fields support on Redact service.

### Changed

- `Audit.fix_consistency_proofs` is now a private method.
- `pangea.deep_verify` error message to `warning` when `not_persisted` event.

### Fixed 

- `pangea.audit_dump` only dump before events if the leaf_index is not None.

## 5.2.0beta2 - 2024-10-30

### Changed

- Updates to beta services Data Guard and Prompt Guard.
- Renamed Data Guard to AI Guard.

## 5.2.0beta1 - 2024-10-23

### Added

- Data Guard service support.
- Prompt Guard service support.

## 5.1.0 - 2024-10-16

### Added

- Secure Share service support.
- Multiple bucket ID support to Share.
- `metadata_protected` and `tags_protected` support to Share `ItemData`.
- `password` and `password_algorithm` support to Share.
- Filter fields to `filter_list` on Share service.
- `objects` field to Share `GetArchiveResult`.
- `title` and `message` to Share `ShareCreateLinkItem`.

## 5.0.0 - 2024-10-15

### Added

- Vault KEM export support.

### Changed

- Vault APIs have been updated to v2.

## 4.4.0 - 2024-10-15

### Added

- Support for `domains` field in `v2/user/breached` endpoint in User Intel service
- Detect-only Redact for Sanitize.

### Changed

- The minimum supported version of Python is now v3.9.

## 4.3.0 - 2024-09-25

### Added

- `attributes` field in `/list-resources` and `/list-subjects` endpoint
- Sanitize service support

### Changed

- `attributes` field in `/check` endpoint. Now it's a `Dict[str, Any]` 

### Fixed

- The source-url transfer method now works with File Scan and Sanitize.

### Removed

- Dependency on the asyncio pypi package.
- Lingering beta tags on AuthZ `/list-resources` and `/list-subjects` endpoints.

## 4.2.0 - 2024-07-16

### Added

- AuthN user password expiration support.
- `"state"` and other new properties to AuthN's `Authenticator`.

### Changed

- `pangea.services.authn.models.Profile` has returned to being a
  `dict[str, str]`, and its `first_name`, `last_name`, and `phone` properties
  have been deprecated.

## 4.1.0 - 2024-06-19

### Added

- Vault `/export` support
- `exportable` field support in Vault `/key/store` and `/key/generate`

### Fixed

- Exception in `verify_audit` script when the event is not published

## 4.0.0 - 2024-06-14

### Added

- Improvements in `verify_audit` script

### Changed

- Support for Python v3.7 has been dropped. Python v3.8 is now the minimum
  supported version.
- Updated pydantic to v2.6.3.
- Updated aiohttp to v3.9.3.

### Removed

- `utils.dict_order_keys()` and `utils.dict_order_keys_recursive()`.

## 3.9.0 - 2024-06-07

### Added

- `fpe_context` field in Audit search events
- `return_context` support in Audit `/search`, `/results` and `/download` endpoints
- Redact `/unredact` endpoint support
- `redaction_method_overrides` field support in `/redact` and `redact_structured` endpoints
- AuthN usernames support.

### Removed

- Beta tags from AuthZ.

## 3.8.0 - 2024-05-10

Note that Sanitize and Secure Share did not make it into this release.

### Added

- Support for Secure Audit Log's log stream API.
- Support for Secure Audit Log's export API.
- AuthZ service support.

### Fixed

- Incorrect return types in Intel bulk APIs.
- `str2str_b64()` now supports non-ASCII strings.

## 3.8.0beta4 - 2024-03-28

### Fixed

- Share service: post file bigger than 2.6MB to GCP presigned URL failed if `name` field is not set. 

## 3.8.0beta3 - 2024-03-25

### Added

- AuthZ service support.

## 3.7.1 - 2024-03-20

### Added

- Audit assert_search_restriction added as a keyword argument to the results method
- Audit /download_results endpoint support

### Fixed

- AuthN list method's filter not being serialized properly.
- Incorrect docstrings positioning in `PangeaConfig`.
- Incorrect variable name in `Vault` docstring.
- Extraneous colons in `Vault.key_rotate()` docstrings.
- Put to presigned url. It should just put file in raw, not in form format.

### Changed

- AuthN ClientTokenCheckResult `token` field is optional

### Removed

- An unused binascii import.
- Unused os imports.

## 3.8.0beta2 - 2024-03-20

### Added

- Sanitize service support

## 3.8.0beta1 - 2024-03-18

### Added

- Share service support
- Audit /download_results endpoint support

### Fixed

- AuthN list method's filter not being serialized properly.
- Incorrect docstrings positioning in `PangeaConfig`.
- Incorrect variable name in `Vault` docstring.
- Extraneous colons in `Vault.key_rotate()` docstrings.
- Put to presigned url. It should just put file in raw, not in form format.

### Changed

- AuthN ClientTokenCheckResult `token` field is optional

### Removed

- An unused binascii import.
- Unused os imports.

## [3.7.0] - 2024-02-26

### Added 

- Vault service. Post quantum signing algorithms support

### Removed

- Unused dependency on alive-progress.


## [3.6.1] - 2024-01-30

### Changed

- Rewrote `README.md`.
- Audit.search() `order_by` param also takes `str` now.


## [3.6.0] - 2024-01-12

### Added

- Vault encrypt structured support.

## [3.5.0] - 2023-12-18

### Added

- File Intel /v2/reputation support
- IP Intel /v2/reputation, /v2/domain, /v2/proxy, v2/vpn and /v2/geolocate support
- URL Intel /v2/reputation support
- Domain Intel /v2/reputation support
- User Intel /v2/user/breached and /v2/password/breached support


## [3.4.0] - 2023-12-07

### Changed

- 202 result format

### Removed

- accepted_status in 202 result

### Added

- put_url, post_url, post_form_data fields in 202 result


## [3.3.0] - 2023-11-28

### Added

- Authn unlock user support
- Redact multiconfig support
- File Scan post-url and put-url support


## [3.2.0] - 2023-11-15

### Added

- Support for audit /v2/log and /v2/log_async endpoints


## [3.1.0] - 2023-11-09

### Added

- Presigned URL upload support on FileScan service
- Folder settings support in Vault service


## [3.0.0] - 2023-10-23

### Added

- AuthN v2 support

### Removed

- AuthN v1 support


## [2.4.0] - 2023-09-29

### Added

Asyncio support. New Async Service classes are in /asyncio folder.


## [2.3.0] - 2023-09-26

### Added

- FileScan Reversinglabs provider example
- Domain WhoIs endpoint support

### Changed

- Deprecated config_id in PangeaConfig. Now is set in service initialization.

### Fixed

- HashType supported in File Intel


## [2.2.1] - 2023-09-06

### Fixed

- Disable multiconfig support in AuthN service


## [2.2.0] - 2023-09-05

### Added

- Redact rulesets field support
- FileScan service support


## [2.1.0] - 2023-07-14

### Added

- Vault /folder/create endpoint support


## [2.0.0] - 2023-07-06

### Added

- Custom schema support: Add Audit.log_event() to use custom schema

### Changed

- Custom schema support breaking change: event is a dict now
- Audit.log(): signing param rename to sign_local due to vault signing is set by token config
- Rename FileIntel.hashReputation to hash_reputation, and filepathReputation to filepath_reputation

### Removed

- Intel lookup deprecated methods.

## [1.10.0] - 2023-06-26

### Added
- Multiconfig support
- Instructions to setup token and domain in examples

## [1.9.1] - 2023-06-08

### Added

- Defang examples
- Intel IP /domain, /vpn and /proxy endpoint examples

### Changed

- Intel User password breached full workflow example
- Update requests package to fix vulnerability

### Fixed

- Audit search order. Enums were switched out


## [1.9.0] - 2023-05-25

### Added

- New algorithm support in Vault Service
- Algorithm field support in Audit Service
- Cymru IP Intel provider examples
- Support full url as domain in config for local use

## [1.8.0] - 2023-04-21

### Added

- AuthN service support


## [1.7.0] - 2023-04-10

### Added

- Audit-Vault signing integration support
- Intel User support
- Redact Service return_result field support
- Set custom user agent by config
- LICENSE

## [1.6.0] - 2023-03-27

### Added

- Algorithm support in Vault Service

### Changed

- Algorithm name in Vault Service


## [1.5.0] - 2023-03-20

### Added

- Vault service support
- Internal server exception support

### Changed

- Update services examples
- Improve docs
- Rename tools_util.py to tools.py

## [1.4.0] - 2023-03-01

### Added

- IP service add /geolocate, /vpn, /domain and /proxy endpoints support

### Fixed

- Support string as timestamp in Audit Search

## [1.3.0] - 2023-02-28

### Added

- Tenant ID support in Audit Service

## [1.2.2] - 2023-02-24

### Added

- Custom User-Agent support
- Logger to services

### Fixed

- Vulnerability on cryptography package


## [1.2.1] - 2023-02-15

### Fixed

- Timestamp handler in audit log

## [1.2.0] - 2023-02-03

### Added

- Rules parameter support on Redact service

### Fixed

- Readme examples
- Minors bugs

## [1.1.2] - 2023-01-27

### Changed
- Intel Domain and URL add reputation endpoint that will replace lookup endpoint
- Intel File add hashReputation() method. Lookup is deprecated deprecated.
- Intel File add filepathReputation() method. lookupFilepath is deprecated.


## [1.1.1] - 2023-01-25

### Changed

- Intel IP add reputation endpoint that will replace lookup endpoint
- Update User-Agent format


## [1.1.0] - 2023-01-05

### Added

- Intel add IP and URL services with lookup endpoint


## [1.0.2] - 2022-12-23

### Fixed

- Multiples bugs in audit tools used to dump and verify events


## [1.0.1] - 2022-12-19

### Added

- This CHANGELOG
- Test to search with dates as filter
- Functions to get token and domain according to test environment (PROD/DEV/STG)

### Fixed

- Fix audit verify tool according to last changes in audit log format
- Fix dates support in audit search

### Changed

- Move examples to root directory
- Unify token env var names on integration tests

### Removed

- References to config id
- Intel URL and IP services
- Save/load local data in audit (not used anymore)


## [1.0.0] - 2022-11-29

### Added

- Audit client
- Embargo client
- File Intel client
- Domain Intel client
- Redact client

[3.7.0]: https://github.com/pangeacyber/pangea-python/compare/v3.6.1...v3.7.0
[3.6.1]: https://github.com/pangeacyber/pangea-python/compare/v3.6.0...v3.6.1
[3.6.0]: https://github.com/pangeacyber/pangea-python/compare/v3.5.0...v3.6.0
[3.5.0]: https://github.com/pangeacyber/pangea-python/compare/v3.4.0...v3.5.0
[3.4.0]: https://github.com/pangeacyber/pangea-python/compare/v3.3.0...v3.4.0
[3.3.0]: https://github.com/pangeacyber/pangea-python/compare/v3.2.0...v3.3.0
[3.2.0]: https://github.com/pangeacyber/pangea-python/compare/v3.1.0...v3.2.0
[3.1.0]: https://github.com/pangeacyber/pangea-python/compare/v3.0.0...v3.1.0
[3.0.0]: https://github.com/pangeacyber/pangea-python/compare/v2.4.0...v3.0.0
[2.4.0]: https://github.com/pangeacyber/pangea-python/compare/v2.3.0...v2.4.0
[2.3.0]: https://github.com/pangeacyber/pangea-python/compare/v2.2.1...v2.3.0
[2.2.1]: https://github.com/pangeacyber/pangea-python/compare/v2.2.0...v2.2.1
[2.2.0]: https://github.com/pangeacyber/pangea-python/compare/v2.1.0...v2.2.0
[2.1.0]: https://github.com/pangeacyber/pangea-python/compare/v2.0.0...v2.1.0
[2.0.0]: https://github.com/pangeacyber/pangea-python/compare/v1.10.0...v2.0.0
[1.10.0]: https://github.com/pangeacyber/pangea-python/compare/v1.9.1...v1.10.0
[1.9.1]: https://github.com/pangeacyber/pangea-python/compare/v1.9.0...v1.9.1
[1.9.0]: https://github.com/pangeacyber/pangea-python/compare/v1.8.0...v1.9.0
[1.8.0]: https://github.com/pangeacyber/pangea-python/compare/v1.7.0...v1.8.0
[1.7.0]: https://github.com/pangeacyber/pangea-python/compare/v1.6.0...v1.7.0
[1.6.0]: https://github.com/pangeacyber/pangea-python/compare/v1.5.0...v1.6.0
[1.5.0]: https://github.com/pangeacyber/pangea-python/compare/v1.4.0...v1.5.0
[1.4.0]: https://github.com/pangeacyber/pangea-python/compare/v1.3.0...v1.4.0
[1.3.0]: https://github.com/pangeacyber/pangea-python/compare/v1.2.2...v1.3.0
[1.2.2]: https://github.com/pangeacyber/pangea-python/compare/v1.2.1...v1.2.2
[1.2.1]: https://github.com/pangeacyber/pangea-python/compare/v1.2.0...v1.2.1
[1.2.0]: https://github.com/pangeacyber/pangea-python/compare/v1.1.2...v1.2.0
[1.1.2]: https://github.com/pangeacyber/pangea-python/compare/v1.1.1...v1.1.2
[1.1.1]: https://github.com/pangeacyber/pangea-python/compare/v1.1.0...v1.1.1
[1.1.0]: https://github.com/pangeacyber/pangea-python/compare/v1.0.2...v1.1.0
[1.0.2]: https://github.com/pangeacyber/pangea-python/compare/v1.0.1...v1.0.2
[1.0.1]: https://github.com/pangeacyber/pangea-python/compare/v1.0.0...v1.0.1
[1.0.0]: https://github.com/pangeacyber/pangea-python/releases/tag/v1.0.0<|MERGE_RESOLUTION|>--- conflicted
+++ resolved
@@ -7,13 +7,11 @@
 
 ## Unreleased
 
-<<<<<<< HEAD
 ### Added
 
 - Prompt Guard: `classify` and `threshold` parameters.
-=======
+
 ## 5.5.0beta2 - 2025-01-30
->>>>>>> 79b3a48d
 
 ### Changed
 
