# Changelog

All notable changes to this project will be documented in this file.

The format is based on [Keep a Changelog](https://keepachangelog.com/en/1.1.0/),
and this project adheres to [Semantic Versioning](https://semver.org/spec/v2.0.0.html).

## Unreleased

### Added

<<<<<<< HEAD
- Detect-only Redact for Sanitize.
=======
- Support for `domains` field in `v2/user/breached` endpoint in User Intel service
>>>>>>> e8c8ab73

## 4.3.0 - 2024-09-25

### Added

- `attributes` field in `/list-resources` and `/list-subjects` endpoint
- Sanitize service support

### Changed

- `attributes` field in `/check` endpoint. Now it's a `Dict[str, Any]` 

### Fixed

- The source-url transfer method now works with File Scan and Sanitize.

### Removed

- Dependency on the asyncio pypi package.
- Lingering beta tags on AuthZ `/list-resources` and `/list-subjects` endpoints.

## 4.2.0 - 2024-07-16

### Added

- AuthN user password expiration support.
- `"state"` and other new properties to AuthN's `Authenticator`.

### Changed

- `pangea.services.authn.models.Profile` has returned to being a
  `dict[str, str]`, and its `first_name`, `last_name`, and `phone` properties
  have been deprecated.

## 4.1.0 - 2024-06-19

### Added

- Vault `/export` support
- `exportable` field support in Vault `/key/store` and `/key/generate`

### Fixed

- Exception in `verify_audit` script when the event is not published

## 4.0.0 - 2024-06-14

### Added

- Improvements in `verify_audit` script

### Changed

- Support for Python v3.7 has been dropped. Python v3.8 is now the minimum
  supported version.
- Updated pydantic to v2.6.3.
- Updated aiohttp to v3.9.3.

### Removed

- `utils.dict_order_keys()` and `utils.dict_order_keys_recursive()`.

## 3.9.0 - 2024-06-07

### Added

- `fpe_context` field in Audit search events
- `return_context` support in Audit `/search`, `/results` and `/download` endpoints
- Redact `/unredact` endpoint support
- `redaction_method_overrides` field support in `/redact` and `redact_structured` endpoints
- AuthN usernames support.

### Removed

- Beta tags from AuthZ.

## 3.8.0 - 2024-05-10

Note that Sanitize and Secure Share did not make it into this release.

### Added

- Support for Secure Audit Log's log stream API.
- Support for Secure Audit Log's export API.
- AuthZ service support.

### Fixed

- Incorrect return types in Intel bulk APIs.
- `str2str_b64()` now supports non-ASCII strings.

## 3.7.1 - 2024-03-20

### Added

- Audit assert_search_restriction added as a keyword argument to the results method
- Audit /download_results endpoint support

### Fixed

- AuthN list method's filter not being serialized properly.
- Incorrect docstrings positioning in `PangeaConfig`.
- Incorrect variable name in `Vault` docstring.
- Extraneous colons in `Vault.key_rotate()` docstrings.
- Put to presigned url. It should just put file in raw, not in form format.

### Changed

- AuthN ClientTokenCheckResult `token` field is optional

### Removed

- An unused binascii import.
- Unused os imports.

## [3.7.0] - 2024-02-26

### Added 

- Vault service. Post quantum signing algorithms support

### Removed

- Unused dependency on alive-progress.


## [3.6.1] - 2024-01-30

### Changed

- Rewrote `README.md`.
- Audit.search() `order_by` param also takes `str` now.


## [3.6.0] - 2024-01-12

### Added

- Vault encrypt structured support.

## [3.5.0] - 2023-12-18

### Added

- File Intel /v2/reputation support
- IP Intel /v2/reputation, /v2/domain, /v2/proxy, v2/vpn and /v2/geolocate support
- URL Intel /v2/reputation support
- Domain Intel /v2/reputation support
- User Intel /v2/user/breached and /v2/password/breached support


## [3.4.0] - 2023-12-07

### Changed

- 202 result format

### Removed

- accepted_status in 202 result

### Added

- put_url, post_url, post_form_data fields in 202 result


## [3.3.0] - 2023-11-28

### Added

- Authn unlock user support
- Redact multiconfig support
- File Scan post-url and put-url support


## [3.2.0] - 2023-11-15

### Added

- Support for audit /v2/log and /v2/log_async endpoints


## [3.1.0] - 2023-11-09

### Added

- Presigned URL upload support on FileScan service
- Folder settings support in Vault service


## [3.0.0] - 2023-10-23

### Added

- AuthN v2 support

### Removed

- AuthN v1 support


## [2.4.0] - 2023-09-29

### Added

Asyncio support. New Async Service classes are in /asyncio folder.


## [2.3.0] - 2023-09-26

### Added

- FileScan Reversinglabs provider example
- Domain WhoIs endpoint support

### Changed

- Deprecated config_id in PangeaConfig. Now is set in service initialization.

### Fixed

- HashType supported in File Intel


## [2.2.1] - 2023-09-06

### Fixed

- Disable multiconfig support in AuthN service


## [2.2.0] - 2023-09-05

### Added

- Redact rulesets field support
- FileScan service support


## [2.1.0] - 2023-07-14

### Added

- Vault /folder/create endpoint support


## [2.0.0] - 2023-07-06

### Added

- Custom schema support: Add Audit.log_event() to use custom schema

### Changed

- Custom schema support breaking change: event is a dict now
- Audit.log(): signing param rename to sign_local due to vault signing is set by token config
- Rename FileIntel.hashReputation to hash_reputation, and filepathReputation to filepath_reputation

### Removed

- Intel lookup deprecated methods.

## [1.10.0] - 2023-06-26

### Added
- Multiconfig support
- Instructions to setup token and domain in examples

## [1.9.1] - 2023-06-08

### Added

- Defang examples
- Intel IP /domain, /vpn and /proxy endpoint examples

### Changed

- Intel User password breached full workflow example
- Update requests package to fix vulnerability

### Fixed

- Audit search order. Enums were switched out


## [1.9.0] - 2023-05-25

### Added

- New algorithm support in Vault Service
- Algorithm field support in Audit Service
- Cymru IP Intel provider examples
- Support full url as domain in config for local use

## [1.8.0] - 2023-04-21

### Added

- AuthN service support


## [1.7.0] - 2023-04-10

### Added

- Audit-Vault signing integration support
- Intel User support
- Redact Service return_result field support
- Set custom user agent by config
- LICENSE

## [1.6.0] - 2023-03-27

### Added

- Algorithm support in Vault Service

### Changed

- Algorithm name in Vault Service


## [1.5.0] - 2023-03-20

### Added

- Vault service support
- Internal server exception support

### Changed

- Update services examples
- Improve docs
- Rename tools_util.py to tools.py

## [1.4.0] - 2023-03-01

### Added

- IP service add /geolocate, /vpn, /domain and /proxy endpoints support

### Fixed

- Support string as timestamp in Audit Search

## [1.3.0] - 2023-02-28

### Added

- Tenant ID support in Audit Service

## [1.2.2] - 2023-02-24

### Added

- Custom User-Agent support
- Logger to services

### Fixed

- Vulnerability on cryptography package


## [1.2.1] - 2023-02-15

### Fixed

- Timestamp handler in audit log

## [1.2.0] - 2023-02-03

### Added

- Rules parameter support on Redact service

### Fixed

- Readme examples
- Minors bugs

## [1.1.2] - 2023-01-27

### Changed
- Intel Domain and URL add reputation endpoint that will replace lookup endpoint
- Intel File add hashReputation() method. Lookup is deprecated deprecated.
- Intel File add filepathReputation() method. lookupFilepath is deprecated.


## [1.1.1] - 2023-01-25

### Changed

- Intel IP add reputation endpoint that will replace lookup endpoint
- Update User-Agent format


## [1.1.0] - 2023-01-05

### Added

- Intel add IP and URL services with lookup endpoint


## [1.0.2] - 2022-12-23

### Fixed

- Multiples bugs in audit tools used to dump and verify events


## [1.0.1] - 2022-12-19

### Added

- This CHANGELOG
- Test to search with dates as filter
- Functions to get token and domain according to test environment (PROD/DEV/STG)

### Fixed

- Fix audit verify tool according to last changes in audit log format
- Fix dates support in audit search

### Changed

- Move examples to root directory
- Unify token env var names on integration tests

### Removed

- References to config id
- Intel URL and IP services
- Save/load local data in audit (not used anymore)


## [1.0.0] - 2022-11-29

### Added

- Audit client
- Embargo client
- File Intel client
- Domain Intel client
- Redact client

[3.7.0]: https://github.com/pangeacyber/pangea-python/compare/v3.6.1...v3.7.0
[3.6.1]: https://github.com/pangeacyber/pangea-python/compare/v3.6.0...v3.6.1
[3.6.0]: https://github.com/pangeacyber/pangea-python/compare/v3.5.0...v3.6.0
[3.5.0]: https://github.com/pangeacyber/pangea-python/compare/v3.4.0...v3.5.0
[3.4.0]: https://github.com/pangeacyber/pangea-python/compare/v3.3.0...v3.4.0
[3.3.0]: https://github.com/pangeacyber/pangea-python/compare/v3.2.0...v3.3.0
[3.2.0]: https://github.com/pangeacyber/pangea-python/compare/v3.1.0...v3.2.0
[3.1.0]: https://github.com/pangeacyber/pangea-python/compare/v3.0.0...v3.1.0
[3.0.0]: https://github.com/pangeacyber/pangea-python/compare/v2.4.0...v3.0.0
[2.4.0]: https://github.com/pangeacyber/pangea-python/compare/v2.3.0...v2.4.0
[2.3.0]: https://github.com/pangeacyber/pangea-python/compare/v2.2.1...v2.3.0
[2.2.1]: https://github.com/pangeacyber/pangea-python/compare/v2.2.0...v2.2.1
[2.2.0]: https://github.com/pangeacyber/pangea-python/compare/v2.1.0...v2.2.0
[2.1.0]: https://github.com/pangeacyber/pangea-python/compare/v2.0.0...v2.1.0
[2.0.0]: https://github.com/pangeacyber/pangea-python/compare/v1.10.0...v2.0.0
[1.10.0]: https://github.com/pangeacyber/pangea-python/compare/v1.9.1...v1.10.0
[1.9.1]: https://github.com/pangeacyber/pangea-python/compare/v1.9.0...v1.9.1
[1.9.0]: https://github.com/pangeacyber/pangea-python/compare/v1.8.0...v1.9.0
[1.8.0]: https://github.com/pangeacyber/pangea-python/compare/v1.7.0...v1.8.0
[1.7.0]: https://github.com/pangeacyber/pangea-python/compare/v1.6.0...v1.7.0
[1.6.0]: https://github.com/pangeacyber/pangea-python/compare/v1.5.0...v1.6.0
[1.5.0]: https://github.com/pangeacyber/pangea-python/compare/v1.4.0...v1.5.0
[1.4.0]: https://github.com/pangeacyber/pangea-python/compare/v1.3.0...v1.4.0
[1.3.0]: https://github.com/pangeacyber/pangea-python/compare/v1.2.2...v1.3.0
[1.2.2]: https://github.com/pangeacyber/pangea-python/compare/v1.2.1...v1.2.2
[1.2.1]: https://github.com/pangeacyber/pangea-python/compare/v1.2.0...v1.2.1
[1.2.0]: https://github.com/pangeacyber/pangea-python/compare/v1.1.2...v1.2.0
[1.1.2]: https://github.com/pangeacyber/pangea-python/compare/v1.1.1...v1.1.2
[1.1.1]: https://github.com/pangeacyber/pangea-python/compare/v1.1.0...v1.1.1
[1.1.0]: https://github.com/pangeacyber/pangea-python/compare/v1.0.2...v1.1.0
[1.0.2]: https://github.com/pangeacyber/pangea-python/compare/v1.0.1...v1.0.2
[1.0.1]: https://github.com/pangeacyber/pangea-python/compare/v1.0.0...v1.0.1
[1.0.0]: https://github.com/pangeacyber/pangea-python/releases/tag/v1.0.0<|MERGE_RESOLUTION|>--- conflicted
+++ resolved
@@ -9,11 +9,8 @@
 
 ### Added
 
-<<<<<<< HEAD
+- Support for `domains` field in `v2/user/breached` endpoint in User Intel service
 - Detect-only Redact for Sanitize.
-=======
-- Support for `domains` field in `v2/user/breached` endpoint in User Intel service
->>>>>>> e8c8ab73
 
 ## 4.3.0 - 2024-09-25
 
