# Changelog

All notable changes to this project will be documented in this file.

The format is based on [Keep a Changelog](https://keepachangelog.com/en/1.1.0/),
and this project adheres to [Semantic Versioning](https://semver.org/spec/v2.0.0.html).

## [Unreleased]

### Added

<<<<<<< HEAD
- Support for Secure Audit Log's export API.
=======
- Support for Secure Audit Log's log stream API.
>>>>>>> a333ef92

### Fixed

- Incorrect return types in Intel bulk APIs.
- `str2str_b64()` now supports non-ASCII strings.

## [3.7.1] - 2024-03-20

### Added

- Audit assert_search_restriction added as a keyword argument to the results method
- Audit /download_results endpoint support

### Fixed

- AuthN list method's filter not being serialized properly.
- Incorrect docstrings positioning in `PangeaConfig`.
- Incorrect variable name in `Vault` docstring.
- Extraneous colons in `Vault.key_rotate()` docstrings.
- Put to presigned url. It should just put file in raw, not in form format.

### Changed

- AuthN ClientTokenCheckResult `token` field is optional

### Removed

- An unused binascii import.
- Unused os imports.

## [3.7.0] - 2024-02-26

### Added 

- Vault service. Post quantum signing algorithms support

### Removed

- Unused dependency on alive-progress.


## [3.6.1] - 2024-01-30

### Changed

- Rewrote `README.md`.
- Audit.search() `order_by` param also takes `str` now.


## [3.6.0] - 2024-01-12

### Added

- Vault encrypt structured support.

## [3.5.0] - 2023-12-18

### Added

- File Intel /v2/reputation support
- IP Intel /v2/reputation, /v2/domain, /v2/proxy, v2/vpn and /v2/geolocate support
- URL Intel /v2/reputation support
- Domain Intel /v2/reputation support
- User Intel /v2/user/breached and /v2/password/breached support


## [3.4.0] - 2023-12-07

### Changed

- 202 result format

### Removed

- accepted_status in 202 result

### Added

- put_url, post_url, post_form_data fields in 202 result


## [3.3.0] - 2023-11-28

### Added

- Authn unlock user support
- Redact multiconfig support
- File Scan post-url and put-url support


## [3.2.0] - 2023-11-15

### Added

- Support for audit /v2/log and /v2/log_async endpoints


## [3.1.0] - 2023-11-09

### Added

- Presigned URL upload support on FileScan service
- Folder settings support in Vault service


## [3.0.0] - 2023-10-23

### Added

- AuthN v2 support

### Removed

- AuthN v1 support


## [2.4.0] - 2023-09-29

### Added

Asyncio support. New Async Service classes are in /asyncio folder.


## [2.3.0] - 2023-09-26

### Added

- FileScan Reversinglabs provider example
- Domain WhoIs endpoint support

### Changed

- Deprecated config_id in PangeaConfig. Now is set in service initialization.

### Fixed

- HashType supported in File Intel


## [2.2.1] - 2023-09-06

### Fixed

- Disable multiconfig support in AuthN service


## [2.2.0] - 2023-09-05

### Added

- Redact rulesets field support
- FileScan service support


## [2.1.0] - 2023-07-14

### Added

- Vault /folder/create endpoint support


## [2.0.0] - 2023-07-06

### Added

- Custom schema support: Add Audit.log_event() to use custom schema

### Changed

- Custom schema support breaking change: event is a dict now
- Audit.log(): signing param rename to sign_local due to vault signing is set by token config
- Rename FileIntel.hashReputation to hash_reputation, and filepathReputation to filepath_reputation

### Removed

- Intel lookup deprecated methods.

## [1.10.0] - 2023-06-26

### Added
- Multiconfig support
- Instructions to setup token and domain in examples

## [1.9.1] - 2023-06-08

### Added

- Defang examples
- Intel IP /domain, /vpn and /proxy endpoint examples

### Changed

- Intel User password breached full workflow example
- Update requests package to fix vulnerability

### Fixed

- Audit search order. Enums were switched out


## [1.9.0] - 2023-05-25

### Added

- New algorithm support in Vault Service
- Algorithm field support in Audit Service
- Cymru IP Intel provider examples
- Support full url as domain in config for local use

## [1.8.0] - 2023-04-21

### Added

- AuthN service support


## [1.7.0] - 2023-04-10

### Added

- Audit-Vault signing integration support
- Intel User support
- Redact Service return_result field support
- Set custom user agent by config
- LICENSE

## [1.6.0] - 2023-03-27

### Added

- Algorithm support in Vault Service

### Changed

- Algorithm name in Vault Service


## [1.5.0] - 2023-03-20

### Added

- Vault service support
- Internal server exception support

### Changed

- Update services examples
- Improve docs
- Rename tools_util.py to tools.py

## [1.4.0] - 2023-03-01

### Added

- IP service add /geolocate, /vpn, /domain and /proxy endpoints support

### Fixed

- Support string as timestamp in Audit Search

## [1.3.0] - 2023-02-28

### Added

- Tenant ID support in Audit Service

## [1.2.2] - 2023-02-24

### Added

- Custom User-Agent support
- Logger to services

### Fixed

- Vulnerability on cryptography package


## [1.2.1] - 2023-02-15

### Fixed

- Timestamp handler in audit log

## [1.2.0] - 2023-02-03

### Added

- Rules parameter support on Redact service

### Fixed

- Readme examples
- Minors bugs

## [1.1.2] - 2023-01-27

### Changed
- Intel Domain and URL add reputation endpoint that will replace lookup endpoint
- Intel File add hashReputation() method. Lookup is deprecated deprecated.
- Intel File add filepathReputation() method. lookupFilepath is deprecated.


## [1.1.1] - 2023-01-25

### Changed

- Intel IP add reputation endpoint that will replace lookup endpoint
- Update User-Agent format


## [1.1.0] - 2023-01-05

### Added

- Intel add IP and URL services with lookup endpoint


## [1.0.2] - 2022-12-23

### Fixed

- Multiples bugs in audit tools used to dump and verify events


## [1.0.1] - 2022-12-19

### Added

- This CHANGELOG
- Test to search with dates as filter
- Functions to get token and domain according to test environment (PROD/DEV/STG)

### Fixed

- Fix audit verify tool according to last changes in audit log format
- Fix dates support in audit search

### Changed

- Move examples to root directory
- Unify token env var names on integration tests

### Removed

- References to config id
- Intel URL and IP services
- Save/load local data in audit (not used anymore)


## [1.0.0] - 2022-11-29

### Added

- Audit client
- Embargo client
- File Intel client
- Domain Intel client
- Redact client

[unreleased]: https://github.com/pangeacyber/pangea-python/compare/v3.7.0...main
[3.7.0]: https://github.com/pangeacyber/pangea-python/compare/v3.6.1...v3.7.0
[3.6.1]: https://github.com/pangeacyber/pangea-python/compare/v3.6.0...v3.6.1
[3.6.0]: https://github.com/pangeacyber/pangea-python/compare/v3.5.0...v3.6.0
[3.5.0]: https://github.com/pangeacyber/pangea-python/compare/v3.4.0...v3.5.0
[3.4.0]: https://github.com/pangeacyber/pangea-python/compare/v3.3.0...v3.4.0
[3.3.0]: https://github.com/pangeacyber/pangea-python/compare/v3.2.0...v3.3.0
[3.2.0]: https://github.com/pangeacyber/pangea-python/compare/v3.1.0...v3.2.0
[3.1.0]: https://github.com/pangeacyber/pangea-python/compare/v3.0.0...v3.1.0
[3.0.0]: https://github.com/pangeacyber/pangea-python/compare/v2.4.0...v3.0.0
[2.4.0]: https://github.com/pangeacyber/pangea-python/compare/v2.3.0...v2.4.0
[2.3.0]: https://github.com/pangeacyber/pangea-python/compare/v2.2.1...v2.3.0
[2.2.1]: https://github.com/pangeacyber/pangea-python/compare/v2.2.0...v2.2.1
[2.2.0]: https://github.com/pangeacyber/pangea-python/compare/v2.1.0...v2.2.0
[2.1.0]: https://github.com/pangeacyber/pangea-python/compare/v2.0.0...v2.1.0
[2.0.0]: https://github.com/pangeacyber/pangea-python/compare/v1.10.0...v2.0.0
[1.10.0]: https://github.com/pangeacyber/pangea-python/compare/v1.9.1...v1.10.0
[1.9.1]: https://github.com/pangeacyber/pangea-python/compare/v1.9.0...v1.9.1
[1.9.0]: https://github.com/pangeacyber/pangea-python/compare/v1.8.0...v1.9.0
[1.8.0]: https://github.com/pangeacyber/pangea-python/compare/v1.7.0...v1.8.0
[1.7.0]: https://github.com/pangeacyber/pangea-python/compare/v1.6.0...v1.7.0
[1.6.0]: https://github.com/pangeacyber/pangea-python/compare/v1.5.0...v1.6.0
[1.5.0]: https://github.com/pangeacyber/pangea-python/compare/v1.4.0...v1.5.0
[1.4.0]: https://github.com/pangeacyber/pangea-python/compare/v1.3.0...v1.4.0
[1.3.0]: https://github.com/pangeacyber/pangea-python/compare/v1.2.2...v1.3.0
[1.2.2]: https://github.com/pangeacyber/pangea-python/compare/v1.2.1...v1.2.2
[1.2.1]: https://github.com/pangeacyber/pangea-python/compare/v1.2.0...v1.2.1
[1.2.0]: https://github.com/pangeacyber/pangea-python/compare/v1.1.2...v1.2.0
[1.1.2]: https://github.com/pangeacyber/pangea-python/compare/v1.1.1...v1.1.2
[1.1.1]: https://github.com/pangeacyber/pangea-python/compare/v1.1.0...v1.1.1
[1.1.0]: https://github.com/pangeacyber/pangea-python/compare/v1.0.2...v1.1.0
[1.0.2]: https://github.com/pangeacyber/pangea-python/compare/v1.0.1...v1.0.2
[1.0.1]: https://github.com/pangeacyber/pangea-python/compare/v1.0.0...v1.0.1
[1.0.0]: https://github.com/pangeacyber/pangea-python/releases/tag/v1.0.0<|MERGE_RESOLUTION|>--- conflicted
+++ resolved
@@ -9,11 +9,8 @@
 
 ### Added
 
-<<<<<<< HEAD
+- Support for Secure Audit Log's log stream API.
 - Support for Secure Audit Log's export API.
-=======
-- Support for Secure Audit Log's log stream API.
->>>>>>> a333ef92
 
 ### Fixed
 
