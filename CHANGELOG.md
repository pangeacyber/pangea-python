# Changelog

All notable changes to this project will be documented in this file.

The format is based on [Keep a Changelog](https://keepachangelog.com/en/1.1.0/),
and this project adheres to [Semantic Versioning](https://semver.org/spec/v2.0.0.html).

## Unreleased

<<<<<<< HEAD
### Changed

- AI Guard API response models.
=======
### Removed

- CDR and PDF support in Sanitize.
>>>>>>> d08f359a

## 5.3.0 - 2025-01-13

### Added

- Support for `severity` field on `v1/user/breached` and `v2/user/breached` of `user-intel` service.
- `/v1/breach` endpoint support on `user-intel` service.
- `file_ttl` support in Secure Share.

## 5.2.1 - 2024-12-19

### Fixed

- Exposed `vault_parameters` and `llm_request` parameters in Redact.
- Added `fpe_context` to `RedactResult`.

## 5.2.0 - 2024-12-18

### Added

- Support for `cursor` field on `v1/user/breached` of `user-intel` service.
- `vault_parameters` and `llm_request` fields support on Redact service.

### Changed

- `Audit.fix_consistency_proofs` is now a private method.
- `pangea.deep_verify` error message to `warning` when `not_persisted` event.

### Fixed 

- `pangea.audit_dump` only dump before events if the leaf_index is not None.

## 5.2.0beta2 - 2024-10-30

### Changed

- Updates to beta services Data Guard and Prompt Guard.
- Renamed Data Guard to AI Guard.

## 5.2.0beta1 - 2024-10-23

### Added

- Data Guard service support.
- Prompt Guard service support.

## 5.1.0 - 2024-10-16

### Added

- Secure Share service support.
- Multiple bucket ID support to Share.
- `metadata_protected` and `tags_protected` support to Share `ItemData`.
- `password` and `password_algorithm` support to Share.
- Filter fields to `filter_list` on Share service.
- `objects` field to Share `GetArchiveResult`.
- `title` and `message` to Share `ShareCreateLinkItem`.

## 5.0.0 - 2024-10-15

### Added

- Vault KEM export support.

### Changed

- Vault APIs have been updated to v2.

## 4.4.0 - 2024-10-15

### Added

- Support for `domains` field in `v2/user/breached` endpoint in User Intel service
- Detect-only Redact for Sanitize.

### Changed

- The minimum supported version of Python is now v3.9.

## 4.3.0 - 2024-09-25

### Added

- `attributes` field in `/list-resources` and `/list-subjects` endpoint
- Sanitize service support

### Changed

- `attributes` field in `/check` endpoint. Now it's a `Dict[str, Any]` 

### Fixed

- The source-url transfer method now works with File Scan and Sanitize.

### Removed

- Dependency on the asyncio pypi package.
- Lingering beta tags on AuthZ `/list-resources` and `/list-subjects` endpoints.

## 4.2.0 - 2024-07-16

### Added

- AuthN user password expiration support.
- `"state"` and other new properties to AuthN's `Authenticator`.

### Changed

- `pangea.services.authn.models.Profile` has returned to being a
  `dict[str, str]`, and its `first_name`, `last_name`, and `phone` properties
  have been deprecated.

## 4.1.0 - 2024-06-19

### Added

- Vault `/export` support
- `exportable` field support in Vault `/key/store` and `/key/generate`

### Fixed

- Exception in `verify_audit` script when the event is not published

## 4.0.0 - 2024-06-14

### Added

- Improvements in `verify_audit` script

### Changed

- Support for Python v3.7 has been dropped. Python v3.8 is now the minimum
  supported version.
- Updated pydantic to v2.6.3.
- Updated aiohttp to v3.9.3.

### Removed

- `utils.dict_order_keys()` and `utils.dict_order_keys_recursive()`.

## 3.9.0 - 2024-06-07

### Added

- `fpe_context` field in Audit search events
- `return_context` support in Audit `/search`, `/results` and `/download` endpoints
- Redact `/unredact` endpoint support
- `redaction_method_overrides` field support in `/redact` and `redact_structured` endpoints
- AuthN usernames support.

### Removed

- Beta tags from AuthZ.

## 3.8.0 - 2024-05-10

Note that Sanitize and Secure Share did not make it into this release.

### Added

- Support for Secure Audit Log's log stream API.
- Support for Secure Audit Log's export API.
- AuthZ service support.

### Fixed

- Incorrect return types in Intel bulk APIs.
- `str2str_b64()` now supports non-ASCII strings.

## 3.8.0beta4 - 2024-03-28

### Fixed

- Share service: post file bigger than 2.6MB to GCP presigned URL failed if `name` field is not set. 

## 3.8.0beta3 - 2024-03-25

### Added

- AuthZ service support.

## 3.7.1 - 2024-03-20

### Added

- Audit assert_search_restriction added as a keyword argument to the results method
- Audit /download_results endpoint support

### Fixed

- AuthN list method's filter not being serialized properly.
- Incorrect docstrings positioning in `PangeaConfig`.
- Incorrect variable name in `Vault` docstring.
- Extraneous colons in `Vault.key_rotate()` docstrings.
- Put to presigned url. It should just put file in raw, not in form format.

### Changed

- AuthN ClientTokenCheckResult `token` field is optional

### Removed

- An unused binascii import.
- Unused os imports.

## 3.8.0beta2 - 2024-03-20

### Added

- Sanitize service support

## 3.8.0beta1 - 2024-03-18

### Added

- Share service support
- Audit /download_results endpoint support

### Fixed

- AuthN list method's filter not being serialized properly.
- Incorrect docstrings positioning in `PangeaConfig`.
- Incorrect variable name in `Vault` docstring.
- Extraneous colons in `Vault.key_rotate()` docstrings.
- Put to presigned url. It should just put file in raw, not in form format.

### Changed

- AuthN ClientTokenCheckResult `token` field is optional

### Removed

- An unused binascii import.
- Unused os imports.

## [3.7.0] - 2024-02-26

### Added 

- Vault service. Post quantum signing algorithms support

### Removed

- Unused dependency on alive-progress.


## [3.6.1] - 2024-01-30

### Changed

- Rewrote `README.md`.
- Audit.search() `order_by` param also takes `str` now.


## [3.6.0] - 2024-01-12

### Added

- Vault encrypt structured support.

## [3.5.0] - 2023-12-18

### Added

- File Intel /v2/reputation support
- IP Intel /v2/reputation, /v2/domain, /v2/proxy, v2/vpn and /v2/geolocate support
- URL Intel /v2/reputation support
- Domain Intel /v2/reputation support
- User Intel /v2/user/breached and /v2/password/breached support


## [3.4.0] - 2023-12-07

### Changed

- 202 result format

### Removed

- accepted_status in 202 result

### Added

- put_url, post_url, post_form_data fields in 202 result


## [3.3.0] - 2023-11-28

### Added

- Authn unlock user support
- Redact multiconfig support
- File Scan post-url and put-url support


## [3.2.0] - 2023-11-15

### Added

- Support for audit /v2/log and /v2/log_async endpoints


## [3.1.0] - 2023-11-09

### Added

- Presigned URL upload support on FileScan service
- Folder settings support in Vault service


## [3.0.0] - 2023-10-23

### Added

- AuthN v2 support

### Removed

- AuthN v1 support


## [2.4.0] - 2023-09-29

### Added

Asyncio support. New Async Service classes are in /asyncio folder.


## [2.3.0] - 2023-09-26

### Added

- FileScan Reversinglabs provider example
- Domain WhoIs endpoint support

### Changed

- Deprecated config_id in PangeaConfig. Now is set in service initialization.

### Fixed

- HashType supported in File Intel


## [2.2.1] - 2023-09-06

### Fixed

- Disable multiconfig support in AuthN service


## [2.2.0] - 2023-09-05

### Added

- Redact rulesets field support
- FileScan service support


## [2.1.0] - 2023-07-14

### Added

- Vault /folder/create endpoint support


## [2.0.0] - 2023-07-06

### Added

- Custom schema support: Add Audit.log_event() to use custom schema

### Changed

- Custom schema support breaking change: event is a dict now
- Audit.log(): signing param rename to sign_local due to vault signing is set by token config
- Rename FileIntel.hashReputation to hash_reputation, and filepathReputation to filepath_reputation

### Removed

- Intel lookup deprecated methods.

## [1.10.0] - 2023-06-26

### Added
- Multiconfig support
- Instructions to setup token and domain in examples

## [1.9.1] - 2023-06-08

### Added

- Defang examples
- Intel IP /domain, /vpn and /proxy endpoint examples

### Changed

- Intel User password breached full workflow example
- Update requests package to fix vulnerability

### Fixed

- Audit search order. Enums were switched out


## [1.9.0] - 2023-05-25

### Added

- New algorithm support in Vault Service
- Algorithm field support in Audit Service
- Cymru IP Intel provider examples
- Support full url as domain in config for local use

## [1.8.0] - 2023-04-21

### Added

- AuthN service support


## [1.7.0] - 2023-04-10

### Added

- Audit-Vault signing integration support
- Intel User support
- Redact Service return_result field support
- Set custom user agent by config
- LICENSE

## [1.6.0] - 2023-03-27

### Added

- Algorithm support in Vault Service

### Changed

- Algorithm name in Vault Service


## [1.5.0] - 2023-03-20

### Added

- Vault service support
- Internal server exception support

### Changed

- Update services examples
- Improve docs
- Rename tools_util.py to tools.py

## [1.4.0] - 2023-03-01

### Added

- IP service add /geolocate, /vpn, /domain and /proxy endpoints support

### Fixed

- Support string as timestamp in Audit Search

## [1.3.0] - 2023-02-28

### Added

- Tenant ID support in Audit Service

## [1.2.2] - 2023-02-24

### Added

- Custom User-Agent support
- Logger to services

### Fixed

- Vulnerability on cryptography package


## [1.2.1] - 2023-02-15

### Fixed

- Timestamp handler in audit log

## [1.2.0] - 2023-02-03

### Added

- Rules parameter support on Redact service

### Fixed

- Readme examples
- Minors bugs

## [1.1.2] - 2023-01-27

### Changed
- Intel Domain and URL add reputation endpoint that will replace lookup endpoint
- Intel File add hashReputation() method. Lookup is deprecated deprecated.
- Intel File add filepathReputation() method. lookupFilepath is deprecated.


## [1.1.1] - 2023-01-25

### Changed

- Intel IP add reputation endpoint that will replace lookup endpoint
- Update User-Agent format


## [1.1.0] - 2023-01-05

### Added

- Intel add IP and URL services with lookup endpoint


## [1.0.2] - 2022-12-23

### Fixed

- Multiples bugs in audit tools used to dump and verify events


## [1.0.1] - 2022-12-19

### Added

- This CHANGELOG
- Test to search with dates as filter
- Functions to get token and domain according to test environment (PROD/DEV/STG)

### Fixed

- Fix audit verify tool according to last changes in audit log format
- Fix dates support in audit search

### Changed

- Move examples to root directory
- Unify token env var names on integration tests

### Removed

- References to config id
- Intel URL and IP services
- Save/load local data in audit (not used anymore)


## [1.0.0] - 2022-11-29

### Added

- Audit client
- Embargo client
- File Intel client
- Domain Intel client
- Redact client

[3.7.0]: https://github.com/pangeacyber/pangea-python/compare/v3.6.1...v3.7.0
[3.6.1]: https://github.com/pangeacyber/pangea-python/compare/v3.6.0...v3.6.1
[3.6.0]: https://github.com/pangeacyber/pangea-python/compare/v3.5.0...v3.6.0
[3.5.0]: https://github.com/pangeacyber/pangea-python/compare/v3.4.0...v3.5.0
[3.4.0]: https://github.com/pangeacyber/pangea-python/compare/v3.3.0...v3.4.0
[3.3.0]: https://github.com/pangeacyber/pangea-python/compare/v3.2.0...v3.3.0
[3.2.0]: https://github.com/pangeacyber/pangea-python/compare/v3.1.0...v3.2.0
[3.1.0]: https://github.com/pangeacyber/pangea-python/compare/v3.0.0...v3.1.0
[3.0.0]: https://github.com/pangeacyber/pangea-python/compare/v2.4.0...v3.0.0
[2.4.0]: https://github.com/pangeacyber/pangea-python/compare/v2.3.0...v2.4.0
[2.3.0]: https://github.com/pangeacyber/pangea-python/compare/v2.2.1...v2.3.0
[2.2.1]: https://github.com/pangeacyber/pangea-python/compare/v2.2.0...v2.2.1
[2.2.0]: https://github.com/pangeacyber/pangea-python/compare/v2.1.0...v2.2.0
[2.1.0]: https://github.com/pangeacyber/pangea-python/compare/v2.0.0...v2.1.0
[2.0.0]: https://github.com/pangeacyber/pangea-python/compare/v1.10.0...v2.0.0
[1.10.0]: https://github.com/pangeacyber/pangea-python/compare/v1.9.1...v1.10.0
[1.9.1]: https://github.com/pangeacyber/pangea-python/compare/v1.9.0...v1.9.1
[1.9.0]: https://github.com/pangeacyber/pangea-python/compare/v1.8.0...v1.9.0
[1.8.0]: https://github.com/pangeacyber/pangea-python/compare/v1.7.0...v1.8.0
[1.7.0]: https://github.com/pangeacyber/pangea-python/compare/v1.6.0...v1.7.0
[1.6.0]: https://github.com/pangeacyber/pangea-python/compare/v1.5.0...v1.6.0
[1.5.0]: https://github.com/pangeacyber/pangea-python/compare/v1.4.0...v1.5.0
[1.4.0]: https://github.com/pangeacyber/pangea-python/compare/v1.3.0...v1.4.0
[1.3.0]: https://github.com/pangeacyber/pangea-python/compare/v1.2.2...v1.3.0
[1.2.2]: https://github.com/pangeacyber/pangea-python/compare/v1.2.1...v1.2.2
[1.2.1]: https://github.com/pangeacyber/pangea-python/compare/v1.2.0...v1.2.1
[1.2.0]: https://github.com/pangeacyber/pangea-python/compare/v1.1.2...v1.2.0
[1.1.2]: https://github.com/pangeacyber/pangea-python/compare/v1.1.1...v1.1.2
[1.1.1]: https://github.com/pangeacyber/pangea-python/compare/v1.1.0...v1.1.1
[1.1.0]: https://github.com/pangeacyber/pangea-python/compare/v1.0.2...v1.1.0
[1.0.2]: https://github.com/pangeacyber/pangea-python/compare/v1.0.1...v1.0.2
[1.0.1]: https://github.com/pangeacyber/pangea-python/compare/v1.0.0...v1.0.1
[1.0.0]: https://github.com/pangeacyber/pangea-python/releases/tag/v1.0.0<|MERGE_RESOLUTION|>--- conflicted
+++ resolved
@@ -7,15 +7,13 @@
 
 ## Unreleased
 
-<<<<<<< HEAD
 ### Changed
 
 - AI Guard API response models.
-=======
+
 ### Removed
 
 - CDR and PDF support in Sanitize.
->>>>>>> d08f359a
 
 ## 5.3.0 - 2025-01-13
 
