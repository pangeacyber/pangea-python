--- conflicted
+++ resolved
@@ -7,21 +7,6 @@
 
 ## Unreleased
 
-<<<<<<< HEAD
-## 5.2.0beta2 - 2024-10-30
-
-### Changed
-
-- Updates to beta services Data Guard and Prompt Guard.
-- Renamed Data Guard to AI Guard.
-
-## 5.2.0beta1 - 2024-10-23
-
-### Added
-
-- Data Guard service support.
-- Prompt Guard service support.
-=======
 ## 5.3.0 - 2025-01-13
 
 ### Added
@@ -53,7 +38,19 @@
 
 - `pangea.audit_dump` only dump before events if the leaf_index is not None.
 
->>>>>>> c185c415
+## 5.2.0beta2 - 2024-10-30
+
+### Changed
+
+- Updates to beta services Data Guard and Prompt Guard.
+- Renamed Data Guard to AI Guard.
+
+## 5.2.0beta1 - 2024-10-23
+
+### Added
+
+- Data Guard service support.
+- Prompt Guard service support.
 
 ## 5.1.0 - 2024-10-16
 
