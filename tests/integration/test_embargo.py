import os
import unittest

import pangea.exceptions as pe
from pangea import PangeaConfig
from pangea.services import Embargo


class TestEmbargo(unittest.TestCase):
    def setUp(self):
        token = os.getenv("PANGEA_INTEGRATION_EMBARGO_TOKEN")
        domain = os.getenv("PANGEA_INTEGRATION_DOMAIN")
        config = PangeaConfig(domain=domain)
        self.embargo = Embargo(token, config=config)

    def test_ip_check(self):
        response = self.embargo.ip_check(ip="213.24.238.26")
        self.assertEqual(response.status, "Success")
        self.assertGreaterEqual(len(response.result.sanctions), 1)

        sanction = response.result.sanctions[0]
        self.assertEqual(sanction.list_name, "ITAR")
        self.assertEqual(sanction.embargoed_country_name, "Russia")
        self.assertEqual(sanction.embargoed_country_iso_code, "RU")
        self.assertEqual(sanction.issuing_country, "US")

    def test_iso_check(self):
        response = self.embargo.iso_check(iso_code="CU")

        self.assertEqual(response.status, "Success")
        self.assertGreaterEqual(len(response.result.sanctions), 1)

        sanction = response.result.sanctions[0]
        self.assertEqual(sanction.list_name, "ITAR")
        self.assertEqual(sanction.embargoed_country_name, "Cuba")
        self.assertEqual(sanction.embargoed_country_iso_code, "CU")
        self.assertEqual(sanction.issuing_country, "US")

    def test_embargo_with_bad_auth_token(self):
        token = "noarealauthtoken"
<<<<<<< HEAD
        domain = os.getenv("PANGEA_TEST_INTEGRATION_ENDPOINT")
=======
        domain = os.getenv("PANGEA_INTEGRATION_DOMAIN")
>>>>>>> 9eb5251b
        config = PangeaConfig(domain=domain)
        badembargo = Embargo(token, config=config)

        with self.assertRaises(pe.UnauthorizedException):
            badembargo.ip_check(ip="213.24.238.26")<|MERGE_RESOLUTION|>--- conflicted
+++ resolved
@@ -38,11 +38,7 @@
 
     def test_embargo_with_bad_auth_token(self):
         token = "noarealauthtoken"
-<<<<<<< HEAD
-        domain = os.getenv("PANGEA_TEST_INTEGRATION_ENDPOINT")
-=======
         domain = os.getenv("PANGEA_INTEGRATION_DOMAIN")
->>>>>>> 9eb5251b
         config = PangeaConfig(domain=domain)
         badembargo = Embargo(token, config=config)
 
