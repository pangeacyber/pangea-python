import os
import unittest

import pydantic

import pangea.exceptions as pe
from pangea import PangeaConfig
from pangea.response import ResponseStatus
from pangea.services import Redact


class TestRedact(unittest.TestCase):
    def setUp(self):
        token = os.getenv("PANGEA_INTEGRATION_REDACT_TOKEN")
        domain = os.getenv("PANGEA_INTEGRATION_DOMAIN")
        config = PangeaConfig(domain=domain)
        self.redact = Redact(token, config=config)

    def test_redact(self):
        text = "Jenny Jenny... 415-867-5309"
        expected = "<PERSON>... <PHONE_NUMBER>"

        response = self.redact.redact(text=text)
        self.assertEqual(response.status, ResponseStatus.SUCCESS)
        self.assertEqual(response.result.redacted_text, expected)

    def test_redact_structured(self):
        data = {"phone": "415-867-5309"}
        expected = {"phone": "<PHONE_NUMBER>"}

        response = self.redact.redact_structured(data=data)
        self.assertEqual(response.status, ResponseStatus.SUCCESS)
        self.assertEqual(response.result.redacted_data, expected)

    # call plain redact with structured data, should throw a 400
    def test_redact_with_structured_data(self):
        data = {"phone": "415-867-5309"}

        with self.assertRaises(pydantic.ValidationError):
            self.redact.redact(text=data)  # type: ignore

    def test_redact_with_bad_auth_token(self):
        token = "notarealtoken"
<<<<<<< HEAD
        domain = os.getenv("PANGEA_TEST_INTEGRATION_ENDPOINT")
=======
        domain = os.getenv("PANGEA_INTEGRATION_DOMAIN")
>>>>>>> 9eb5251b
        config = PangeaConfig(domain=domain)

        badredact = Redact(token, config=config)

        text = "Jenny Jenny... 415-867-5309"

        with self.assertRaises(pe.UnauthorizedException):
            badredact.redact(text=text)<|MERGE_RESOLUTION|>--- conflicted
+++ resolved
@@ -41,11 +41,7 @@
 
     def test_redact_with_bad_auth_token(self):
         token = "notarealtoken"
-<<<<<<< HEAD
-        domain = os.getenv("PANGEA_TEST_INTEGRATION_ENDPOINT")
-=======
         domain = os.getenv("PANGEA_INTEGRATION_DOMAIN")
->>>>>>> 9eb5251b
         config = PangeaConfig(domain=domain)
 
         badredact = Redact(token, config=config)
