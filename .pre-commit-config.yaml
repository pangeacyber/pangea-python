--- conflicted
+++ resolved
@@ -18,11 +18,7 @@
           - --branch
           - main
   - repo: https://github.com/astral-sh/ruff-pre-commit
-<<<<<<< HEAD
-    rev: v0.11.13
-=======
     rev: v0.12.5
->>>>>>> 632559c7
     hooks:
       - id: ruff
       - id: ruff-format