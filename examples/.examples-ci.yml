.sdk-examples-base:
  stage: examples
  retry: 2
  parallel:
    matrix:
      - PYTHON_VERSION: ["3.9", "3.10", "3.11", "3.12", "3.13"]
        EXAMPLE_FOLDER:
          - audit
          - authn
          - authz
          - embargo
          - file_scan
          - intel
          - redact
          - sanitize
          - vault
          - share
<<<<<<< HEAD
          - sanitize
=======
>>>>>>> ef6f1757
  image: python:${PYTHON_VERSION}-bookworm
  before_script:
    - export PANGEA_AUDIT_AUTH0_CONFIG_ID="${PANGEA_AUDIT_CONFIG_ID_3_LVE_AWS}"
    - export PANGEA_AUDIT_CONFIG_ID="${PANGEA_AUDIT_CONFIG_ID_1_LVE_AWS}"
    - export PANGEA_AUDIT_CUSTOM_SCHEMA_TOKEN="${PANGEA_INTEGRATION_CUSTOM_SCHEMA_TOKEN_LVE_AWS}"
    - export PANGEA_AUDIT_MULTICONFIG_TOKEN="${PANGEA_INTEGRATION_MULTI_CONFIG_TOKEN_LVE_AWS}"
    - export PANGEA_AUDIT_TOKEN="${PANGEA_INTEGRATION_TOKEN_LVE_AWS}"
    - export PANGEA_AUTHN_TOKEN="${PANGEA_INTEGRATION_TOKEN_LVE_AWS}"
    - export PANGEA_AUTHZ_TOKEN="${PANGEA_INTEGRATION_TOKEN_LVE_AWS}"
    - export PANGEA_DOMAIN="${PANGEA_INTEGRATION_DOMAIN_LVE_AWS}"
    - export PANGEA_EMBARGO_TOKEN="${PANGEA_INTEGRATION_TOKEN_LVE_AWS}"
    - export PANGEA_FILE_SCAN_TOKEN="${PANGEA_INTEGRATION_TOKEN_LVE_AWS}"
    - export PANGEA_INTEL_TOKEN="${PANGEA_INTEGRATION_TOKEN_LVE_AWS}"
    - export PANGEA_REDACT_CONFIG_ID="${PANGEA_REDACT_CONFIG_ID_1_LVE_AWS}"
    - export PANGEA_REDACT_MULTICONFIG_TOKEN="${PANGEA_INTEGRATION_MULTI_CONFIG_TOKEN_LVE_AWS}"
    - export PANGEA_REDACT_TOKEN="${PANGEA_INTEGRATION_TOKEN_LVE_AWS}"
    - export PANGEA_SANITIZE_TOKEN="${PANGEA_INTEGRATION_TOKEN_LVE_AWS}"
    - export PANGEA_VAULT_TOKEN="${PANGEA_INTEGRATION_TOKEN_LVE_AWS}"
    - export PANGEA_SHARE_TOKEN="${PANGEA_INTEGRATION_TOKEN_LVE_AWS}"
<<<<<<< HEAD
    - export PANGEA_SANITIZE_TOKEN="${PANGEA_INTEGRATION_TOKEN_LVE_AWS}"
=======
>>>>>>> ef6f1757
    - !reference [.setup, update-pip]
    - !reference [.setup, update-poetry]
  rules:
    - if: $CI_COMMIT_BRANCH

sdk-examples:
  extends: .sdk-examples-base
  script:
    - cd examples/${EXAMPLE_FOLDER}/
    - poetry check
    - poetry install
    - bash ../../dev/run_examples.sh

sdk-examples-asyncio:
  extends: .sdk-examples-base
  script:
    - cd examples/asyncio/${EXAMPLE_FOLDER}/
    - poetry check
    - poetry install
    - bash ../../../dev/run_examples.sh<|MERGE_RESOLUTION|>--- conflicted
+++ resolved
@@ -15,10 +15,6 @@
           - sanitize
           - vault
           - share
-<<<<<<< HEAD
-          - sanitize
-=======
->>>>>>> ef6f1757
   image: python:${PYTHON_VERSION}-bookworm
   before_script:
     - export PANGEA_AUDIT_AUTH0_CONFIG_ID="${PANGEA_AUDIT_CONFIG_ID_3_LVE_AWS}"
@@ -38,10 +34,6 @@
     - export PANGEA_SANITIZE_TOKEN="${PANGEA_INTEGRATION_TOKEN_LVE_AWS}"
     - export PANGEA_VAULT_TOKEN="${PANGEA_INTEGRATION_TOKEN_LVE_AWS}"
     - export PANGEA_SHARE_TOKEN="${PANGEA_INTEGRATION_TOKEN_LVE_AWS}"
-<<<<<<< HEAD
-    - export PANGEA_SANITIZE_TOKEN="${PANGEA_INTEGRATION_TOKEN_LVE_AWS}"
-=======
->>>>>>> ef6f1757
     - !reference [.setup, update-pip]
     - !reference [.setup, update-poetry]
   rules:
