--- conflicted
+++ resolved
@@ -19,11 +19,7 @@
           - share
   image: python:${PYTHON_VERSION}-bookworm
   before_script:
-<<<<<<< HEAD
-    - export PANGEA_AI_GUARD_TOKEN="${PANGEA_INTEGRATION_DOMAIN_LVE_AWS}"
-=======
     - export PANGEA_AI_GUARD_TOKEN="${PANGEA_INTEGRATION_TOKEN_LVE_AWS}"
->>>>>>> d1449d0b
     - export PANGEA_AUDIT_AUTH0_CONFIG_ID="${PANGEA_AUDIT_CONFIG_ID_3_LVE_AWS}"
     - export PANGEA_AUDIT_CONFIG_ID="${PANGEA_AUDIT_CONFIG_ID_1_LVE_AWS}"
     - export PANGEA_AUDIT_CUSTOM_SCHEMA_TOKEN="${PANGEA_INTEGRATION_CUSTOM_SCHEMA_TOKEN_LVE_AWS}"
