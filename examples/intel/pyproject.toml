--- conflicted
+++ resolved
@@ -1,10 +1,6 @@
 [tool.poetry]
 name = "intel-examples"
-<<<<<<< HEAD
-version = "1.1.0"
-=======
 version = "2.0.0"
->>>>>>> 721c656e
 description = "This is a set of examples about how to use python SDK to communicate with Vault service"
 authors = ["H. Andres Tournour <andres.tournour@pangea.cloud>"]
 readme = "README.md"
