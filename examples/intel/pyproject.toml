[tool.poetry]
name = "intel-examples"
version = "1.1.0"
description = "This is a set of examples about how to use python SDK to communicate with Vault service"
authors = ["H. Andres Tournour <andres.tournour@pangea.cloud>"]
readme = "README.md"
packages = [{include = "intel_examples"}]

[tool.poetry.dependencies]
python = "^3.7.2"
<<<<<<< HEAD
pangea-sdk = "1.10.0"
=======
pangea-sdk = "^1.9.1"
>>>>>>> 7e723bb5

[build-system]
requires = ["poetry-core"]
build-backend = "poetry.core.masonry.api"<|MERGE_RESOLUTION|>--- conflicted
+++ resolved
@@ -8,11 +8,7 @@
 
 [tool.poetry.dependencies]
 python = "^3.7.2"
-<<<<<<< HEAD
-pangea-sdk = "1.10.0"
-=======
 pangea-sdk = "^1.9.1"
->>>>>>> 7e723bb5
 
 [build-system]
 requires = ["poetry-core"]
