[project]
name = "sanitize-examples"
version = "2.0.0"
description = "This is a set of examples about how to use python SDK to communicate with Sanitize service"
authors = [
  {name = "H. Andres Tournour", email = "andres.tournour@pangea.cloud"}
]
readme = "README.md"
requires-python = ">=3.9.2,<4.0.0"
dependencies = [
  "pangea-sdk"
]

[tool.poetry]
packages = [{include = "sanitize_examples"}]

[tool.poetry.dependencies]
python = "^3.9.20"
pangea-sdk = { path = "../../packages/pangea-sdk", develop = true }

[tool.poetry.group.dev.dependencies]
<<<<<<< HEAD
mypy = "^1.16.0"
=======
mypy = "^1.17.0"
>>>>>>> 632559c7

[build-system]
requires = ["poetry-core>=2.1.3"]
build-backend = "poetry.core.masonry.api"<|MERGE_RESOLUTION|>--- conflicted
+++ resolved
@@ -19,11 +19,7 @@
 pangea-sdk = { path = "../../packages/pangea-sdk", develop = true }
 
 [tool.poetry.group.dev.dependencies]
-<<<<<<< HEAD
-mypy = "^1.16.0"
-=======
 mypy = "^1.17.0"
->>>>>>> 632559c7
 
 [build-system]
 requires = ["poetry-core>=2.1.3"]
