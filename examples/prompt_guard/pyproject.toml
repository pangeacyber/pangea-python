--- conflicted
+++ resolved
@@ -13,8 +13,4 @@
 pangea-sdk = { path = "../../packages/pangea-sdk", develop = true }
 
 [tool.poetry.group.dev.dependencies]
-<<<<<<< HEAD
-mypy = "^1.16.0"
-=======
-mypy = "^1.17.0"
->>>>>>> 632559c7
+mypy = "^1.17.0"