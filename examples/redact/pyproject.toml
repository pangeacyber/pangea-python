--- conflicted
+++ resolved
@@ -1,11 +1,7 @@
 [tool.poetry]
 name = "redact-examples"
 version = "2.0.0"
-<<<<<<< HEAD
-description = "This is a set of examples about how to use python SDK to communicate with Redact service"
-=======
 description = "This is a set of examples about how to use Python SDK to communicate with Redact service"
->>>>>>> 631644b1
 authors = ["H. Andres Tournour <andres.tournour@pangea.cloud>"]
 readme = "README.md"
 packages = [{include = "redact_examples"}]
